openapi: 3.0.1
info:
  contact:
    name: stroom
    url: https://github.com/gchq/stroom
  description: Various APIs for interacting with Stroom and its data
  license:
    name: Apache 2.0
    url: http://www.apache.org/licenses/LICENSE-2.0.html
  title: Stroom API
  version: v1/v2
servers:
- url: /api
security:
- ApiKeyAuth: []
paths:
  /account/v1:
    get:
      operationId: listAccounts
      responses:
        default:
          content:
            application/json:
              schema:
                $ref: '#/components/schemas/AccountResultPage'
          description: default response
      summary: Get all accounts.
      tags:
      - Account
    post:
      operationId: createAccount
      requestBody:
        content:
          application/json:
            schema:
              $ref: '#/components/schemas/CreateAccountRequest'
        description: account
        required: true
      responses:
        default:
          content:
            application/json:
              schema:
                type: integer
                format: int32
          description: default response
      summary: Create an account.
      tags:
      - Account
  /account/v1/search:
    post:
      operationId: searchAccounts
      requestBody:
        content:
          application/json:
            schema:
              $ref: '#/components/schemas/SearchAccountRequest'
        description: account
        required: true
      responses:
        default:
          content:
            application/json:
              schema:
                $ref: '#/components/schemas/AccountResultPage'
          description: default response
      summary: Search for an account by email.
      tags:
      - Account
  /account/v1/{id}:
    delete:
      operationId: deleteAccount
      parameters:
      - in: path
        name: id
        required: true
        schema:
          type: integer
          format: int32
      responses:
        default:
          content:
            application/json:
              schema:
                type: boolean
          description: default response
      summary: Delete an account by ID.
      tags:
      - Account
    get:
      operationId: fetchAccount
      parameters:
      - in: path
        name: id
        required: true
        schema:
          type: integer
          format: int32
      responses:
        default:
          content:
            application/json:
              schema:
                $ref: '#/components/schemas/Account'
          description: default response
      summary: Get an account by ID.
      tags:
      - Account
    put:
      operationId: updateAccount
      parameters:
      - in: path
        name: id
        required: true
        schema:
          type: integer
          format: int32
      requestBody:
        content:
          application/json:
            schema:
              $ref: '#/components/schemas/UpdateAccountRequest'
        description: account
        required: true
      responses:
        default:
          content:
            application/json:
              schema:
                type: boolean
          description: default response
      summary: Update an account.
      tags:
      - Account
  /activity/v1:
    get:
      operationId: listActivities
      parameters:
      - in: query
        name: filter
        schema:
          type: string
      responses:
        default:
          content:
            application/json:
              schema:
                $ref: '#/components/schemas/ResultPageActivity'
          description: default response
      summary: Lists activities
      tags:
      - Activities
    post:
      operationId: createActivity
      responses:
        default:
          content:
            application/json:
              schema:
                $ref: '#/components/schemas/Activity'
          description: default response
      summary: Create an Activity
      tags:
      - Activities
  /activity/v1/acknowledge:
    post:
      operationId: acknowledgeSplash
      requestBody:
        content:
          application/json:
            schema:
              $ref: '#/components/schemas/AcknowledgeSplashRequest'
        description: request
        required: true
      responses:
        default:
          content:
            application/json:
              schema:
                type: boolean
          description: default response
      summary: Acknowledge the slash screen
      tags:
      - Activities
  /activity/v1/current:
    get:
      operationId: getCurrentActivity
      responses:
        default:
          content:
            application/json:
              schema:
                $ref: '#/components/schemas/Activity'
          description: default response
      summary: Gets the current activity
      tags:
      - Activities
    put:
      operationId: setCurrentActivity
      requestBody:
        content:
          application/json:
            schema:
              $ref: '#/components/schemas/Activity'
      responses:
        default:
          content:
            application/json:
              schema:
                $ref: '#/components/schemas/Activity'
          description: default response
      summary: Gets the current activity
      tags:
      - Activities
  /activity/v1/fields:
    get:
      operationId: listActivityFieldDefinitions
      responses:
        default:
          content:
            application/json:
              schema:
                type: array
                items:
                  $ref: '#/components/schemas/FilterFieldDefinition'
          description: default response
      summary: Lists activity field definitions
      tags:
      - Activities
  /activity/v1/validate:
    post:
      operationId: validateActivity
      requestBody:
        content:
          application/json:
            schema:
              $ref: '#/components/schemas/Activity'
        description: activity
        required: true
      responses:
        default:
          content:
            application/json:
              schema:
                $ref: '#/components/schemas/ActivityValidationResult'
          description: default response
      summary: Create an Activity
      tags:
      - Activities
  /activity/v1/{id}:
    delete:
      operationId: deleteActivity
      parameters:
      - in: path
        name: id
        required: true
        schema:
          type: integer
          format: int32
      responses:
        default:
          content:
            application/json:
              schema:
                type: boolean
          description: default response
      summary: Delete an activity
      tags:
      - Activities
    get:
      operationId: fetchActivity
      parameters:
      - in: path
        name: id
        required: true
        schema:
          type: integer
          format: int32
      responses:
        default:
          content:
            application/json:
              schema:
                $ref: '#/components/schemas/Activity'
          description: default response
      summary: Fetch an Activity
      tags:
      - Activities
    put:
      operationId: updateActivity
      parameters:
      - in: path
        name: id
        required: true
        schema:
          type: integer
          format: int32
      requestBody:
        content:
          application/json:
            schema:
              $ref: '#/components/schemas/Activity'
      responses:
        default:
          content:
            application/json:
              schema:
                $ref: '#/components/schemas/Activity'
          description: default response
      summary: Update an Activity
      tags:
      - Activities
  /annotation/v1:
    get:
      operationId: getAnnotationDetail
      parameters:
      - in: query
        name: annotationId
        schema:
          type: integer
          format: int64
      responses:
        default:
          content:
            application/json:
              schema:
                $ref: '#/components/schemas/AnnotationDetail'
          description: default response
      summary: Gets an annotation
      tags:
      - Annotations
    post:
      operationId: createAnnotationEntry
      requestBody:
        content:
          application/json:
            schema:
              $ref: '#/components/schemas/CreateEntryRequest'
        description: request
        required: true
      responses:
        default:
          content:
            application/json:
              schema:
                $ref: '#/components/schemas/AnnotationDetail'
          description: default response
      summary: Gets an annotation
      tags:
      - Annotations
  /annotation/v1/comment:
    get:
      operationId: getAnnotationComments
      parameters:
      - in: query
        name: filter
        schema:
          type: string
      responses:
        default:
          content:
            application/json:
              schema:
                type: array
                items:
                  type: string
          description: default response
      summary: Gets a list of predefined comments
      tags:
      - Annotations
  /annotation/v1/link:
    post:
      operationId: linkAnnotationEvents
      requestBody:
        content:
          application/json:
            schema:
              $ref: '#/components/schemas/EventLink'
        description: eventLink
        required: true
      responses:
        default:
          content:
            application/json:
              schema:
                type: array
                items:
                  $ref: '#/components/schemas/EventId'
          description: default response
      summary: Links an annotation to an event
      tags:
      - Annotations
  /annotation/v1/linkedEvents:
    get:
      operationId: getAnnotationLinkedEvents
      parameters:
      - in: query
        name: annotationId
        schema:
          type: integer
          format: int64
      responses:
        default:
          content:
            application/json:
              schema:
                type: array
                items:
                  $ref: '#/components/schemas/EventId'
          description: default response
      summary: Gets a list of events linked to this annotation
      tags:
      - Annotations
  /annotation/v1/setAssignedTo:
    post:
      operationId: setAnnotationAssignedTo
      requestBody:
        content:
          application/json:
            schema:
              $ref: '#/components/schemas/SetAssignedToRequest'
        description: request
        required: true
      responses:
        default:
          content:
            application/json:
              schema:
                type: integer
                format: int32
          description: default response
      summary: Bulk action to set the assignment for several annotations
      tags:
      - Annotations
  /annotation/v1/setStatus:
    post:
      operationId: setAnnotationStatus
      requestBody:
        content:
          application/json:
            schema:
              $ref: '#/components/schemas/SetStatusRequest'
        description: request
        required: true
      responses:
        default:
          content:
            application/json:
              schema:
                type: integer
                format: int32
          description: default response
      summary: Bulk action to set the status for several annotations
      tags:
      - Annotations
  /annotation/v1/status:
    get:
      operationId: getAnnotationDStatus
      parameters:
      - in: query
        name: filter
        schema:
          type: string
      responses:
        default:
          content:
            application/json:
              schema:
                type: array
                items:
                  type: string
          description: default response
      summary: Gets a list of allowed statuses
      tags:
      - Annotations
  /annotation/v1/unlink:
    post:
      operationId: unlinkAnnotationEvents
      requestBody:
        content:
          application/json:
            schema:
              $ref: '#/components/schemas/EventLink'
        description: eventLink
        required: true
      responses:
        default:
          content:
            application/json:
              schema:
                type: array
                items:
                  $ref: '#/components/schemas/EventId'
          description: default response
      summary: Unlinks an annotation from an event
      tags:
      - Annotations
<<<<<<< HEAD
  /apikey/v1:
    delete:
      operationId: deleteAllApiKeys
      responses:
        default:
          content:
            application/json:
              schema:
                type: integer
                format: int32
          description: default response
      summary: Delete all API keys.
      tags:
      - Api Keys
    post:
      operationId: createApiKey
=======
  /application-instance/v1/keepAlive:
    post:
      operationId: applicationInstanceKeepAlive
>>>>>>> 4e186eae
      requestBody:
        content:
          application/json:
            schema:
<<<<<<< HEAD
              $ref: '#/components/schemas/CreateApiKeyRequest'
        description: CreateApiKeyRequest
        required: true
      responses:
        default:
          content:
            application/json:
              schema:
                $ref: '#/components/schemas/ApiKey'
          description: default response
      summary: Create a new API key.
      tags:
      - Api Keys
  /apikey/v1/byData/{data}:
    delete:
      operationId: deleteApiKeyByData
      parameters:
      - in: path
        name: data
        required: true
        schema:
          type: string
=======
              $ref: '#/components/schemas/ApplicationInstanceInfo'
        description: applicationInstanceInfo
        required: true
>>>>>>> 4e186eae
      responses:
        default:
          content:
            application/json:
              schema:
<<<<<<< HEAD
                type: integer
                format: int32
          description: default response
      summary: Delete an API key by the data itself.
      tags:
      - Api Keys
    get:
      operationId: fetchApiKeyByData
      parameters:
      - in: path
        name: data
        required: true
        schema:
          type: string
=======
                type: boolean
          description: default response
      summary: Keep an application instance alive
      tags:
      - Application
  /application-instance/v1/register:
    get:
      operationId: applicationInstanceRegister
>>>>>>> 4e186eae
      responses:
        default:
          content:
            application/json:
              schema:
<<<<<<< HEAD
                $ref: '#/components/schemas/ApiKey'
          description: default response
      summary: Read a API key by the data itself.
      tags:
      - Api Keys
  /apikey/v1/noauth/getDefaultApiKeyExpirySeconds:
    get:
      operationId: getDefaultApiKeyExpirySeconds
      responses:
        default:
          content:
            application/json:
              schema:
                type: integer
                format: int64
          description: default response
      summary: Get the default time taken for API keys to expire
      tags:
      - Api Keys
  /apikey/v1/search:
    post:
      operationId: searchApiKeys
=======
                $ref: '#/components/schemas/ApplicationInstanceInfo'
          description: default response
      summary: Register a new application instance
      tags:
      - Application
  /application-instance/v1/remove:
    post:
      operationId: applicationInstanceRemove
>>>>>>> 4e186eae
      requestBody:
        content:
          application/json:
            schema:
<<<<<<< HEAD
              $ref: '#/components/schemas/SearchApiKeyRequest'
        description: SearchRequest
        required: true
      responses:
        default:
          content:
            application/json:
              schema:
                $ref: '#/components/schemas/ApiKeyResultPage'
          description: default response
      summary: Submit a search request for API keys
      tags:
      - Api Keys
  /apikey/v1/{id}:
    delete:
      operationId: deleteApiKey
      parameters:
      - in: path
        name: id
        required: true
        schema:
          type: integer
          format: int32
      responses:
        default:
          content:
            application/json:
              schema:
                type: integer
                format: int32
          description: default response
      summary: Delete a API key by ID.
      tags:
      - Api Keys
    get:
      operationId: fetchApiKey
      parameters:
      - in: path
        name: id
        required: true
        schema:
          type: integer
          format: int32
      responses:
        default:
          content:
            application/json:
              schema:
                $ref: '#/components/schemas/ApiKey'
          description: default response
      summary: Read a API key by ID.
      tags:
      - Api Keys
  /apikey/v1/{id}/enabled:
    get:
      operationId: toggleApiKeyEnabled
      parameters:
      - in: path
        name: id
        required: true
        schema:
          type: integer
          format: int32
      - in: query
        name: enabled
        required: true
        schema:
          type: boolean
=======
              $ref: '#/components/schemas/ApplicationInstanceInfo'
        description: applicationInstanceInfo
        required: true
>>>>>>> 4e186eae
      responses:
        default:
          content:
            application/json:
              schema:
<<<<<<< HEAD
                type: integer
                format: int32
          description: default response
      summary: Enable or disable the state of an API key.
      tags:
      - Api Keys
=======
                type: boolean
          description: default response
      summary: Remove an application instance
      tags:
      - Application
>>>>>>> 4e186eae
  /authentication/v1/needsPasswordChange:
    get:
      operationId: needsPasswordChange
      parameters:
      - in: query
        name: email
        schema:
          type: string
      responses:
        default:
          content:
            application/json:
              schema:
                type: boolean
          description: default response
      summary: Check if a user's password needs changing.
      tags:
      - Authentication
  /authentication/v1/noauth/changePassword:
    post:
      operationId: changePassword
      requestBody:
        content:
          application/json:
            schema:
              $ref: '#/components/schemas/ChangePasswordRequest'
        description: changePasswordRequest
        required: true
      responses:
        default:
          content:
            application/json:
              schema:
                $ref: '#/components/schemas/ChangePasswordResponse'
          description: default response
      summary: Change a user's password.
      tags:
      - Authentication
  /authentication/v1/noauth/confirmPassword:
    post:
      operationId: confirmPassword
      requestBody:
        content:
          application/json:
            schema:
              $ref: '#/components/schemas/ConfirmPasswordRequest'
        description: confirmPasswordRequest
        required: true
      responses:
        default:
          content:
            application/json:
              schema:
                $ref: '#/components/schemas/ConfirmPasswordResponse'
          description: default response
      summary: Confirm an authenticated user's current password.
      tags:
      - Authentication
  /authentication/v1/noauth/fetchPasswordPolicy:
    get:
      operationId: fetchPasswordPolicy
      responses:
        default:
          content:
            application/json:
              schema:
                $ref: '#/components/schemas/PasswordPolicyConfig'
          description: default response
      summary: Get the password policy
      tags:
      - Authentication
  /authentication/v1/noauth/getAuthenticationState:
    get:
      operationId: getAuthenticationState
      responses:
        default:
          content:
            application/json:
              schema:
                $ref: '#/components/schemas/AuthenticationState'
          description: default response
      summary: Get the current authentication state
      tags:
      - Authentication
  /authentication/v1/noauth/login:
    post:
      operationId: login
      requestBody:
        content:
          application/json:
            schema:
              $ref: '#/components/schemas/LoginRequest'
        description: Credentials
        required: true
      responses:
        default:
          content:
            application/json:
              schema:
                $ref: '#/components/schemas/LoginResponse'
          description: default response
      summary: Handle a login request made using username and password credentials.
      tags:
      - Authentication
  /authentication/v1/noauth/logout:
    get:
      operationId: logout
      parameters:
      - in: query
        name: redirect_uri
        required: true
        schema:
          type: string
      responses:
        default:
          content:
            application/json:
              schema:
                type: boolean
          description: default response
      summary: Log a user out of their session
      tags:
      - Authentication
  /authentication/v1/noauth/reset/{email}:
    get:
      operationId: resetEmail
      parameters:
      - in: path
        name: email
        required: true
        schema:
          type: string
      responses:
        default:
          content:
            application/json:
              schema:
                type: boolean
          description: default response
      summary: Reset a user account using an email address.
      tags:
      - Authentication
  /authentication/v1/resetPassword:
    post:
      operationId: resetPassword
      requestBody:
        content:
          application/json:
            schema:
              $ref: '#/components/schemas/ResetPasswordRequest'
        description: changePasswordRequest
        required: true
      responses:
        default:
          content:
            application/json:
              schema:
                $ref: '#/components/schemas/ChangePasswordResponse'
          description: default response
      summary: Reset an authenticated user's password.
      tags:
      - Authentication
  /cache/v1:
    delete:
      operationId: clearCache
      parameters:
      - in: query
        name: cacheName
        schema:
          type: string
      - in: query
        name: nodeName
        schema:
          type: string
      responses:
        default:
          content:
            application/json:
              schema:
                type: integer
                format: int64
          description: default response
      summary: Clears a cache
      tags:
      - Caches
  /cache/v1/info:
    get:
      operationId: getCacheInfo
      parameters:
      - in: query
        name: cacheName
        schema:
          type: string
      - in: query
        name: nodeName
        schema:
          type: string
      responses:
        default:
          content:
            application/json:
              schema:
                $ref: '#/components/schemas/CacheInfoResponse'
          description: default response
      summary: Gets cache info
      tags:
      - Caches
  /cache/v1/list:
    get:
      operationId: listCaches
      parameters:
      - in: query
        name: nodeName
        schema:
          type: string
      responses:
        default:
          content:
            application/json:
              schema:
                $ref: '#/components/schemas/CacheNamesResponse'
          description: default response
      summary: Lists caches
      tags:
      - Caches
  /cluster/lock/v1/keepALive/{nodeName}:
    put:
      operationId: keepClusterLockAlive
      parameters:
      - in: path
        name: nodeName
        required: true
        schema:
          type: string
      requestBody:
        content:
          application/json:
            schema:
              $ref: '#/components/schemas/ClusterLockKey'
        description: key
        required: true
      responses:
        default:
          content:
            application/json:
              schema:
                type: boolean
          description: default response
      summary: Keep a lock alive
      tags:
      - Cluster lock
  /cluster/lock/v1/release/{nodeName}:
    put:
      operationId: releaseClusterLock
      parameters:
      - in: path
        name: nodeName
        required: true
        schema:
          type: string
      requestBody:
        content:
          application/json:
            schema:
              $ref: '#/components/schemas/ClusterLockKey'
        description: key
        required: true
      responses:
        default:
          content:
            application/json:
              schema:
                type: boolean
          description: default response
      summary: Release a lock
      tags:
      - Cluster lock
  /cluster/lock/v1/try/{nodeName}:
    put:
      operationId: tryClusterLock
      parameters:
      - in: path
        name: nodeName
        required: true
        schema:
          type: string
      requestBody:
        content:
          application/json:
            schema:
              $ref: '#/components/schemas/ClusterLockKey'
        description: key
        required: true
      responses:
        default:
          content:
            application/json:
              schema:
                type: boolean
          description: default response
      summary: Try to lock
      tags:
      - Cluster lock
  /config/v1:
    post:
      operationId: createConfigProperty
      requestBody:
        content:
          application/json:
            schema:
              $ref: '#/components/schemas/ConfigProperty'
        description: configProperty
        required: true
      responses:
        default:
          content:
            application/json:
              schema:
                $ref: '#/components/schemas/ConfigProperty'
          description: default response
      summary: Create a configuration property
      tags:
      - Global Config
  /config/v1/clusterProperties/{propertyName}:
    put:
      operationId: updateConfigProperty
      parameters:
      - in: path
        name: propertyName
        required: true
        schema:
          type: string
      requestBody:
        content:
          application/json:
            schema:
              $ref: '#/components/schemas/ConfigProperty'
        description: configProperty
        required: true
      responses:
        default:
          content:
            application/json:
              schema:
                $ref: '#/components/schemas/ConfigProperty'
          description: default response
      summary: Update a configuration property
      tags:
      - Global Config
  /config/v1/clusterProperties/{propertyName}/yamlOverrideValue/{nodeName}:
    get:
      operationId: getConfigYamlValueByNodeAndName
      parameters:
      - in: path
        name: propertyName
        required: true
        schema:
          type: string
      - in: path
        name: nodeName
        required: true
        schema:
          type: string
      responses:
        default:
          content:
            application/json:
              schema:
                $ref: '#/components/schemas/OverrideValueString'
          description: default response
      summary: Get the property value from the YAML configuration in the specified
        node.
      tags:
      - Global Config
  /config/v1/noauth/fetchUiConfig:
    get:
      operationId: fetchUiConfig
      responses:
        default:
          content:
            application/json:
              schema:
                $ref: '#/components/schemas/UiConfig'
          description: default response
      summary: Fetch the UI configuration
      tags:
      - Global Config
  /config/v1/nodeProperties/{nodeName}:
    post:
      operationId: listConfigPropertiesByNode
      parameters:
      - in: path
        name: nodeName
        required: true
        schema:
          type: string
      requestBody:
        content:
          application/json:
            schema:
              $ref: '#/components/schemas/GlobalConfigCriteria'
        description: criteria
        required: true
      responses:
        default:
          content:
            application/json:
              schema:
                $ref: '#/components/schemas/ListConfigResponse'
          description: default response
      summary: List all properties matching the criteria on the requested node.
      tags:
      - Global Config
  /config/v1/properties:
    post:
      operationId: listConfigProperties
      requestBody:
        content:
          application/json:
            schema:
              $ref: '#/components/schemas/GlobalConfigCriteria'
        description: criteria
        required: true
      responses:
        default:
          content:
            application/json:
              schema:
                $ref: '#/components/schemas/ListConfigResponse'
          description: default response
      summary: List all properties matching the criteria on the current node.
      tags:
      - Global Config
  /config/v1/properties/{propertyName}:
    get:
      operationId: getConfigPropertyByName
      parameters:
      - in: path
        name: propertyName
        required: true
        schema:
          type: string
      responses:
        default:
          content:
            application/json:
              schema:
                $ref: '#/components/schemas/ConfigProperty'
          description: default response
      summary: Fetch a property by its name, e.g. 'stroom.path.home'
      tags:
      - Global Config
  /content/v1/confirmImport:
    post:
      operationId: confirmContentImport
      requestBody:
        content:
          application/json:
            schema:
              $ref: '#/components/schemas/ResourceKey'
        description: resourceKey
        required: true
      responses:
        default:
          content:
            application/json:
              schema:
                type: array
                items:
                  $ref: '#/components/schemas/ImportState'
          description: default response
      summary: Get import confirmation state
      tags:
      - Content
  /content/v1/export:
    post:
      operationId: exportContent
      requestBody:
        content:
          application/json:
            schema:
              $ref: '#/components/schemas/DocRefs'
        description: docRefs
        required: true
      responses:
        default:
          content:
            application/json:
              schema:
                $ref: '#/components/schemas/ResourceGeneration'
          description: default response
      summary: Export content
      tags:
      - Content
  /content/v1/fetchDependencies:
    post:
      operationId: fetchContentDependencies
      requestBody:
        content:
          application/json:
            schema:
              $ref: '#/components/schemas/DependencyCriteria'
        description: criteria
        required: true
      responses:
        default:
          content:
            application/json:
              schema:
                $ref: '#/components/schemas/ResultPageDependency'
          description: default response
      summary: Fetch content dependencies
      tags:
      - Content
  /content/v1/import:
    post:
      operationId: importContent
      requestBody:
        content:
          application/json:
            schema:
              $ref: '#/components/schemas/ImportConfigRequest'
        description: request
        required: true
      responses:
        default:
          content:
            application/json:
              schema:
                $ref: '#/components/schemas/ResourceKey'
          description: default response
      summary: Import content
      tags:
      - Content
  /dashboard/v1/destroy:
    post:
      operationId: dashboardDestroySearch
      requestBody:
        content:
          application/json:
            schema:
              $ref: '#/components/schemas/DestroySearchRequest'
        description: request
        required: true
      responses:
        default:
          content:
            application/json:
              schema:
                type: boolean
          description: default response
      summary: Destroy a running search
      tags:
      - Dashboards
  /dashboard/v1/downloadQuery:
    post:
      operationId: downloadDashboardQuery
      requestBody:
        content:
          application/json:
            schema:
              $ref: '#/components/schemas/DashboardSearchRequest'
        description: downloadQueryRequest
        required: true
      responses:
        default:
          content:
            application/json:
              schema:
                $ref: '#/components/schemas/ResourceGeneration'
          description: default response
      summary: Download a query
      tags:
      - Dashboards
  /dashboard/v1/downloadSearchResults:
    post:
      operationId: downloadDashboardSearchResults
      requestBody:
        content:
          application/json:
            schema:
              $ref: '#/components/schemas/DownloadSearchResultsRequest'
        description: request
        required: true
      responses:
        default:
          content:
            application/json:
              schema:
                $ref: '#/components/schemas/ResourceGeneration'
          description: default response
      summary: Download search results
      tags:
      - Dashboards
  /dashboard/v1/fetchTimeZones:
    get:
      operationId: fetchTimeZones
      responses:
        default:
          content:
            application/json:
              schema:
                type: array
                items:
                  type: string
          description: default response
      summary: Fetch time zone data from the server
      tags:
      - Dashboards
  /dashboard/v1/functions:
    get:
      operationId: fetchDashboardFunctions
      responses:
        default:
          content:
            application/json:
              schema:
                type: array
                items:
                  $ref: '#/components/schemas/FunctionSignature'
          description: default response
      summary: Fetch all expression functions
      tags:
      - Dashboards
  /dashboard/v1/search:
    post:
      operationId: dashboardSearch
      requestBody:
        content:
          application/json:
            schema:
              $ref: '#/components/schemas/DashboardSearchRequest'
        description: request
        required: true
      responses:
        default:
          content:
            application/json:
              schema:
                $ref: '#/components/schemas/DashboardSearchResponse'
          description: default response
      summary: Perform a new search or get new results
      tags:
      - Dashboards
  /dashboard/v1/validateExpression:
    post:
      operationId: validateDashboardExpression
      requestBody:
        content:
          application/json:
            schema:
              type: string
        description: expression
        required: true
      responses:
        default:
          content:
            application/json:
              schema:
                $ref: '#/components/schemas/ValidateExpressionResult'
          description: default response
      summary: Validate an expression
      tags:
      - Dashboards
  /dashboard/v1/{uuid}:
    get:
      operationId: fetchDashboard
      parameters:
      - in: path
        name: uuid
        required: true
        schema:
          type: string
      responses:
        default:
          content:
            application/json:
              schema:
                $ref: '#/components/schemas/DashboardDoc'
          description: default response
      summary: Fetch a dashboard doc by its UUID
      tags:
      - Dashboards
    put:
      operationId: updateDashboard
      parameters:
      - in: path
        name: uuid
        required: true
        schema:
          type: string
      requestBody:
        content:
          application/json:
            schema:
              $ref: '#/components/schemas/DashboardDoc'
        description: doc
        required: true
      responses:
        default:
          content:
            application/json:
              schema:
                $ref: '#/components/schemas/DashboardDoc'
          description: default response
      summary: Update a dashboard doc
      tags:
      - Dashboards
  /data/v1/download:
    post:
      operationId: downloadData
      requestBody:
        content:
          application/json:
            schema:
              $ref: '#/components/schemas/FindMetaCriteria'
        description: criteria
        required: true
      responses:
        default:
          content:
            application/json:
              schema:
                $ref: '#/components/schemas/ResourceGeneration'
          description: default response
      summary: Download matching data
      tags:
      - Data
  /data/v1/fetch:
    post:
      operationId: fetchData
      requestBody:
        content:
          application/json:
            schema:
              $ref: '#/components/schemas/FetchDataRequest'
        description: request
        required: true
      responses:
        default:
          content:
            application/json:
              schema:
                $ref: '#/components/schemas/AbstractFetchDataResult'
          description: default response
      summary: Fetch matching data
      tags:
      - Data
  /data/v1/upload:
    post:
      operationId: uploadData
      requestBody:
        content:
          application/json:
            schema:
              $ref: '#/components/schemas/UploadDataRequest'
        description: request
        required: true
      responses:
        default:
          content:
            application/json:
              schema:
                $ref: '#/components/schemas/ResourceKey'
          description: default response
      summary: Upload data
      tags:
      - Data
  /data/v1/{id}/info:
    get:
      operationId: viewDataInfo
      parameters:
      - in: path
        name: id
        required: true
        schema:
          type: integer
          format: int64
      responses:
        default:
          content:
            application/json:
              schema:
                type: array
                items:
                  $ref: '#/components/schemas/DataInfoSection'
          description: default response
      summary: Find full info about a data item
      tags:
      - Data
  /data/v1/{id}/parts/{partNo}/child-types:
    get:
      operationId: getChildStreamTypes
      parameters:
      - in: path
        name: id
        required: true
        schema:
          type: integer
          format: int64
      - in: path
        name: partNo
        required: true
        schema:
          type: integer
          format: int64
      responses:
        default:
          content:
            application/json:
              schema:
                type: array
                items:
                  type: string
                uniqueItems: true
          description: default response
      summary: List child types for a stream
      tags:
      - Data
  /dataRetentionRules/v1:
    get:
      operationId: fetchDataRetentionRules
      responses:
        default:
          content:
            application/json:
              schema:
                $ref: '#/components/schemas/DataRetentionRules'
          description: default response
      summary: Get data retention rules
      tags:
      - Data Retention Rules
    put:
      operationId: updateDataRetentionRules
      requestBody:
        content:
          application/json:
            schema:
              $ref: '#/components/schemas/DataRetentionRules'
        description: dataRetentionRules
        required: true
      responses:
        default:
          content:
            application/json:
              schema:
                $ref: '#/components/schemas/DataRetentionRules'
          description: default response
      summary: Update data retention rules
      tags:
      - Data Retention Rules
  /dataRetentionRules/v1/impactSummary:
    post:
      operationId: getDataRetentionImpactSummary
      requestBody:
        content:
          application/json:
            schema:
              $ref: '#/components/schemas/DataRetentionDeleteSummaryRequest'
        description: request
        required: true
      responses:
        default:
          content:
            application/json:
              schema:
                $ref: '#/components/schemas/DataRetentionDeleteSummaryResponse'
          description: default response
      summary: Get a summary of meta deletions with the passed data retention rules
      tags:
      - Data Retention Rules
  /dataRetentionRules/v1/impactSummary/{queryId}:
    delete:
      operationId: stopDataRetentionImpactSummary
      parameters:
      - in: path
        name: queryId
        required: true
        schema:
          type: string
      responses:
        default:
          content:
            application/json:
              schema:
                type: boolean
          description: default response
      summary: Stop a running query
      tags:
      - Data Retention Rules
  /dataSource/v1/fetchFields:
    post:
      operationId: fetchDataSourceFields
      requestBody:
        content:
          application/json:
            schema:
              $ref: '#/components/schemas/DocRef'
        description: dataSourceRef
        required: true
      responses:
        default:
          content:
            application/json:
              schema:
                type: array
                items:
                  $ref: '#/components/schemas/AbstractField'
          description: default response
      summary: Fetch data source fields
      tags:
      - Data Sources
  /dbStatus/v1:
    get:
      operationId: getDbSystemTableStatus
      responses:
        default:
          content:
            application/json:
              schema:
                $ref: '#/components/schemas/ResultPageDBTableStatus'
          description: default response
      summary: Find status of the DB
      tags:
      - Database Status
    post:
      operationId: findDbSystemTableStatus
      requestBody:
        content:
          application/json:
            schema:
              $ref: '#/components/schemas/FindDBTableCriteria'
        description: criteria
        required: true
      responses:
        default:
          content:
            application/json:
              schema:
                $ref: '#/components/schemas/ResultPageDBTableStatus'
          description: default response
      summary: Find status of the DB
      tags:
      - Database Status
  /dictionary/v1/download:
    post:
      operationId: downloadDictionary
      requestBody:
        content:
          application/json:
            schema:
              $ref: '#/components/schemas/DocRef'
      responses:
        default:
          content:
            application/json:
              schema:
                $ref: '#/components/schemas/ResourceGeneration'
          description: default response
      summary: Download a dictionary doc
      tags:
      - Dictionaries (v1)
  /dictionary/v1/{uuid}:
    get:
      operationId: fetchDictionary
      parameters:
      - in: path
        name: uuid
        required: true
        schema:
          type: string
      responses:
        default:
          content:
            application/json:
              schema:
                $ref: '#/components/schemas/DictionaryDoc'
          description: default response
      summary: Fetch a dictionary doc by its UUID
      tags:
      - Dictionaries (v1)
    put:
      operationId: updateDictionary
      parameters:
      - in: path
        name: uuid
        required: true
        schema:
          type: string
      requestBody:
        content:
          application/json:
            schema:
              $ref: '#/components/schemas/DictionaryDoc'
        description: doc
        required: true
      responses:
        default:
          content:
            application/json:
              schema:
                $ref: '#/components/schemas/DictionaryDoc'
          description: default response
      summary: Update a dictionary doc
      tags:
      - Dictionaries (v1)
  /elasticCluster/v1/testCluster:
    post:
      operationId: testElasticCluster
      requestBody:
        content:
          application/json:
            schema:
              $ref: '#/components/schemas/ElasticClusterDoc'
        description: elasticClusterDoc
        required: true
      responses:
        default:
          content:
            application/json:
              schema:
                $ref: '#/components/schemas/ElasticClusterTestResponse'
          description: default response
      summary: Test connection to the Elasticsearch cluster
      tags:
      - Elastic Clusters
  /elasticCluster/v1/{uuid}:
    get:
      operationId: fetchElasticCluster
      parameters:
      - in: path
        name: uuid
        required: true
        schema:
          type: string
      responses:
        default:
          content:
            application/json:
              schema:
                $ref: '#/components/schemas/ElasticClusterDoc'
          description: default response
      summary: Fetch an Elasticsearch cluster doc by its UUID
      tags:
      - Elastic Clusters
    put:
      operationId: updateElasticCluster
      parameters:
      - in: path
        name: uuid
        required: true
        schema:
          type: string
      requestBody:
        content:
          application/json:
            schema:
              $ref: '#/components/schemas/ElasticClusterDoc'
        description: doc
        required: true
      responses:
        default:
          content:
            application/json:
              schema:
                $ref: '#/components/schemas/ElasticClusterDoc'
          description: default response
      summary: Update an Elasticsearch cluster doc
      tags:
      - Elastic Clusters
  /elasticIndex/v1/testIndex:
    post:
      operationId: testElasticIndex
      requestBody:
        content:
          application/json:
            schema:
              $ref: '#/components/schemas/ElasticIndexDoc'
        description: elasticIndexDoc
        required: true
      responses:
        default:
          content:
            application/json:
              schema:
                $ref: '#/components/schemas/ElasticIndexTestResponse'
          description: default response
      summary: Test the Elasticsearch index
      tags:
      - Elastic Indices
  /elasticIndex/v1/{uuid}:
    get:
      operationId: fetchElasticIndex
      parameters:
      - in: path
        name: uuid
        required: true
        schema:
          type: string
      responses:
        default:
          content:
            application/json:
              schema:
                $ref: '#/components/schemas/ElasticIndexDoc'
          description: default response
      summary: Fetch an Elasticsearch index doc by its UUID
      tags:
      - Elastic Indices
    put:
      operationId: updateElasticIndex
      parameters:
      - in: path
        name: uuid
        required: true
        schema:
          type: string
      requestBody:
        content:
          application/json:
            schema:
              $ref: '#/components/schemas/ElasticIndexDoc'
        description: doc
        required: true
      responses:
        default:
          content:
            application/json:
              schema:
                $ref: '#/components/schemas/ElasticIndexDoc'
          description: default response
      summary: Update an Elasticsearch index doc
      tags:
      - Elastic Indices
  /entityEvent/v1/{nodeName}:
    put:
      operationId: fireEntityEvent
      parameters:
      - in: path
        name: nodeName
        required: true
        schema:
          type: string
      requestBody:
        content:
          application/json:
            schema:
              $ref: '#/components/schemas/EntityEvent'
        description: entityevent
        required: true
      responses:
        default:
          content:
            application/json:
              schema:
                type: boolean
          description: default response
      summary: Sends an entity event
      tags:
      - Entity Events
  /explorer/v2/copy:
    post:
      operationId: copyExplorerItems
      requestBody:
        content:
          application/json:
            schema:
              $ref: '#/components/schemas/ExplorerServiceCopyRequest'
        description: request
        required: true
      responses:
        default:
          content:
            application/json:
              schema:
                $ref: '#/components/schemas/BulkActionResult'
          description: default response
      summary: Copy explorer items
      tags:
      - Explorer (v2)
  /explorer/v2/create:
    post:
      operationId: createExplorerItem
      requestBody:
        content:
          application/json:
            schema:
              $ref: '#/components/schemas/ExplorerServiceCreateRequest'
        description: request
        required: true
      responses:
        default:
          content:
            application/json:
              schema:
                $ref: '#/components/schemas/DocRef'
          description: default response
      summary: Create explorer item
      tags:
      - Explorer (v2)
  /explorer/v2/delete:
    delete:
      operationId: deleteExplorerItems
      requestBody:
        content:
          application/json:
            schema:
              $ref: '#/components/schemas/ExplorerServiceDeleteRequest'
        description: request
        required: true
      responses:
        default:
          content:
            application/json:
              schema:
                $ref: '#/components/schemas/BulkActionResult'
          description: default response
      summary: Delete explorer items
      tags:
      - Explorer (v2)
  /explorer/v2/fetchDocRefs:
    post:
      operationId: fetchExplorerDocRefs
      requestBody:
        content:
          application/json:
            schema:
              type: array
              items:
                $ref: '#/components/schemas/DocRef'
              uniqueItems: true
        description: docRefs
        required: true
      responses:
        default:
          content:
            application/json:
              schema:
                type: array
                items:
                  $ref: '#/components/schemas/DocRef'
                uniqueItems: true
          description: default response
      summary: Fetch document references
      tags:
      - Explorer (v2)
  /explorer/v2/fetchDocumentTypes:
    get:
      operationId: fetchExplorerDocumentTypes
      responses:
        default:
          content:
            application/json:
              schema:
                $ref: '#/components/schemas/DocumentTypes'
          description: default response
      summary: Fetch document types
      tags:
      - Explorer (v2)
  /explorer/v2/fetchExplorerNodes:
    post:
      operationId: fetchExplorerNodes
      requestBody:
        content:
          application/json:
            schema:
              $ref: '#/components/schemas/FindExplorerNodeCriteria'
        description: request
        required: true
      responses:
        default:
          content:
            application/json:
              schema:
                $ref: '#/components/schemas/FetchExplorerNodeResult'
          description: default response
      summary: Fetch explorer nodes
      tags:
      - Explorer (v2)
  /explorer/v2/fetchExplorerPermissions:
    post:
      operationId: fetchExplorerPermissions
      requestBody:
        content:
          application/json:
            schema:
              type: array
              items:
                $ref: '#/components/schemas/ExplorerNode'
        description: explorerNodes
        required: true
      responses:
        default:
          content:
            application/json:
              schema:
                type: array
                items:
                  $ref: '#/components/schemas/ExplorerNodePermissions'
                uniqueItems: true
          description: default response
      summary: Fetch permissions for explorer items
      tags:
      - Explorer (v2)
  /explorer/v2/info:
    post:
      operationId: fetchExplorerItemInfo
      requestBody:
        content:
          application/json:
            schema:
              $ref: '#/components/schemas/DocRef'
        description: docRef
        required: true
      responses:
        default:
          content:
            application/json:
              schema:
                $ref: '#/components/schemas/DocRefInfo'
          description: default response
      summary: Get document info
      tags:
      - Explorer (v2)
  /explorer/v2/move:
    put:
      operationId: moveExplorerItems
      requestBody:
        content:
          application/json:
            schema:
              $ref: '#/components/schemas/ExplorerServiceMoveRequest'
        description: request
        required: true
      responses:
        default:
          content:
            application/json:
              schema:
                $ref: '#/components/schemas/BulkActionResult'
          description: default response
      summary: Move explorer items
      tags:
      - Explorer (v2)
  /explorer/v2/rename:
    put:
      operationId: renameExplorerItems
      requestBody:
        content:
          application/json:
            schema:
              $ref: '#/components/schemas/ExplorerServiceRenameRequest'
        description: request
        required: true
      responses:
        default:
          content:
            application/json:
              schema:
                $ref: '#/components/schemas/DocRef'
          description: default response
      summary: Rename explorer items
      tags:
      - Explorer (v2)
  /export/v1:
    get:
      operationId: exportAllContent
      responses:
        default:
          description: Returns Stroom content data in a zip file
      summary: Exports all configuration to a file.
      tags:
      - Export
  /feed/v1/fetchSupportedEncodings:
    get:
      operationId: fetchSupportedEncodings
      responses:
        default:
          content:
            application/json:
              schema:
                type: array
                items:
                  type: string
          description: default response
      summary: Fetch supported encodings
      tags:
      - Feeds
  /feed/v1/{uuid}:
    get:
      operationId: fetchFeed
      parameters:
      - in: path
        name: uuid
        required: true
        schema:
          type: string
      responses:
        default:
          content:
            application/json:
              schema:
                $ref: '#/components/schemas/FeedDoc'
          description: default response
      summary: Fetch a feed doc by its UUID
      tags:
      - Feeds
    put:
      operationId: updateFeed
      parameters:
      - in: path
        name: uuid
        required: true
        schema:
          type: string
      requestBody:
        content:
          application/json:
            schema:
              $ref: '#/components/schemas/FeedDoc'
        description: doc
        required: true
      responses:
        default:
          content:
            application/json:
              schema:
                $ref: '#/components/schemas/FeedDoc'
          description: default response
      summary: Update a feed doc
      tags:
      - Feeds
  /feedStatus/v1/getFeedStatus:
    post:
      operationId: getFeedStatus
      requestBody:
        content:
          application/json:
            schema:
              $ref: '#/components/schemas/GetFeedStatusRequest'
        description: GetFeedStatusRequest
        required: true
      responses:
        default:
          content:
            application/json:
              schema:
                $ref: '#/components/schemas/GetFeedStatusResponse'
          description: default response
      summary: Submit a request to get the status of a feed
      tags:
      - Feed Status
  /fsVolume/v1:
    post:
      operationId: createFsVolume
      requestBody:
        content:
          application/json:
            schema:
              $ref: '#/components/schemas/FsVolume'
      responses:
        default:
          content:
            application/json:
              schema:
                $ref: '#/components/schemas/FsVolume'
          description: default response
      summary: Create a volume
      tags:
      - Filesystem Volumes
  /fsVolume/v1/find:
    post:
      operationId: findFsVolumes
      requestBody:
        content:
          application/json:
            schema:
              $ref: '#/components/schemas/FindFsVolumeCriteria'
        description: criteria
        required: true
      responses:
        default:
          content:
            application/json:
              schema:
                $ref: '#/components/schemas/ResultPageFsVolume'
          description: default response
      summary: Finds volumes
      tags:
      - Filesystem Volumes
  /fsVolume/v1/rescan:
    get:
      operationId: rescanFsVolumes
      responses:
        default:
          content:
            application/json:
              schema:
                type: boolean
          description: default response
      summary: Rescans volumes
      tags:
      - Filesystem Volumes
  /fsVolume/v1/{id}:
    delete:
      operationId: deleteFsVolume
      parameters:
      - in: path
        name: id
        required: true
        schema:
          type: integer
          format: int32
      responses:
        default:
          content:
            application/json:
              schema:
                type: boolean
          description: default response
      summary: Delete a volume
      tags:
      - Filesystem Volumes
    get:
      operationId: fetchFsVolume
      parameters:
      - in: path
        name: id
        required: true
        schema:
          type: integer
          format: int32
      responses:
        default:
          content:
            application/json:
              schema:
                $ref: '#/components/schemas/FsVolume'
          description: default response
      summary: Get a volume
      tags:
      - Filesystem Volumes
    put:
      operationId: updateFsVolume
      parameters:
      - in: path
        name: id
        required: true
        schema:
          type: integer
          format: int32
      requestBody:
        content:
          application/json:
            schema:
              $ref: '#/components/schemas/FsVolume'
        description: volume
        required: true
      responses:
        default:
          content:
            application/json:
              schema:
                $ref: '#/components/schemas/FsVolume'
          description: default response
      summary: Update a volume
      tags:
      - Filesystem Volumes
  /index/v2/shard/delete:
    post:
      operationId: deleteIndexShards
      parameters:
      - in: query
        name: nodeName
        schema:
          type: string
      requestBody:
        content:
          application/json:
            schema:
              $ref: '#/components/schemas/FindIndexShardCriteria'
        description: criteria
        required: true
      responses:
        default:
          content:
            application/json:
              schema:
                type: integer
                format: int64
          description: default response
      summary: Delete matching index shards
      tags:
      - Indexes (v2)
  /index/v2/shard/find:
    post:
      operationId: findIndexShards
      requestBody:
        content:
          application/json:
            schema:
              $ref: '#/components/schemas/FindIndexShardCriteria'
        description: criteria
        required: true
      responses:
        default:
          content:
            application/json:
              schema:
                $ref: '#/components/schemas/ResultPageIndexShard'
          description: default response
      summary: Find matching index shards
      tags:
      - Indexes (v2)
  /index/v2/shard/flush:
    post:
      operationId: flushIndexShards
      parameters:
      - in: query
        name: nodeName
        schema:
          type: string
      requestBody:
        content:
          application/json:
            schema:
              $ref: '#/components/schemas/FindIndexShardCriteria'
        description: criteria
        required: true
      responses:
        default:
          content:
            application/json:
              schema:
                type: integer
                format: int64
          description: default response
      summary: Flush matching index shards
      tags:
      - Indexes (v2)
  /index/v2/{uuid}:
    get:
      operationId: fetchIndex
      parameters:
      - in: path
        name: uuid
        required: true
        schema:
          type: string
      responses:
        default:
          content:
            application/json:
              schema:
                $ref: '#/components/schemas/IndexDoc'
          description: default response
      summary: Fetch a index doc by its UUID
      tags:
      - Indexes (v2)
    put:
      operationId: updateIndex
      parameters:
      - in: path
        name: uuid
        required: true
        schema:
          type: string
      requestBody:
        content:
          application/json:
            schema:
              $ref: '#/components/schemas/IndexDoc'
        description: doc
        required: true
      responses:
        default:
          content:
            application/json:
              schema:
                $ref: '#/components/schemas/IndexDoc'
          description: default response
      summary: Update an index doc
      tags:
      - Indexes (v2)
  /index/volume/v2:
    post:
      operationId: createIndexVolume
      requestBody:
        content:
          application/json:
            schema:
              $ref: '#/components/schemas/IndexVolume'
        description: request
        required: true
      responses:
        default:
          content:
            application/json:
              schema:
                $ref: '#/components/schemas/IndexVolume'
          description: default response
      summary: Creates an index volume
      tags:
      - Index Volumes
  /index/volume/v2/find:
    post:
      operationId: findIndexVolumes
      requestBody:
        content:
          application/json:
            schema:
              $ref: '#/components/schemas/ExpressionCriteria'
        description: request
        required: true
      responses:
        default:
          content:
            application/json:
              schema:
                $ref: '#/components/schemas/ResultPageIndexVolume'
          description: default response
      summary: Finds index volumes matching request
      tags:
      - Index Volumes
  /index/volume/v2/rescan:
    delete:
      operationId: rescanIndexVolumes
      parameters:
      - in: query
        name: nodeName
        schema:
          type: string
      responses:
        default:
          content:
            application/json:
              schema:
                type: boolean
          description: default response
      summary: Rescans index volumes
      tags:
      - Index Volumes
  /index/volume/v2/{id}:
    delete:
      operationId: deleteIndexVolume
      parameters:
      - in: path
        name: id
        required: true
        schema:
          type: integer
          format: int32
      responses:
        default:
          content:
            application/json:
              schema:
                type: boolean
          description: default response
      summary: Deletes an index volume
      tags:
      - Index Volumes
    get:
      operationId: fetchIndexVolume
      parameters:
      - in: path
        name: id
        required: true
        schema:
          type: integer
          format: int32
      responses:
        default:
          content:
            application/json:
              schema:
                $ref: '#/components/schemas/IndexVolume'
          description: default response
      summary: Fetch an index volume
      tags:
      - Index Volumes
    put:
      operationId: updateIndexVolume
      parameters:
      - in: path
        name: id
        required: true
        schema:
          type: integer
          format: int32
      requestBody:
        content:
          application/json:
            schema:
              $ref: '#/components/schemas/IndexVolume'
        description: indexVolume
        required: true
      responses:
        default:
          content:
            application/json:
              schema:
                $ref: '#/components/schemas/IndexVolume'
          description: default response
      summary: Updates an index volume
      tags:
      - Index Volumes
  /index/volumeGroup/v2:
    post:
      operationId: createIndexVolumeGroup
      requestBody:
        content:
          application/json:
            schema:
              type: string
        description: name
        required: true
      responses:
        default:
          content:
            application/json:
              schema:
                $ref: '#/components/schemas/IndexVolumeGroup'
          description: default response
      summary: Creates an index volume group
      tags:
      - Index Volume Groups
  /index/volumeGroup/v2/find:
    post:
      operationId: findIndexVolumeGroups
      requestBody:
        content:
          application/json:
            schema:
              $ref: '#/components/schemas/ExpressionCriteria'
        description: request
        required: true
      responses:
        default:
          content:
            application/json:
              schema:
                $ref: '#/components/schemas/ResultPageIndexVolumeGroup'
          description: default response
      summary: Finds index volume groups matching request
      tags:
      - Index Volume Groups
  /index/volumeGroup/v2/{id}:
    delete:
      operationId: deleteIndexVolumeGroup
      parameters:
      - in: path
        name: id
        required: true
        schema:
          type: integer
          format: int32
      responses:
        default:
          content:
            application/json:
              schema:
                type: boolean
          description: default response
      summary: Deletes an index volume group
      tags:
      - Index Volume Groups
    get:
      operationId: fetchIndexVolumeGroup
      parameters:
      - in: path
        name: id
        required: true
        schema:
          type: integer
          format: int32
      responses:
        default:
          content:
            application/json:
              schema:
                $ref: '#/components/schemas/IndexVolumeGroup'
          description: default response
      summary: Gets an index volume group
      tags:
      - Index Volume Groups
    put:
      operationId: updateIndexVolumeGroup
      parameters:
      - in: path
        name: id
        required: true
        schema:
          type: integer
          format: int32
      requestBody:
        content:
          application/json:
            schema:
              $ref: '#/components/schemas/IndexVolumeGroup'
      responses:
        default:
          content:
            application/json:
              schema:
                $ref: '#/components/schemas/IndexVolumeGroup'
          description: default response
      summary: Updates an index volume group
      tags:
      - Index Volume Groups
  /job/v1:
    get:
      operationId: listJobs
      responses:
        default:
          content:
            application/json:
              schema:
                $ref: '#/components/schemas/ResultPageJob'
          description: default response
      summary: Lists jobs
      tags:
      - Jobs
  /job/v1/setJobsEnabled/{nodeName}:
    put:
      operationId: setNodeJobsEnabled
      parameters:
      - in: path
        name: nodeName
        required: true
        schema:
          type: string
      requestBody:
        content:
          application/json:
            schema:
              $ref: '#/components/schemas/NodeSetJobsEnabledRequest'
        description: Request parameters
        required: true
      responses:
        default:
          content:
            application/json:
              schema:
                $ref: '#/components/schemas/NodeSetJobsEnabledResponse'
          description: default response
      summary: Sets the enabled state of jobs for the selected node. If both `includeJobs`
        and `excludeJobs` are unspecified or empty, this action will apply to ALL
        jobs.
      tags:
      - Jobs
  /job/v1/{id}/enabled:
    put:
      operationId: setJobEnabled
      parameters:
      - in: path
        name: id
        required: true
        schema:
          type: integer
          format: int32
      requestBody:
        content:
          application/json:
            schema:
              type: boolean
        description: enabled
        required: true
      responses:
        default:
          content:
            application/json: {}
          description: default response
      summary: Sets the enabled status of the job
      tags:
      - Jobs
  /jobNode/v1:
    get:
      operationId: listJobsNodes
      parameters:
      - in: query
        name: jobName
        schema:
          type: string
      - in: query
        name: nodeName
        schema:
          type: string
      responses:
        default:
          content:
            application/json:
              schema:
                $ref: '#/components/schemas/ResultPageJobNode'
          description: default response
      summary: Lists job nodes
      tags:
      - Jobs (Node)
  /jobNode/v1/info:
    get:
      operationId: fetchJobNodeInfo
      parameters:
      - in: query
        name: jobName
        schema:
          type: string
      - in: query
        name: nodeName
        schema:
          type: string
      responses:
        default:
          content:
            application/json:
              schema:
                $ref: '#/components/schemas/JobNodeInfo'
          description: default response
      summary: Gets current info for a job node
      tags:
      - Jobs (Node)
  /jobNode/v1/{id}/enabled:
    put:
      operationId: setJobNodeEnabled
      parameters:
      - in: path
        name: id
        required: true
        schema:
          type: integer
          format: int32
      requestBody:
        content:
          application/json:
            schema:
              type: boolean
        description: enabled
        required: true
      responses:
        default:
          content:
            application/json: {}
          description: default response
      summary: Sets the enabled status of the job node
      tags:
      - Jobs (Node)
  /jobNode/v1/{id}/schedule:
    put:
      operationId: setJobNodeSchedule
      parameters:
      - in: path
        name: id
        required: true
        schema:
          type: integer
          format: int32
      requestBody:
        content:
          application/json:
            schema:
              type: string
        description: schedule
        required: true
      responses:
        default:
          content:
            application/json: {}
          description: default response
      summary: Sets the schedule job node
      tags:
      - Jobs (Node)
  /jobNode/v1/{id}/taskLimit:
    put:
      operationId: setJobNodeTaskLimit
      parameters:
      - in: path
        name: id
        required: true
        schema:
          type: integer
          format: int32
      requestBody:
        content:
          application/json:
            schema:
              type: integer
              format: int32
        description: taskLimit
        required: true
      responses:
        default:
          content:
            application/json: {}
          description: default response
      summary: Sets the task limit for the job node
      tags:
      - Jobs (Node)
  /kafkaConfig/v1/download:
    post:
      operationId: downloadKafkaConfig
      requestBody:
        content:
          application/json:
            schema:
              $ref: '#/components/schemas/DocRef'
        description: docRef
        required: true
      responses:
        default:
          content:
            application/json:
              schema:
                $ref: '#/components/schemas/ResourceGeneration'
          description: default response
      summary: Download a kafkaConfig doc
      tags:
      - Kafka Config
  /kafkaConfig/v1/{uuid}:
    get:
      operationId: fetchKafkaConfig
      parameters:
      - in: path
        name: uuid
        required: true
        schema:
          type: string
      responses:
        default:
          content:
            application/json:
              schema:
                $ref: '#/components/schemas/KafkaConfigDoc'
          description: default response
      summary: Fetch a kafkaConfig doc by its UUID
      tags:
      - Kafka Config
    put:
      operationId: updateKafkaConfig
      parameters:
      - in: path
        name: uuid
        required: true
        schema:
          type: string
      requestBody:
        content:
          application/json:
            schema:
              $ref: '#/components/schemas/KafkaConfigDoc'
        description: doc
        required: true
      responses:
        default:
          content:
            application/json:
              schema:
                $ref: '#/components/schemas/KafkaConfigDoc'
          description: default response
      summary: Update a kafkaConfig doc
      tags:
      - Kafka Config
  /meta/v1/find:
    post:
      operationId: findMetaRow
      requestBody:
        content:
          application/json:
            schema:
              $ref: '#/components/schemas/FindMetaCriteria'
        description: criteria
        required: true
      responses:
        default:
          content:
            application/json:
              schema:
                $ref: '#/components/schemas/ResultPageMetaRow'
          description: default response
      summary: Find matching meta data
      tags:
      - Meta
  /meta/v1/getReprocessSelectionSummary:
    post:
      operationId: getMetaReprocessSelectionSummary
      requestBody:
        content:
          application/json:
            schema:
              $ref: '#/components/schemas/FindMetaCriteria'
        description: criteria
        required: true
      responses:
        default:
          content:
            application/json:
              schema:
                $ref: '#/components/schemas/SelectionSummary'
          description: default response
      summary: Get a summary of the parent items of the selected meta data
      tags:
      - Meta
  /meta/v1/getSelectionSummary:
    post:
      operationId: getMetaSelectionSummary
      requestBody:
        content:
          application/json:
            schema:
              $ref: '#/components/schemas/FindMetaCriteria'
        description: criteria
        required: true
      responses:
        default:
          content:
            application/json:
              schema:
                $ref: '#/components/schemas/SelectionSummary'
          description: default response
      summary: Get a summary of the selected meta data
      tags:
      - Meta
  /meta/v1/getTypes:
    get:
      operationId: getStreamTypes
      responses:
        default:
          content:
            application/json:
              schema:
                type: array
                items:
                  type: string
          description: default response
      summary: Get a list of possible stream types
      tags:
      - Meta
  /meta/v1/update/status:
    put:
      operationId: updateMetaStatus
      requestBody:
        content:
          application/json:
            schema:
              $ref: '#/components/schemas/UpdateStatusRequest'
      responses:
        default:
          content:
            application/json:
              schema:
                type: integer
                format: int32
          description: default response
      summary: Update status on matching meta data
      tags:
      - Meta
  /meta/v1/{id}:
    get:
      operationId: fetch
      parameters:
      - in: path
        name: id
        required: true
        schema:
          type: integer
          format: int64
      responses:
        default:
          content:
            application/json:
              schema:
                $ref: '#/components/schemas/Meta'
          description: default response
      summary: Get a meta record for a given id, if permitted.
      tags:
      - Meta
  /node/v1:
    get:
      operationId: findNodes
      responses:
        default:
          content:
            application/json:
              schema:
                $ref: '#/components/schemas/FetchNodeStatusResponse'
          description: default response
      summary: Lists nodes
      tags:
      - Nodes
  /node/v1/all:
    get:
      operationId: listAllNodes
      responses:
        default:
          content:
            application/json:
              schema:
                type: array
                items:
                  type: string
          description: default response
      summary: Lists all nodes
      tags:
      - Nodes
  /node/v1/enabled:
    get:
      operationId: listEnabledNodes
      responses:
        default:
          content:
            application/json:
              schema:
                type: array
                items:
                  type: string
          description: default response
      summary: Lists enabled nodes
      tags:
      - Nodes
  /node/v1/enabled/{nodeName}:
    put:
      operationId: setNodeEnabled
      parameters:
      - in: path
        name: nodeName
        required: true
        schema:
          type: string
      requestBody:
        content:
          application/json:
            schema:
              type: boolean
        description: enabled
        required: true
      responses:
        default:
          content:
            application/json:
              schema:
                type: boolean
          description: default response
      summary: Sets whether a node is enabled
      tags:
      - Nodes
  /node/v1/info/{nodeName}:
    get:
      operationId: fetchNodeInfo
      parameters:
      - in: path
        name: nodeName
        required: true
        schema:
          type: string
      responses:
        default:
          content:
            application/json:
              schema:
                $ref: '#/components/schemas/ClusterNodeInfo'
          description: default response
      summary: Gets detailed information about a node
      tags:
      - Nodes
  /node/v1/ping/{nodeName}:
    get:
      operationId: pingNode
      parameters:
      - in: path
        name: nodeName
        required: true
        schema:
          type: string
      responses:
        default:
          content:
            application/json:
              schema:
                type: integer
                format: int64
          description: default response
      summary: Gets a ping time for a node
      tags:
      - Nodes
  /node/v1/priority/{nodeName}:
    put:
      operationId: setNodePriority
      parameters:
      - in: path
        name: nodeName
        required: true
        schema:
          type: string
      requestBody:
        content:
          application/json:
            schema:
              type: integer
              format: int32
        description: nodeName
        required: true
      responses:
        default:
          content:
            application/json:
              schema:
                type: boolean
          description: default response
      summary: Sets the priority of a node
      tags:
      - Nodes
  /oauth2/v1/noauth/.well-known/openid-configuration:
    get:
      operationId: openIdConfiguration
      responses:
        default:
          content:
            application/json:
              schema:
                type: string
          description: default response
      summary: Provides discovery for openid configuration
      tags:
      - API Keys
      - Authentication
  /oauth2/v1/noauth/auth:
    get:
      operationId: openIdAuth
      parameters:
      - in: query
        name: scope
        required: true
        schema:
          type: string
      - in: query
        name: response_type
        required: true
        schema:
          type: string
      - in: query
        name: client_id
        required: true
        schema:
          type: string
      - in: query
        name: redirect_uri
        required: true
        schema:
          type: string
      - in: query
        name: nonce
        schema:
          type: string
      - in: query
        name: state
        schema:
          type: string
      - in: query
        name: prompt
        schema:
          type: string
      responses:
        default:
          content:
            application/json: {}
          description: default response
      summary: Submit an OpenId AuthenticationRequest.
      tags:
      - Authentication
  /oauth2/v1/noauth/certs:
    get:
      operationId: openIdCerts
      responses:
        default:
          content:
            application/json:
              schema:
                type: object
                additionalProperties:
                  type: array
                  items:
                    type: object
                    additionalProperties:
                      type: object
          description: default response
      summary: Provides access to this service's current public key. A client may
        use these keys to verify JWTs issued by this service.
      tags:
      - API Keys
      - Authentication
  /oauth2/v1/noauth/token:
    post:
      operationId: openIdToken
      responses:
        default:
          content:
            application/json:
              schema:
                $ref: '#/components/schemas/TokenResponse'
          description: default response
      summary: Get a token from an access code or refresh token
      tags:
      - Authentication
  /permission/app/v1:
    get:
      operationId: getUserAndPermissions
      responses:
        default:
          content:
            application/json:
              schema:
                $ref: '#/components/schemas/UserAndPermissions'
          description: default response
      summary: User and app permissions for the current session
      tags:
      - Application Permissions
  /permission/app/v1/changeUser:
    post:
      operationId: changeUserPermissions
      requestBody:
        content:
          application/json:
            schema:
              $ref: '#/components/schemas/ChangeUserRequest'
        description: changeUserRequest
        required: true
      responses:
        default:
          content:
            application/json:
              schema:
                type: boolean
          description: default response
      summary: User and app permissions for the current session
      tags:
      - Application Permissions
  /permission/app/v1/fetchAllPermissions:
    get:
      operationId: fetchAllPermissions
      responses:
        default:
          content:
            application/json:
              schema:
                type: array
                items:
                  type: string
          description: default response
      summary: Get all possible permissions
      tags:
      - Application Permissions
  /permission/app/v1/fetchUserAppPermissions:
    post:
      operationId: fetchUserAppPermissions
      requestBody:
        content:
          application/json:
            schema:
              $ref: '#/components/schemas/User'
        description: user
        required: true
      responses:
        default:
          content:
            application/json:
              schema:
                $ref: '#/components/schemas/UserAndPermissions'
          description: default response
      summary: User and app permissions for the specified user
      tags:
      - Application Permissions
  /permission/changeEvent/v1/fireChange/{nodeName}:
    post:
      operationId: firePermissionChangeEvent
      parameters:
      - in: path
        name: nodeName
        required: true
        schema:
          type: string
      requestBody:
        content:
          application/json:
            schema:
              $ref: '#/components/schemas/PermissionChangeRequest'
        description: request
        required: true
      responses:
        default:
          content:
            application/json:
              schema:
                type: boolean
          description: default response
      summary: Fires a permission change event
      tags:
      - Application Permissions
  /permission/doc/v1/changeDocumentPermissions:
    post:
      operationId: changeDocumentPermissions
      requestBody:
        content:
          application/json:
            schema:
              $ref: '#/components/schemas/ChangeDocumentPermissionsRequest'
        description: request
        required: true
      responses:
        default:
          content:
            application/json:
              schema:
                type: boolean
          description: default response
      summary: Change document permissions
      tags:
      - Doc Permissions
  /permission/doc/v1/checkDocumentPermission:
    post:
      operationId: checkDocumentPermission
      requestBody:
        content:
          application/json:
            schema:
              $ref: '#/components/schemas/CheckDocumentPermissionRequest'
        description: request
        required: true
      responses:
        default:
          content:
            application/json:
              schema:
                type: boolean
          description: default response
      summary: Check document permission
      tags:
      - Doc Permissions
  /permission/doc/v1/copyPermissionsFromParent:
    post:
      operationId: copyPermissionFromParent
      requestBody:
        content:
          application/json:
            schema:
              $ref: '#/components/schemas/CopyPermissionsFromParentRequest'
        description: request
        required: true
      responses:
        default:
          content:
            application/json:
              schema:
                $ref: '#/components/schemas/DocumentPermissions'
          description: default response
      summary: Copy permissions from parent
      tags:
      - Doc Permissions
  /permission/doc/v1/fetchAllDocumentPermissions:
    post:
      operationId: fetchAllDocumentPermissions
      requestBody:
        content:
          application/json:
            schema:
              $ref: '#/components/schemas/FetchAllDocumentPermissionsRequest'
        description: request
        required: true
      responses:
        default:
          content:
            application/json:
              schema:
                $ref: '#/components/schemas/DocumentPermissions'
          description: default response
      summary: Fetch document permissions
      tags:
      - Doc Permissions
  /permission/doc/v1/filterUsers:
    post:
      operationId: filterUsers
      requestBody:
        content:
          application/json:
            schema:
              $ref: '#/components/schemas/FilterUsersRequest'
      responses:
        default:
          content:
            application/json:
              schema:
                type: array
                items:
                  $ref: '#/components/schemas/SimpleUser'
          description: default response
      summary: Get all permissions for a given document type
      tags:
      - Doc Permissions
  /permission/doc/v1/getPermissionForDocType/${docType}:
    get:
      operationId: getPermissionForDocType
      parameters:
      - in: path
        name: docType
        required: true
        schema:
          type: string
      responses:
        default:
          content:
            application/json:
              schema:
                type: array
                items:
                  type: string
          description: default response
      summary: Get all permissions for a given document type
      tags:
      - Doc Permissions
  /pipeline/v1/fetchPipelineData:
    post:
      operationId: fetchPipelineData
      requestBody:
        content:
          application/json:
            schema:
              $ref: '#/components/schemas/DocRef'
        description: pipeline
        required: true
      responses:
        default:
          content:
            application/json:
              schema:
                type: array
                items:
                  $ref: '#/components/schemas/PipelineData'
          description: default response
      summary: Fetch data for a pipeline
      tags:
      - Pipelines
  /pipeline/v1/fetchPipelineXml:
    post:
      operationId: fetchPipelineXml
      requestBody:
        content:
          application/json:
            schema:
              $ref: '#/components/schemas/DocRef'
        description: pipeline
        required: true
      responses:
        default:
          content:
            application/json:
              schema:
                $ref: '#/components/schemas/FetchPipelineXmlResponse'
          description: default response
      summary: Fetch the XML for a pipeline
      tags:
      - Pipelines
  /pipeline/v1/propertyTypes:
    get:
      operationId: getPipelinePropertyTypes
      responses:
        default:
          content:
            application/json:
              schema:
                type: array
                items:
                  $ref: '#/components/schemas/FetchPropertyTypesResult'
          description: default response
      summary: Get pipeline property types
      tags:
      - Pipelines
  /pipeline/v1/savePipelineXml:
    put:
      operationId: savePipelineXml
      requestBody:
        content:
          application/json:
            schema:
              $ref: '#/components/schemas/SavePipelineXmlRequest'
        description: request
        required: true
      responses:
        default:
          content:
            application/json:
              schema:
                type: boolean
          description: default response
      summary: Update a pipeline doc with XML directly
      tags:
      - Pipelines
  /pipeline/v1/{uuid}:
    get:
      operationId: fetchPipeline
      parameters:
      - in: path
        name: uuid
        required: true
        schema:
          type: string
      responses:
        default:
          content:
            application/json:
              schema:
                $ref: '#/components/schemas/PipelineDoc'
          description: default response
      summary: Fetch a pipeline doc by its UUID
      tags:
      - Pipelines
    put:
      operationId: updatePipeline
      parameters:
      - in: path
        name: uuid
        required: true
        schema:
          type: string
      requestBody:
        content:
          application/json:
            schema:
              $ref: '#/components/schemas/PipelineDoc'
        description: doc
        required: true
      responses:
        default:
          content:
            application/json:
              schema:
                $ref: '#/components/schemas/PipelineDoc'
          description: default response
      summary: Update a pipeline doc
      tags:
      - Pipelines
  /preferences/v1:
    get:
      operationId: fetchUserPreferences
      responses:
        default:
          content:
            application/json:
              schema:
                $ref: '#/components/schemas/UserPreferences'
          description: default response
      summary: Fetch user preferences.
      tags:
      - Preferences
    post:
      operationId: updateUserPreferences
      requestBody:
        content:
          application/json:
            schema:
              $ref: '#/components/schemas/UserPreferences'
      responses:
        default:
          content:
            application/json:
              schema:
                type: boolean
          description: default response
      summary: Update user preferences
      tags:
      - Preferences
  /preferences/v1/resetToDefaultUserPreferences:
    post:
      operationId: resetToDefaultUserPreferences
      responses:
        default:
          content:
            application/json:
              schema:
                $ref: '#/components/schemas/UserPreferences'
          description: default response
      summary: Resets preferences to the defaults
      tags:
      - Preferences
  /preferences/v1/setDefaultUserPreferences:
    post:
      operationId: setDefaultUserPreferences
      requestBody:
        content:
          application/json:
            schema:
              $ref: '#/components/schemas/UserPreferences'
      responses:
        default:
          content:
            application/json:
              schema:
                $ref: '#/components/schemas/UserPreferences'
          description: default response
      summary: Sets the default preferences for all users
      tags:
      - Preferences
  /processor/v1/{id}:
    delete:
      operationId: deleteProcessor
      parameters:
      - in: path
        name: id
        required: true
        schema:
          type: integer
          format: int32
      responses:
        default:
          content:
            application/json:
              schema:
                type: boolean
          description: default response
      summary: Deletes a processor
      tags:
      - Processors
    get:
      operationId: fetchProcessor
      parameters:
      - in: path
        name: id
        required: true
        schema:
          type: integer
          format: int32
      responses:
        default:
          content:
            application/json:
              schema:
                $ref: '#/components/schemas/Processor'
          description: default response
      summary: Fetch a processor
      tags:
      - Processors
  /processor/v1/{id}/enabled:
    put:
      operationId: setProcessorEnabled
      parameters:
      - in: path
        name: id
        required: true
        schema:
          type: integer
          format: int32
      requestBody:
        content:
          application/json:
            schema:
              type: boolean
        description: enabled
        required: true
      responses:
        default:
          content:
            application/json:
              schema:
                type: boolean
          description: default response
      summary: Sets the enabled/disabled state for a processor
      tags:
      - Processors
  /processorFilter/v1:
    post:
      operationId: createProcessorFilter
      requestBody:
        content:
          application/json:
            schema:
              $ref: '#/components/schemas/CreateProcessFilterRequest'
        description: request
        required: true
      responses:
        default:
          content:
            application/json:
              schema:
                $ref: '#/components/schemas/ProcessorFilter'
          description: default response
      summary: Creates a filter
      tags:
      - Processor Filters
  /processorFilter/v1/find:
    post:
      operationId: findProcessorFilters
      requestBody:
        content:
          application/json:
            schema:
              $ref: '#/components/schemas/FetchProcessorRequest'
        description: request
        required: true
      responses:
        default:
          content:
            application/json:
              schema:
                $ref: '#/components/schemas/ProcessorListRowResultPage'
          description: default response
      summary: Finds processors and filters matching request
      tags:
      - Processor Filters
  /processorFilter/v1/reprocess:
    post:
      operationId: reprocessData
      requestBody:
        content:
          application/json:
            schema:
              $ref: '#/components/schemas/CreateProcessFilterRequest'
        description: criteria
        required: true
      responses:
        default:
          content:
            application/json:
              schema:
                type: array
                items:
                  $ref: '#/components/schemas/ReprocessDataInfo'
          description: default response
      summary: Create filters to reprocess data
      tags:
      - Processor Filters
  /processorFilter/v1/{id}:
    delete:
      operationId: deleteProcessorFilter
      parameters:
      - in: path
        name: id
        required: true
        schema:
          type: integer
          format: int32
      responses:
        default:
          content:
            application/json:
              schema:
                type: boolean
          description: default response
      summary: Deletes a filter
      tags:
      - Processor Filters
    get:
      operationId: fetchProcessorFilter
      parameters:
      - in: path
        name: id
        required: true
        schema:
          type: integer
          format: int32
      responses:
        default:
          content:
            application/json:
              schema:
                $ref: '#/components/schemas/ProcessorFilter'
          description: default response
      summary: Fetch a filter
      tags:
      - Processor Filters
    put:
      operationId: updateProcessorFilter
      parameters:
      - in: path
        name: id
        required: true
        schema:
          type: integer
          format: int32
      requestBody:
        content:
          application/json:
            schema:
              $ref: '#/components/schemas/ProcessorFilter'
      responses:
        default:
          content:
            application/json:
              schema:
                $ref: '#/components/schemas/ProcessorFilter'
          description: default response
      summary: Updates a filter
      tags:
      - Processor Filters
  /processorFilter/v1/{id}/enabled:
    put:
      operationId: setProcessorFilterEnabled
      parameters:
      - in: path
        name: id
        required: true
        schema:
          type: integer
          format: int32
      requestBody:
        content:
          application/json:
            schema:
              type: boolean
      responses:
        default:
          content:
            application/json:
              schema:
                type: boolean
          description: default response
      summary: Sets the enabled/disabled state for a filter
      tags:
      - Processor Filters
  /processorFilter/v1/{id}/priority:
    put:
      operationId: setProcessorFilterPriority
      parameters:
      - in: path
        name: id
        required: true
        schema:
          type: integer
          format: int32
      requestBody:
        content:
          application/json:
            schema:
              type: integer
              format: int32
      responses:
        default:
          content:
            application/json:
              schema:
                type: boolean
          description: default response
      summary: Sets the priority for a filter
      tags:
      - Processor Filters
  /processorTask/v1/abandon/{nodeName}:
    post:
      operationId: abandonProcessorTasks
      parameters:
      - in: path
        name: nodeName
        required: true
        schema:
          type: string
      requestBody:
        content:
          application/json:
            schema:
              $ref: '#/components/schemas/ProcessorTaskList'
        description: request
        required: true
      responses:
        default:
          content:
            application/json:
              schema:
                type: boolean
          description: default response
      summary: Abandon some tasks
      tags:
      - Processor Tasks
  /processorTask/v1/assign/{nodeName}:
    post:
      operationId: assignProcessorTasks
      parameters:
      - in: path
        name: nodeName
        required: true
        schema:
          type: string
      requestBody:
        content:
          application/json:
            schema:
              $ref: '#/components/schemas/AssignTasksRequest'
        description: request
        required: true
      responses:
        default:
          content:
            application/json:
              schema:
                $ref: '#/components/schemas/ProcessorTaskList'
          description: default response
      summary: Assign some tasks
      tags:
      - Processor Tasks
  /processorTask/v1/find:
    post:
      operationId: findProcessorTasks
      requestBody:
        content:
          application/json:
            schema:
              $ref: '#/components/schemas/ExpressionCriteria'
        description: expressionCriteria
        required: true
      responses:
        default:
          content:
            application/json:
              schema:
                $ref: '#/components/schemas/ResultPageProcessorTask'
          description: default response
      summary: Finds processors tasks
      tags:
      - Processor Tasks
  /processorTask/v1/summary:
    post:
      operationId: findProcessorTaskSummary
      requestBody:
        content:
          application/json:
            schema:
              $ref: '#/components/schemas/ExpressionCriteria'
        description: expressionCriteria
        required: true
      responses:
        default:
          content:
            application/json:
              schema:
                $ref: '#/components/schemas/ResultPageProcessorTaskSummary'
          description: default response
      summary: Finds processor task summaries
      tags:
      - Processor Tasks
  /refData/v1/clearBufferPool:
    delete:
      operationId: clearBufferPool
      parameters:
      - in: query
        name: nodeName
        schema:
          type: string
      responses:
        default:
          content:
            application/json: {}
          description: default response
      summary: Clear all buffers currently available in the buffer pool to reclaim
        memory. Performed on the named node or all nodes if null.
      tags:
      - Reference Data
  /refData/v1/entries:
    get:
      description: This is primarily intended  for small scale debugging in non-production
        environments. If no limit is set a default limit is applied else the results
        will be limited to limit entries.
      operationId: getReferenceStoreEntries
      parameters:
      - in: query
        name: limit
        schema:
          type: integer
          format: int32
      - in: query
        name: refStreamId
        schema:
          type: integer
          format: int64
      - in: query
        name: mapName
        schema:
          type: string
      responses:
        default:
          content:
            application/json:
              schema:
                type: array
                items:
                  $ref: '#/components/schemas/RefStoreEntry'
          description: default response
      summary: List entries from the reference data store on the node called.
      tags:
      - Reference Data
  /refData/v1/lookup:
    post:
      operationId: lookupReferenceData
      requestBody:
        content:
          application/json:
            schema:
              $ref: '#/components/schemas/RefDataLookupRequest'
        required: true
      responses:
        default:
          content:
            application/json:
              schema:
                type: string
          description: default response
      summary: Perform a reference data lookup using the supplied lookup request.
        Reference data will be loaded if required using the supplied reference pipeline.
        Performed on this node only.
      tags:
      - Reference Data
  /refData/v1/purgeByAge/{purgeAge}:
    delete:
      operationId: purgeReferenceDataByAge
      parameters:
      - in: path
        name: purgeAge
        required: true
        schema:
          type: string
      - in: query
        name: nodeName
        schema:
          type: string
      responses:
        default:
          content:
            application/json:
              schema:
                type: boolean
          description: default response
      summary: Explicitly delete all entries that are older than purgeAge. Performed
        on the named node, or all nodes if null.
      tags:
      - Reference Data
  /refData/v1/purgeByStream/{refStreamId}:
    delete:
      operationId: purgeReferenceDataByStream
      parameters:
      - in: path
        name: refStreamId
        required: true
        schema:
          type: integer
          format: int64
          minimum: 1
      - in: query
        name: nodeName
        schema:
          type: string
      responses:
        default:
          content:
            application/json:
              schema:
                type: boolean
          description: default response
      summary: Delete all entries for a reference stream. Performed on the named node
        or all nodes if null.
      tags:
      - Reference Data
  /refData/v1/refStreamInfo:
    get:
      description: This is primarily intended  for small scale debugging in non-production
        environments. If no limit is set a default limit is applied else the results
        will be limited to limit entries. Performed on this node only.
      operationId: getReferenceStreamProcessingInfoEntries
      parameters:
      - in: query
        name: limit
        schema:
          type: integer
          format: int32
      - in: query
        name: refStreamId
        schema:
          type: integer
          format: int64
      - in: query
        name: mapName
        schema:
          type: string
      responses:
        default:
          content:
            application/json:
              schema:
                type: array
                items:
                  $ref: '#/components/schemas/ProcessingInfoResponse'
          description: default response
      summary: List processing info entries for all ref streams
      tags:
      - Reference Data
  /remoteSearch/v1/destroy:
    get:
      operationId: destroyRemoteSearch
      parameters:
      - in: query
        name: queryKey
        schema:
          type: string
      responses:
        default:
          content:
            application/json:
              schema:
                type: boolean
          description: default response
      summary: Destroy search results
      tags:
      - Remote Search
  /remoteSearch/v1/poll:
    get:
      operationId: pollRemoteSearch
      parameters:
      - in: query
        name: queryKey
        schema:
          type: string
      responses:
        default:
          content:
            application/octet-stream: {}
          description: default response
      summary: Poll the server for search results for the supplied queryKey
      tags:
      - Remote Search
  /remoteSearch/v1/start:
    post:
      operationId: startRemoteSearch
      requestBody:
        content:
          application/json:
            schema:
              $ref: '#/components/schemas/ClusterSearchTask'
      responses:
        default:
          content:
            application/json:
              schema:
                type: boolean
          description: default response
      summary: Start a search
      tags:
      - Remote Search
  /ruleset/v2/export:
    post:
      operationId: exportReceiveDataRules
      requestBody:
        content:
          application/json:
            schema:
              $ref: '#/components/schemas/DocRef'
        description: DocRef
        required: true
      responses:
        default:
          content:
            application/json:
              schema:
                $ref: '#/components/schemas/Base64EncodedDocumentData'
          description: default response
      summary: Submit an export request
      tags:
      - Rule Set
  /ruleset/v2/import:
    post:
      operationId: importReceiveDataRules
      requestBody:
        content:
          application/json:
            schema:
              $ref: '#/components/schemas/Base64EncodedDocumentData'
        description: DocumentData
        required: true
      responses:
        default:
          content:
            application/json:
              schema:
                $ref: '#/components/schemas/DocRef'
          description: default response
      summary: Submit an import request
      tags:
      - Rule Set
  /ruleset/v2/list:
    get:
      operationId: listReceiveDataRules
      responses:
        default:
          content:
            application/json:
              schema:
                type: array
                items:
                  $ref: '#/components/schemas/DocRef'
                uniqueItems: true
          description: default response
      summary: Submit a request for a list of doc refs held by this service
      tags:
      - Rule Set
  /ruleset/v2/{uuid}:
    get:
      operationId: fetchReceiveDataRules
      parameters:
      - in: path
        name: uuid
        required: true
        schema:
          type: string
      responses:
        default:
          content:
            application/json:
              schema:
                $ref: '#/components/schemas/ReceiveDataRules'
          description: default response
      summary: Fetch a rules doc by its UUID
      tags:
      - Rule Set
    put:
      operationId: updateReceiveDataRules
      parameters:
      - in: path
        name: uuid
        required: true
        schema:
          type: string
      requestBody:
        content:
          application/json:
            schema:
              $ref: '#/components/schemas/ReceiveDataRules'
        description: doc
        required: true
      responses:
        default:
          content:
            application/json:
              schema:
                $ref: '#/components/schemas/ReceiveDataRules'
          description: default response
      summary: Update a rules doc
      tags:
      - Rule Set
  /scheduledTime/v1:
    post:
      operationId: getScheduledTimes
      requestBody:
        content:
          application/json:
            schema:
              $ref: '#/components/schemas/GetScheduledTimesRequest'
        description: request
        required: true
      responses:
        default:
          content:
            application/json:
              schema:
                $ref: '#/components/schemas/ScheduledTimes'
          description: default response
      summary: Gets scheduled time info
      tags:
      - Scheduled Time
  /script/v1/fetchLinkedScripts:
    post:
      operationId: fetchLinkedScripts
      requestBody:
        content:
          application/json:
            schema:
              $ref: '#/components/schemas/FetchLinkedScriptRequest'
        description: request
        required: true
      responses:
        default:
          content:
            application/json:
              schema:
                type: array
                items:
                  $ref: '#/components/schemas/ScriptDoc'
          description: default response
      summary: Fetch related scripts
      tags:
      - Scripts
  /script/v1/{uuid}:
    get:
      operationId: fetchScript
      parameters:
      - in: path
        name: uuid
        required: true
        schema:
          type: string
      responses:
        default:
          content:
            application/json:
              schema:
                $ref: '#/components/schemas/ScriptDoc'
          description: default response
      summary: Fetch a script doc by its UUID
      tags:
      - Scripts
    put:
      operationId: updateScript
      parameters:
      - in: path
        name: uuid
        required: true
        schema:
          type: string
      requestBody:
        content:
          application/json:
            schema:
              $ref: '#/components/schemas/ScriptDoc'
        description: doc
        required: true
      responses:
        default:
          content:
            application/json:
              schema:
                $ref: '#/components/schemas/ScriptDoc'
          description: default response
      summary: Update a script doc
      tags:
      - Scripts
  /searchable/v2/dataSource:
    post:
      operationId: getSearchableDataSource
      requestBody:
        content:
          application/json:
            schema:
              $ref: '#/components/schemas/DocRef'
        description: DocRef
        required: true
      responses:
        default:
          content:
            application/json:
              schema:
                $ref: '#/components/schemas/DataSource'
          description: default response
      summary: Submit a request for a data source definition, supplying the DocRef
        for the data source
      tags:
      - Searchable
  /searchable/v2/destroy:
    post:
      operationId: destroySearchableQuery
      requestBody:
        content:
          application/json:
            schema:
              $ref: '#/components/schemas/QueryKey'
        description: QueryKey
        required: true
      responses:
        default:
          content:
            application/json:
              schema:
                type: boolean
          description: default response
      summary: Destroy a running query
      tags:
      - Searchable
  /searchable/v2/keepAlive:
    post:
      operationId: keepAliveSearchableQuery
      requestBody:
        content:
          application/json:
            schema:
              $ref: '#/components/schemas/QueryKey'
        description: QueryKey
        required: true
      responses:
        default:
          content:
            application/json:
              schema:
                type: boolean
          description: default response
      summary: Keep a running query alive
      tags:
      - Searchable
  /searchable/v2/search:
    post:
      operationId: startSearchableQuery
      requestBody:
        content:
          application/json:
            schema:
              $ref: '#/components/schemas/SearchRequest'
        description: SearchRequest
        required: true
      responses:
        default:
          content:
            application/json:
              schema:
                $ref: '#/components/schemas/SearchResponse'
          description: default response
      summary: Submit a search request
      tags:
      - Searchable
  /session/v1/list:
    get:
      operationId: listSessions
      parameters:
      - in: query
        name: nodeName
        schema:
          type: string
      responses:
        default:
          content:
            application/json:
              schema:
                $ref: '#/components/schemas/SessionListResponse'
          description: default response
      summary: Lists user sessions for a node, or all nodes in the cluster if nodeName
        is null
      tags:
      - Sessions
  /session/v1/logout:
    get:
      operationId: stroomLogout
      parameters:
      - in: query
        name: redirect_uri
        required: true
        schema:
          type: string
      responses:
        default:
          content:
            application/json:
              schema:
                $ref: '#/components/schemas/UrlResponse'
          description: default response
      summary: Logout of Stroom session
      tags:
      - Sessions
  /session/v1/noauth/validateSession:
    get:
      operationId: validateStroomSession
      parameters:
      - in: query
        name: redirect_uri
        required: true
        schema:
          type: string
      responses:
        default:
          content:
            application/json:
              schema:
                $ref: '#/components/schemas/ValidateSessionResponse'
          description: default response
      summary: Validate the current session, return a redirect Uri if invalid.
      tags:
      - Sessions
  /sessionInfo/v1:
    get:
      operationId: getSessionInfo
      responses:
        default:
          content:
            application/json:
              schema:
                $ref: '#/components/schemas/SessionInfo'
          description: default response
      summary: Get information for the current session
      tags:
      - Session Info
  /solrIndex/v1/fetchSolrTypes:
    post:
      operationId: fetchSolrTypes
      requestBody:
        content:
          application/json:
            schema:
              $ref: '#/components/schemas/SolrIndexDoc'
        description: solrIndexDoc
        required: true
      responses:
        default:
          content:
            application/json:
              schema:
                type: array
                items:
                  type: string
          description: default response
      summary: Fetch Solr types
      tags:
      - Solr Indices
  /solrIndex/v1/solrConnectionTest:
    post:
      operationId: solrConnectionTest
      requestBody:
        content:
          application/json:
            schema:
              $ref: '#/components/schemas/SolrIndexDoc'
        description: solrIndexDoc
        required: true
      responses:
        default:
          content:
            application/json:
              schema:
                $ref: '#/components/schemas/SolrConnectionTestResponse'
          description: default response
      summary: Test connection to Solr
      tags:
      - Solr Indices
  /solrIndex/v1/{uuid}:
    get:
      operationId: fetchSolrIndex
      parameters:
      - in: path
        name: uuid
        required: true
        schema:
          type: string
      responses:
        default:
          content:
            application/json:
              schema:
                $ref: '#/components/schemas/SolrIndexDoc'
          description: default response
      summary: Fetch a solr index doc by its UUID
      tags:
      - Solr Indices
    put:
      operationId: updateSolrIndex
      parameters:
      - in: path
        name: uuid
        required: true
        schema:
          type: string
      requestBody:
        content:
          application/json:
            schema:
              $ref: '#/components/schemas/SolrIndexDoc'
        description: doc
        required: true
      responses:
        default:
          content:
            application/json:
              schema:
                $ref: '#/components/schemas/SolrIndexDoc'
          description: default response
      summary: Update a solr index doc
      tags:
      - Solr Indices
  /sqlstatistics/v2/dataSource:
    post:
      operationId: getSqlStatisticsDataSource
      requestBody:
        content:
          application/json:
            schema:
              $ref: '#/components/schemas/DocRef'
        description: DocRef
        required: true
      responses:
        default:
          content:
            application/json:
              schema:
                $ref: '#/components/schemas/DataSource'
          description: default response
      summary: Submit a request for a data source definition, supplying the DocRef
        for the data source
      tags:
      - Sql Statistics Query
  /sqlstatistics/v2/destroy:
    post:
      operationId: destroySqlStatisticsQuery
      requestBody:
        content:
          application/json:
            schema:
              $ref: '#/components/schemas/QueryKey'
        description: QueryKey
        required: true
      responses:
        default:
          content:
            application/json:
              schema:
                type: boolean
          description: default response
      summary: Destroy a running query
      tags:
      - Sql Statistics Query
  /sqlstatistics/v2/keepAlive:
    post:
      operationId: keepAliveSqlStatisticsQuery
      requestBody:
        content:
          application/json:
            schema:
              $ref: '#/components/schemas/QueryKey'
        description: QueryKey
        required: true
      responses:
        default:
          content:
            application/json:
              schema:
                type: boolean
          description: default response
      summary: Keep a running query alive
      tags:
      - Sql Statistics Query
  /sqlstatistics/v2/search:
    post:
      operationId: startSqlStatisticsQuery
      requestBody:
        content:
          application/json:
            schema:
              $ref: '#/components/schemas/SearchRequest'
        description: SearchRequest
        required: true
      responses:
        default:
          content:
            application/json:
              schema:
                $ref: '#/components/schemas/SearchResponse'
          description: default response
      summary: Submit a search request
      tags:
      - Sql Statistics Query
  /statistic/rollUp/v1/bitMaskConversion:
    post:
      operationId: statisticBitMaskConversion
      requestBody:
        content:
          application/json:
            schema:
              type: array
              items:
                type: integer
                format: int32
        description: maskValues
        required: true
      responses:
        default:
          content:
            application/json:
              schema:
                type: array
                items:
                  $ref: '#/components/schemas/CustomRollUpMaskFields'
          description: default response
      summary: Get rollup bit mask
      tags:
      - SQL Statistics RollUps
  /statistic/rollUp/v1/bitMaskPermGeneration:
    post:
      operationId: statisticBitMaskPermGeneration
      requestBody:
        content:
          application/json:
            schema:
              type: integer
              format: int32
        description: fieldCount
        required: true
      responses:
        default:
          content:
            application/json:
              schema:
                type: array
                items:
                  $ref: '#/components/schemas/CustomRollUpMask'
          description: default response
      summary: Create rollup bit mask
      tags:
      - SQL Statistics RollUps
  /statistic/rollUp/v1/dataSourceFieldChange:
    post:
      operationId: statisticFieldChange
      requestBody:
        content:
          application/json:
            schema:
              $ref: '#/components/schemas/StatisticsDataSourceFieldChangeRequest'
        description: request
        required: true
      responses:
        default:
          content:
            application/json:
              schema:
                $ref: '#/components/schemas/StatisticsDataSourceData'
          description: default response
      summary: Change fields
      tags:
      - SQL Statistics RollUps
  /statistic/v1/{uuid}:
    get:
      operationId: fetchStatisticStore
      parameters:
      - in: path
        name: uuid
        required: true
        schema:
          type: string
      responses:
        default:
          content:
            application/json:
              schema:
                $ref: '#/components/schemas/StatisticStoreDoc'
          description: default response
      summary: Fetch a statistic doc by its UUID
      tags:
      - SQL Statistics Stores
    put:
      operationId: updateStatisticStore
      parameters:
      - in: path
        name: uuid
        required: true
        schema:
          type: string
      requestBody:
        content:
          application/json:
            schema:
              $ref: '#/components/schemas/StatisticStoreDoc'
        description: doc
        required: true
      responses:
        default:
          content:
            application/json:
              schema:
                $ref: '#/components/schemas/StatisticStoreDoc'
          description: default response
      summary: Update a statistic doc
      tags:
      - SQL Statistics Stores
  /statsStore/rollUp/v1/bitMaskConversion:
    post:
      operationId: statsBitMaskConversion
      requestBody:
        content:
          application/json:
            schema:
              type: array
              items:
                type: integer
                format: int32
        description: maskValues
        required: true
      responses:
        default:
          content:
            application/json:
              schema:
                $ref: '#/components/schemas/ResultPageCustomRollUpMaskFields'
          description: default response
      summary: Get rollup bit mask
      tags:
      - Stroom Stats RollUps
  /statsStore/rollUp/v1/bitMaskPermGeneration:
    post:
      operationId: statsBitMaskPermGeneration
      requestBody:
        content:
          application/json:
            schema:
              type: integer
              format: int32
        description: fieldCount
        required: true
      responses:
        default:
          content:
            application/json:
              schema:
                $ref: '#/components/schemas/ResultPageCustomRollUpMask'
          description: default response
      summary: Create rollup bit mask
      tags:
      - Stroom Stats RollUps
  /statsStore/rollUp/v1/dataSourceFieldChange:
    post:
      operationId: statsFieldChange
      requestBody:
        content:
          application/json:
            schema:
              $ref: '#/components/schemas/StroomStatsStoreFieldChangeRequest'
        description: request
        required: true
      responses:
        default:
          content:
            application/json:
              schema:
                $ref: '#/components/schemas/StroomStatsStoreEntityData'
          description: default response
      summary: Change fields
      tags:
      - Stroom Stats RollUps
  /statsStore/v1/{uuid}:
    get:
      operationId: fetchStroomStatsStore
      parameters:
      - in: path
        name: uuid
        required: true
        schema:
          type: string
      responses:
        default:
          content:
            application/json:
              schema:
                $ref: '#/components/schemas/StroomStatsStoreDoc'
          description: default response
      summary: Fetch a store doc doc by its UUID
      tags:
      - Stroom Stats Stores
    put:
      operationId: updateStroomStatsStore
      parameters:
      - in: path
        name: uuid
        required: true
        schema:
          type: string
      requestBody:
        content:
          application/json:
            schema:
              $ref: '#/components/schemas/StroomStatsStoreDoc'
        description: doc
        required: true
      responses:
        default:
          content:
            application/json:
              schema:
                $ref: '#/components/schemas/StroomStatsStoreDoc'
          description: default response
      summary: Update a stats store doc
      tags:
      - Stroom Stats Stores
  /stepping/v1/findElementDoc:
    post:
      operationId: findElementDoc
      requestBody:
        content:
          application/json:
            schema:
              $ref: '#/components/schemas/FindElementDocRequest'
      responses:
        default:
          content:
            application/json:
              schema:
                $ref: '#/components/schemas/DocRef'
          description: default response
      summary: Load the document for an element
      tags:
      - Stepping
  /stepping/v1/getPipelineForStepping:
    post:
      operationId: getPipelineForStepping
      requestBody:
        content:
          application/json:
            schema:
              $ref: '#/components/schemas/GetPipelineForMetaRequest'
        description: request
        required: true
      responses:
        default:
          content:
            application/json:
              schema:
                $ref: '#/components/schemas/DocRef'
          description: default response
      summary: Get a pipeline for stepping
      tags:
      - Stepping
  /stepping/v1/step:
    post:
      operationId: step
      requestBody:
        content:
          application/json:
            schema:
              $ref: '#/components/schemas/PipelineStepRequest'
        description: request
        required: true
      responses:
        default:
          content:
            application/json:
              schema:
                $ref: '#/components/schemas/SteppingResult'
          description: default response
      summary: Step a pipeline
      tags:
      - Stepping
  /storedQuery/v1/create:
    post:
      operationId: createStoredQuery
      requestBody:
        content:
          application/json:
            schema:
              $ref: '#/components/schemas/StoredQuery'
        description: storedQuery
        required: true
      responses:
        default:
          content:
            application/json:
              schema:
                $ref: '#/components/schemas/StoredQuery'
          description: default response
      summary: Create a stored query
      tags:
      - Stored Queries
  /storedQuery/v1/delete:
    delete:
      operationId: deleteStoredQuery
      requestBody:
        content:
          application/json:
            schema:
              $ref: '#/components/schemas/StoredQuery'
      responses:
        default:
          content:
            application/json:
              schema:
                type: boolean
          description: default response
      summary: Delete a stored query
      tags:
      - Stored Queries
  /storedQuery/v1/find:
    post:
      operationId: findStoredQueries
      requestBody:
        content:
          application/json:
            schema:
              $ref: '#/components/schemas/FindStoredQueryCriteria'
        description: criteria
        required: true
      responses:
        default:
          content:
            application/json:
              schema:
                $ref: '#/components/schemas/ResultPageStoredQuery'
          description: default response
      summary: Find stored queries
      tags:
      - Stored Queries
  /storedQuery/v1/read:
    post:
      operationId: fetchStoredQuery
      requestBody:
        content:
          application/json:
            schema:
              $ref: '#/components/schemas/StoredQuery'
        description: storedQuery
        required: true
      responses:
        default:
          content:
            application/json:
              schema:
                $ref: '#/components/schemas/StoredQuery'
          description: default response
      summary: Fetch a stored query
      tags:
      - Stored Queries
  /storedQuery/v1/update:
    put:
      operationId: updateStoredQuery
      requestBody:
        content:
          application/json:
            schema:
              $ref: '#/components/schemas/StoredQuery'
      responses:
        default:
          content:
            application/json:
              schema:
                $ref: '#/components/schemas/StoredQuery'
          description: default response
      summary: Update a stored query
      tags:
      - Stored Queries
  /stroom-elastic-index/v2/dataSource:
    post:
      operationId: getElasticIndexDataSource
      requestBody:
        content:
          application/json:
            schema:
              $ref: '#/components/schemas/DocRef'
        description: DocRef
        required: true
      responses:
        default:
          content:
            application/json:
              schema:
                $ref: '#/components/schemas/DataSource'
          description: default response
      summary: Submit a request for a data source definition, supplying the DocRef
        for the data source
      tags:
      - Elasticsearch Queries
  /stroom-elastic-index/v2/destroy:
    post:
      operationId: destroyElasticIndexQuery
      requestBody:
        content:
          application/json:
            schema:
              $ref: '#/components/schemas/QueryKey'
        description: QueryKey
        required: true
      responses:
        default:
          content:
            application/json:
              schema:
                type: boolean
          description: default response
      summary: Destroy a running query
      tags:
      - Elasticsearch Queries
  /stroom-elastic-index/v2/keepAlive:
    post:
      operationId: keepAliveElasticIndexQuery
      requestBody:
        content:
          application/json:
            schema:
              $ref: '#/components/schemas/QueryKey'
        description: QueryKey
        required: true
      responses:
        default:
          content:
            application/json:
              schema:
                type: boolean
          description: default response
      summary: Keep a running query alive
      tags:
      - Elasticsearch Queries
  /stroom-elastic-index/v2/search:
    post:
      operationId: searchElasticIndex
      requestBody:
        content:
          application/json:
            schema:
              $ref: '#/components/schemas/SearchRequest'
        description: SearchRequest
        required: true
      responses:
        default:
          content:
            application/json:
              schema:
                $ref: '#/components/schemas/SearchResponse'
          description: default response
      summary: Submit a search request
      tags:
      - Elasticsearch Queries
  /stroom-index/v2/dataSource:
    post:
      operationId: getStroomIndexDataSource
      requestBody:
        content:
          application/json:
            schema:
              $ref: '#/components/schemas/DocRef'
        description: DocRef
        required: true
      responses:
        default:
          content:
            application/json:
              schema:
                $ref: '#/components/schemas/DataSource'
          description: default response
      summary: Submit a request for a data source definition, supplying the DocRef
        for the data source
      tags:
      - Stroom-Index Queries
  /stroom-index/v2/destroy:
    post:
      operationId: destroyStroomIndexQuery
      requestBody:
        content:
          application/json:
            schema:
              $ref: '#/components/schemas/QueryKey'
        description: QueryKey
        required: true
      responses:
        default:
          content:
            application/json:
              schema:
                type: boolean
          description: default response
      summary: Destroy a running query
      tags:
      - Stroom-Index Queries
  /stroom-index/v2/keepAlive:
    post:
      operationId: keepAliveStroomIndexQuery
      requestBody:
        content:
          application/json:
            schema:
              $ref: '#/components/schemas/QueryKey'
        description: QueryKey
        required: true
      responses:
        default:
          content:
            application/json:
              schema:
                type: boolean
          description: default response
      summary: Keep a running query alive
      tags:
      - Stroom-Index Queries
  /stroom-index/v2/search:
    post:
      operationId: startStroomIndexQuery
      requestBody:
        content:
          application/json:
            schema:
              $ref: '#/components/schemas/SearchRequest'
        description: SearchRequest
        required: true
      responses:
        default:
          content:
            application/json:
              schema:
                $ref: '#/components/schemas/SearchResponse'
          description: default response
      summary: Submit a search request
      tags:
      - Stroom-Index Queries
  /stroom-solr-index/v2/dataSource:
    post:
      operationId: getSolrIndexDataSource
      requestBody:
        content:
          application/json:
            schema:
              $ref: '#/components/schemas/DocRef'
        description: DocRef
        required: true
      responses:
        default:
          content:
            application/json:
              schema:
                $ref: '#/components/schemas/DataSource'
          description: default response
      summary: Submit a request for a data source definition, supplying the DocRef
        for the data source
      tags:
      - Solr Queries
  /stroom-solr-index/v2/destroy:
    post:
      operationId: destroySolrIndexQuery
      requestBody:
        content:
          application/json:
            schema:
              $ref: '#/components/schemas/QueryKey'
        description: QueryKey
        required: true
      responses:
        default:
          content:
            application/json:
              schema:
                type: boolean
          description: default response
      summary: Destroy a running query
      tags:
      - Solr Queries
  /stroom-solr-index/v2/keepAlive:
    post:
      operationId: keepAliveSolrIndexQuery
      requestBody:
        content:
          application/json:
            schema:
              $ref: '#/components/schemas/QueryKey'
        description: QueryKey
        required: true
      responses:
        default:
          content:
            application/json:
              schema:
                type: boolean
          description: default response
      summary: Keep a running query alive
      tags:
      - Solr Queries
  /stroom-solr-index/v2/search:
    post:
      operationId: startSolrIndexQuery
      requestBody:
        content:
          application/json:
            schema:
              $ref: '#/components/schemas/SearchRequest'
        description: SearchRequest
        required: true
      responses:
        default:
          content:
            application/json:
              schema:
                $ref: '#/components/schemas/SearchResponse'
          description: default response
      summary: Submit a search request
      tags:
      - Solr Queries
  /suggest/v1:
    post:
      operationId: fetchSuggestions
      requestBody:
        content:
          application/json:
            schema:
              $ref: '#/components/schemas/FetchSuggestionsRequest'
        description: request
        required: true
      responses:
        default:
          content:
            application/json:
              schema:
                type: array
                items:
                  type: string
          description: default response
      summary: Fetch some suggestions
      tags:
      - Suggestions
  /systemInfo/v1:
    get:
      operationId: getAllSystemInfo
      responses:
        default:
          content:
            application/json:
              schema:
                $ref: '#/components/schemas/SystemInfoResultList'
          description: default response
      summary: Get all system info results
      tags:
      - System Info
  /systemInfo/v1/names:
    get:
      operationId: getSystemInfoNames
      responses:
        default:
          content:
            application/json:
              schema:
                type: array
                items:
                  type: string
          description: default response
      summary: Get all system info result names
      tags:
      - System Info
  /systemInfo/v1/{name}:
    get:
      operationId: getSystemInfoByName
      parameters:
      - in: path
        name: name
        required: true
        schema:
          type: string
      responses:
        default:
          content:
            application/json:
              schema:
                $ref: '#/components/schemas/SystemInfoResult'
          description: default response
      summary: Get a system info result by name
      tags:
      - System Info
  /task/v1/find/{nodeName}:
    post:
      operationId: findTasks
      parameters:
      - in: path
        name: nodeName
        required: true
        schema:
          type: string
      requestBody:
        content:
          application/json:
            schema:
              $ref: '#/components/schemas/FindTaskProgressRequest'
        description: request
        required: true
      responses:
        default:
          content:
            application/json:
              schema:
                $ref: '#/components/schemas/TaskProgressResponse'
          description: default response
      summary: Finds tasks for a node
      tags:
      - Tasks
  /task/v1/list/{nodeName}:
    get:
      operationId: listTasks
      parameters:
      - in: path
        name: nodeName
        required: true
        schema:
          type: string
      responses:
        default:
          content:
            application/json:
              schema:
                $ref: '#/components/schemas/TaskProgressResponse'
          description: default response
      summary: Lists tasks for a node
      tags:
      - Tasks
  /task/v1/terminate/{nodeName}:
    post:
      operationId: terminateTasks
      parameters:
      - in: path
        name: nodeName
        required: true
        schema:
          type: string
      requestBody:
        content:
          application/json:
            schema:
              $ref: '#/components/schemas/TerminateTaskProgressRequest'
        description: request
        required: true
      responses:
        default:
          content:
            application/json:
              schema:
                type: boolean
          description: default response
      summary: Terminates tasks for a node
      tags:
      - Tasks
  /task/v1/user/{nodeName}:
    get:
      operationId: listUserTasks
      parameters:
      - in: path
        name: nodeName
        required: true
        schema:
          type: string
      responses:
        default:
          content:
            application/json:
              schema:
                $ref: '#/components/schemas/TaskProgressResponse'
          description: default response
      summary: Lists tasks for a node
      tags:
      - Tasks
  /textConverter/v1/{uuid}:
    get:
      operationId: fetchTextConverter
      parameters:
      - in: path
        name: uuid
        required: true
        schema:
          type: string
      responses:
        default:
          content:
            application/json:
              schema:
                $ref: '#/components/schemas/TextConverterDoc'
          description: default response
      summary: Fetch a text converter doc by its UUID
      tags:
      - Text Converters
    put:
      operationId: updateTextConverter
      parameters:
      - in: path
        name: uuid
        required: true
        schema:
          type: string
      requestBody:
        content:
          application/json:
            schema:
              $ref: '#/components/schemas/TextConverterDoc'
        description: doc
        required: true
      responses:
        default:
          content:
            application/json:
              schema:
                $ref: '#/components/schemas/TextConverterDoc'
          description: default response
      summary: Update a text converter doc
      tags:
      - Text Converters
  /userNames/v1/find:
    post:
      operationId: findUserNames
      requestBody:
        content:
          application/json:
            schema:
              $ref: '#/components/schemas/FindUserNameCriteria'
        description: criteria
        required: true
      responses:
        default:
          content:
            application/json:
              schema:
                $ref: '#/components/schemas/ResultPageString'
          description: default response
      summary: Find the user names matching the supplied criteria
      tags:
      - Authorisation
  /users/v1:
    get:
      operationId: findUsers
      parameters:
      - in: query
        name: name
        schema:
          type: string
      - in: query
        name: isGroup
        schema:
          type: boolean
      - in: query
        name: uuid
        schema:
          type: string
      responses:
        default:
          content:
            application/json:
              schema:
                type: array
                items:
                  $ref: '#/components/schemas/User'
          description: default response
      summary: Find the users matching the supplied criteria
      tags:
      - Authorisation
  /users/v1/associates:
    get:
      operationId: getAssociatedUsers
      parameters:
      - in: query
        name: filter
        schema:
          type: string
      responses:
        default:
          content:
            application/json:
              schema:
                type: array
                items:
                  type: string
          description: default response
      summary: Gets a list of associated users
      tags:
      - Authorisation
  /users/v1/create/{name}/{isGroup}:
    post:
      operationId: createUser
      parameters:
      - in: path
        name: name
        required: true
        schema:
          type: string
      - in: path
        name: isGroup
        required: true
        schema:
          type: boolean
      responses:
        default:
          content:
            application/json:
              schema:
                $ref: '#/components/schemas/User'
          description: default response
      summary: Creates a user or group with the supplied name
      tags:
      - Authorisation
  /users/v1/find:
    post:
      operationId: findUsersByCriteria
      requestBody:
        content:
          application/json:
            schema:
              $ref: '#/components/schemas/FindUserCriteria'
        description: criteria
        required: true
      responses:
        default:
          content:
            application/json:
              schema:
                $ref: '#/components/schemas/ResultPageUser'
          description: default response
      summary: Find the users matching the supplied criteria
      tags:
      - Authorisation
  /users/v1/{userUuid}:
    get:
      operationId: fetchUser
      parameters:
      - in: path
        name: userUuid
        required: true
        schema:
          type: string
      responses:
        default:
          content:
            application/json:
              schema:
                $ref: '#/components/schemas/User'
          description: default response
      summary: Fetches the user with the supplied UUID
      tags:
      - Authorisation
  /users/v1/{userUuid}/{groupUuid}:
    delete:
      operationId: removeUserFromGroup
      parameters:
      - in: path
        name: userUuid
        required: true
        schema:
          type: string
      - in: path
        name: groupUuid
        required: true
        schema:
          type: string
      responses:
        default:
          content:
            application/json:
              schema:
                type: boolean
          description: default response
      summary: Removes user with UUID userUuid from the group with UUID groupUuid
      tags:
      - Authorisation
    put:
      operationId: addUserToGroup
      parameters:
      - in: path
        name: userUuid
        required: true
        schema:
          type: string
      - in: path
        name: groupUuid
        required: true
        schema:
          type: string
      responses:
        default:
          content:
            application/json:
              schema:
                type: boolean
          description: default response
      summary: Adds user with UUID userUuid to the group with UUID groupUuid
      tags:
      - Authorisation
  /users/v1/{uuid}:
    delete:
      operationId: deleteUser
      parameters:
      - in: path
        name: uuid
        required: true
        schema:
          type: string
      responses:
        default:
          content:
            application/json:
              schema:
                type: boolean
          description: default response
      summary: Deletes the user with the supplied UUID
      tags:
      - Authorisation
  /visualisation/v1/{uuid}:
    get:
      operationId: fetchVisualisation
      parameters:
      - in: path
        name: uuid
        required: true
        schema:
          type: string
      responses:
        default:
          content:
            application/json:
              schema:
                $ref: '#/components/schemas/VisualisationDoc'
          description: default response
      summary: Fetch a visualisation doc by its UUID
      tags:
      - Visualisations
    put:
      operationId: updateVisualisation
      parameters:
      - in: path
        name: uuid
        required: true
        schema:
          type: string
      requestBody:
        content:
          application/json:
            schema:
              $ref: '#/components/schemas/VisualisationDoc'
        description: doc
        required: true
      responses:
        default:
          content:
            application/json:
              schema:
                $ref: '#/components/schemas/VisualisationDoc'
          description: default response
      summary: Update a visualisation doc
      tags:
      - Visualisations
  /welcome/v1:
    get:
      operationId: fetchWelcome
      responses:
        default:
          content:
            application/json:
              schema:
                $ref: '#/components/schemas/Welcome'
          description: default response
      summary: Get the configured HTML welcome message
      tags:
      - Welcome
  /xmlSchema/v1/{uuid}:
    get:
      operationId: fetchXmlSchema
      parameters:
      - in: path
        name: uuid
        required: true
        schema:
          type: string
      responses:
        default:
          content:
            application/json:
              schema:
                $ref: '#/components/schemas/XmlSchemaDoc'
          description: default response
      summary: Fetch a xml schema doc by its UUID
      tags:
      - XML Schemas
    put:
      operationId: updateXmlSchema
      parameters:
      - in: path
        name: uuid
        required: true
        schema:
          type: string
      requestBody:
        content:
          application/json:
            schema:
              $ref: '#/components/schemas/XmlSchemaDoc'
        description: doc
        required: true
      responses:
        default:
          content:
            application/json:
              schema:
                $ref: '#/components/schemas/XmlSchemaDoc'
          description: default response
      summary: Update a xml schema doc
      tags:
      - XML Schemas
  /xslt/v1/{uuid}:
    get:
      operationId: fetchXslt
      parameters:
      - in: path
        name: uuid
        required: true
        schema:
          type: string
      responses:
        default:
          content:
            application/json:
              schema:
                $ref: '#/components/schemas/XsltDoc'
          description: default response
      summary: Fetch an xslt doc by its UUID
      tags:
      - XSLTs
    put:
      operationId: updateXslt
      parameters:
      - in: path
        name: uuid
        required: true
        schema:
          type: string
      requestBody:
        content:
          application/json:
            schema:
              $ref: '#/components/schemas/XsltDoc'
        description: doc
        required: true
      responses:
        default:
          content:
            application/json:
              schema:
                $ref: '#/components/schemas/XsltDoc'
          description: default response
      summary: Update a an xslt doc
      tags:
      - XSLTs
components:
  schemas:
    AbstractFetchDataResult:
      type: object
      discriminator:
        propertyName: type
      properties:
        availableChildStreamTypes:
          type: array
          items:
            type: string
          uniqueItems: true
        classification:
          type: string
        displayMode:
          type: string
          enum:
          - TEXT
          - HEX
          - MARKER
        errors:
          type: array
          items:
            type: string
        feedName:
          type: string
        itemRange:
          $ref: '#/components/schemas/OffsetRange'
        sourceLocation:
          $ref: '#/components/schemas/SourceLocation'
        streamTypeName:
          type: string
        totalCharacterCount:
          $ref: '#/components/schemas/CountLong'
        totalItemCount:
          $ref: '#/components/schemas/CountLong'
        type:
          type: string
      required:
      - type
    AbstractField:
      type: object
      discriminator:
        propertyName: type
      properties:
        conditions:
          type: array
          items:
            type: string
            enum:
            - CONTAINS
            - EQUALS
            - GREATER_THAN
            - GREATER_THAN_OR_EQUAL_TO
            - LESS_THAN
            - LESS_THAN_OR_EQUAL_TO
            - BETWEEN
            - IN
            - IN_DICTIONARY
            - IN_FOLDER
            - IS_DOC_REF
            - IS_NULL
            - IS_NOT_NULL
            - MATCHES_REGEX
        name:
          type: string
        queryable:
          type: boolean
        type:
          type: string
    Account:
      type: object
      properties:
        comments:
          type: string
        createTimeMs:
          type: integer
          format: int64
        createUser:
          type: string
        email:
          type: string
        enabled:
          type: boolean
        firstName:
          type: string
        forcePasswordChange:
          type: boolean
        id:
          type: integer
          format: int32
        inactive:
          type: boolean
        lastLoginMs:
          type: integer
          format: int64
        lastName:
          type: string
        locked:
          type: boolean
        loginCount:
          type: integer
          format: int32
        loginFailures:
          type: integer
          format: int32
        neverExpires:
          type: boolean
        processingAccount:
          type: boolean
        reactivatedMs:
          type: integer
          format: int64
        updateTimeMs:
          type: integer
          format: int64
        updateUser:
          type: string
        userId:
          type: string
        version:
          type: integer
          format: int32
    AccountResultPage:
      type: object
      properties:
        pageResponse:
          $ref: '#/components/schemas/PageResponse'
        qualifiedFilterInput:
          type: string
        values:
          type: array
          items:
            $ref: '#/components/schemas/Account'
    AcknowledgeSplashRequest:
      type: object
      properties:
        message:
          type: string
        version:
          type: string
    Activity:
      type: object
      properties:
        createTimeMs:
          type: integer
          format: int64
        createUser:
          type: string
        details:
          $ref: '#/components/schemas/ActivityDetails'
        id:
          type: integer
          format: int32
        json:
          type: string
        updateTimeMs:
          type: integer
          format: int64
        updateUser:
          type: string
        userId:
          type: string
        version:
          type: integer
          format: int32
    ActivityConfig:
      type: object
      properties:
        chooseOnStartup:
          type: boolean
        editorBody:
          type: string
        editorTitle:
          type: string
        enabled:
          type: boolean
        managerTitle:
          type: string
    ActivityDetails:
      type: object
      properties:
        properties:
          type: array
          items:
            $ref: '#/components/schemas/Prop'
    ActivityValidationResult:
      type: object
      properties:
        messages:
          type: string
        valid:
          type: boolean
    AddPermissionEvent:
      type: object
      allOf:
      - $ref: '#/components/schemas/PermissionChangeEvent'
      - type: object
        properties:
          documentUuid:
            type: string
          permission:
            type: string
          userUuid:
            type: string
    Annotation:
      type: object
      properties:
        assignedTo:
          type: string
        comment:
          type: string
        createTime:
          type: integer
          format: int64
        createUser:
          type: string
        history:
          type: string
        id:
          type: integer
          format: int64
        status:
          type: string
        subject:
          type: string
        title:
          type: string
        updateTime:
          type: integer
          format: int64
        updateUser:
          type: string
        version:
          type: integer
          format: int32
    AnnotationDetail:
      type: object
      properties:
        annotation:
          $ref: '#/components/schemas/Annotation'
        entries:
          type: array
          items:
            $ref: '#/components/schemas/AnnotationEntry'
    AnnotationEntry:
      type: object
      properties:
        createTime:
          type: integer
          format: int64
        createUser:
          type: string
        data:
          type: string
        entryType:
          type: string
        id:
          type: integer
          format: int64
        updateTime:
          type: integer
          format: int64
        updateUser:
          type: string
        version:
          type: integer
          format: int32
<<<<<<< HEAD
    ApiKey:
      type: object
      properties:
        comments:
          type: string
        createTimeMs:
          type: integer
          format: int64
        createUser:
          type: string
        data:
          type: string
        enabled:
          type: boolean
        expiresOnMs:
          type: integer
          format: int64
        id:
          type: integer
          format: int32
        type:
          type: string
        updateTimeMs:
          type: integer
          format: int64
        updateUser:
          type: string
        userEmail:
          type: string
        userId:
          type: string
        version:
          type: integer
          format: int32
    ApiKeyResultPage:
      type: object
      properties:
        pageResponse:
          $ref: '#/components/schemas/PageResponse'
        qualifiedFilterInput:
          type: string
        values:
          type: array
          items:
            $ref: '#/components/schemas/ApiKey'
=======
    ApplicationInstanceInfo:
      type: object
      properties:
        createTime:
          type: integer
          format: int64
        userId:
          type: string
        uuid:
          type: string
>>>>>>> 4e186eae
    Arg:
      type: object
      properties:
        allowedValues:
          type: array
          items:
            type: string
        argType:
          type: string
          enum:
          - UNKNOWN
          - BOOLEAN
          - DOUBLE
          - ERROR
          - INTEGER
          - LONG
          - "NULL"
          - NUMBER
          - STRING
        defaultValue:
          type: string
        description:
          type: string
        minVarargsCount:
          type: integer
          format: int32
        name:
          type: string
        optional:
          type: boolean
        varargs:
          type: boolean
    AssignTasksRequest:
      type: object
      properties:
        count:
          type: integer
          format: int32
        nodeName:
          type: string
    AuthenticationState:
      type: object
      properties:
        allowPasswordResets:
          type: boolean
        userId:
          type: string
    Automate:
      type: object
      properties:
        open:
          type: boolean
        refresh:
          type: boolean
        refreshInterval:
          type: string
    Base64EncodedDocumentData:
      type: object
      properties:
        dataMap:
          type: object
          additionalProperties:
            type: string
        docRef:
          $ref: '#/components/schemas/DocRef'
    BooleanField:
      type: object
      allOf:
      - $ref: '#/components/schemas/AbstractField'
    BuildInfo:
      type: object
      properties:
        buildTime:
          type: integer
          format: int64
        buildVersion:
          type: string
        upTime:
          type: integer
          format: int64
    BulkActionResult:
      type: object
      properties:
        docRefs:
          type: array
          items:
            $ref: '#/components/schemas/DocRef'
        message:
          type: string
    CacheInfo:
      type: object
      properties:
        map:
          type: object
          additionalProperties:
            type: string
        name:
          type: string
        nodeName:
          type: string
    CacheInfoResponse:
      type: object
      properties:
        pageResponse:
          $ref: '#/components/schemas/PageResponse'
        values:
          type: array
          items:
            $ref: '#/components/schemas/CacheInfo'
    CacheNamesResponse:
      type: object
      properties:
        pageResponse:
          $ref: '#/components/schemas/PageResponse'
        values:
          type: array
          items:
            type: string
    ChangeDocumentPermissionsRequest:
      type: object
      properties:
        cascade:
          type: string
          enum:
          - "NO"
          - CHANGES_ONLY
          - ALL
        changes:
          $ref: '#/components/schemas/Changes'
        docRef:
          $ref: '#/components/schemas/DocRef'
    ChangePasswordRequest:
      type: object
      properties:
        confirmNewPassword:
          type: string
        currentPassword:
          type: string
        newPassword:
          type: string
        userId:
          type: string
    ChangePasswordResponse:
      type: object
      properties:
        changeSucceeded:
          type: boolean
        forceSignIn:
          type: boolean
        message:
          type: string
    ChangeSetString:
      type: object
      properties:
        addSet:
          type: array
          items:
            type: string
          uniqueItems: true
        removeSet:
          type: array
          items:
            type: string
          uniqueItems: true
    ChangeSetUser:
      type: object
      properties:
        addSet:
          type: array
          items:
            $ref: '#/components/schemas/User'
          uniqueItems: true
        removeSet:
          type: array
          items:
            $ref: '#/components/schemas/User'
          uniqueItems: true
    ChangeUserRequest:
      type: object
      properties:
        changedAppPermissions:
          $ref: '#/components/schemas/ChangeSetString'
        changedLinkedUsers:
          $ref: '#/components/schemas/ChangeSetUser'
        user:
          $ref: '#/components/schemas/User'
    Changes:
      type: object
      properties:
        add:
          type: object
          additionalProperties:
            type: array
            items:
              type: string
            uniqueItems: true
        remove:
          type: object
          additionalProperties:
            type: array
            items:
              type: string
            uniqueItems: true
    CheckDocumentPermissionRequest:
      type: object
      properties:
        documentUuid:
          type: string
        permission:
          type: string
    ClearDocumentPermissionsEvent:
      type: object
      allOf:
      - $ref: '#/components/schemas/PermissionChangeEvent'
      - type: object
        properties:
          documentUuid:
            type: string
    ClusterLockKey:
      type: object
      properties:
        creationTime:
          type: integer
          format: int64
        name:
          type: string
        nodeName:
          type: string
    ClusterNodeInfo:
      type: object
      properties:
        buildInfo:
          $ref: '#/components/schemas/BuildInfo'
        discoverTime:
          type: integer
          format: int64
        endpointUrl:
          type: string
        error:
          type: string
        itemList:
          type: array
          items:
            $ref: '#/components/schemas/ClusterNodeInfoItem'
        nodeName:
          type: string
        ping:
          type: integer
          format: int64
    ClusterNodeInfoItem:
      type: object
      properties:
        active:
          type: boolean
        master:
          type: boolean
        nodeName:
          type: string
    ClusterSearchTask:
      type: object
      properties:
        dateTimeSettings:
          $ref: '#/components/schemas/DateTimeSettings'
        key:
          $ref: '#/components/schemas/QueryKey'
        now:
          type: integer
          format: int64
        query:
          $ref: '#/components/schemas/Query'
        settings:
          type: array
          items:
            $ref: '#/components/schemas/CoprocessorSettings'
        shards:
          type: array
          items:
            type: integer
            format: int64
        sourceTaskId:
          $ref: '#/components/schemas/TaskId'
        taskName:
          type: string
    ComponentConfig:
      type: object
      properties:
        id:
          type: string
        name:
          type: string
        settings:
          $ref: '#/components/schemas/ComponentSettings'
        type:
          type: string
    ComponentResultRequest:
      type: object
      discriminator:
        propertyName: type
      properties:
        componentId:
          type: string
          description: The ID of the component that will receive the results corresponding
            to this ResultRequest
        fetch:
          type: string
          enum:
          - NONE
          - CHANGES
          - ALL
        type:
          type: string
      required:
      - componentId
      - type
    ComponentSelectionHandler:
      type: object
      properties:
        componentId:
          type: string
        enabled:
          type: boolean
        expression:
          $ref: '#/components/schemas/ExpressionOperator'
        id:
          type: string
    ComponentSettings:
      type: object
      discriminator:
        propertyName: type
      properties:
        type:
          type: string
      required:
      - type
    ConfigProperty:
      type: object
      properties:
        createTimeMs:
          type: integer
          format: int64
        createUser:
          type: string
        dataTypeName:
          type: string
        databaseOverrideValue:
          $ref: '#/components/schemas/OverrideValueString'
        defaultValue:
          type: string
        description:
          type: string
        editable:
          type: boolean
        id:
          type: integer
          format: int32
        name:
          $ref: '#/components/schemas/PropertyPath'
        password:
          type: boolean
        requireRestart:
          type: boolean
        requireUiRestart:
          type: boolean
        updateTimeMs:
          type: integer
          format: int64
        updateUser:
          type: string
        version:
          type: integer
          format: int32
        yamlOverrideValue:
          $ref: '#/components/schemas/OverrideValueString'
    ConfirmPasswordRequest:
      type: object
      properties:
        password:
          type: string
    ConfirmPasswordResponse:
      type: object
      properties:
        message:
          type: string
        valid:
          type: boolean
    CoprocessorSettings:
      type: object
      discriminator:
        propertyName: type
      properties:
        coprocessorId:
          type: integer
          format: int32
        type:
          type: string
      required:
      - type
    CopyPermissionsFromParentRequest:
      type: object
      properties:
        docRef:
          $ref: '#/components/schemas/DocRef'
    CountLong:
      type: object
      properties:
        count:
          type: integer
          format: int64
        exact:
          type: boolean
    CreateAccountRequest:
      type: object
      properties:
        comments:
          type: string
        confirmPassword:
          type: string
        email:
          type: string
        firstName:
          type: string
        forcePasswordChange:
          type: boolean
        lastName:
          type: string
        neverExpires:
          type: boolean
        password:
          type: string
        userId:
          type: string
    CreateApiKeyRequest:
      type: object
      properties:
        comments:
          type: string
        enabled:
          type: boolean
        expiresOnMs:
          type: integer
          format: int64
        tokenType:
          type: string
          pattern: ^user$|^api$|^email_reset$
        userId:
          type: string
      required:
      - tokenType
      - userId
    CreateEntryRequest:
      type: object
      properties:
        annotation:
          $ref: '#/components/schemas/Annotation'
        data:
          type: string
        linkedEvents:
          type: array
          items:
            $ref: '#/components/schemas/EventId'
        type:
          type: string
    CreateProcessFilterRequest:
      type: object
      properties:
        autoPriority:
          type: boolean
        enabled:
          type: boolean
        maxMetaCreateTimeMs:
          type: integer
          format: int64
        minMetaCreateTimeMs:
          type: integer
          format: int64
        pipeline:
          $ref: '#/components/schemas/DocRef'
        priority:
          type: integer
          format: int32
        queryData:
          $ref: '#/components/schemas/QueryData'
        reprocess:
          type: boolean
    CriteriaFieldSort:
      type: object
      properties:
        desc:
          type: boolean
        id:
          type: string
        ignoreCase:
          type: boolean
    CustomRollUpMask:
      type: object
      properties:
        rolledUpTagPosition:
          type: array
          items:
            type: integer
            format: int32
    CustomRollUpMaskFields:
      type: object
      properties:
        id:
          type: integer
          format: int32
        maskValue:
          type: integer
          format: int32
        rolledUpFieldPositions:
          type: array
          items:
            type: integer
            format: int32
          uniqueItems: true
    DBTableStatus:
      type: object
      properties:
        count:
          type: integer
          format: int64
        dataSize:
          type: integer
          format: int64
        db:
          type: string
        indexSize:
          type: integer
          format: int64
        table:
          type: string
    DashboardConfig:
      type: object
      properties:
        components:
          type: array
          items:
            $ref: '#/components/schemas/ComponentConfig'
          xml:
            wrapped: true
        layout:
          $ref: '#/components/schemas/LayoutConfig'
        parameters:
          type: string
        tabVisibility:
          type: string
          enum:
          - SHOW_ALL
          - HIDE_SINGLE
          - HIDE_ALL
      xml:
        name: dashboard
    DashboardDoc:
      type: object
      properties:
        createTime:
          type: integer
          format: int64
        createTimeMs:
          type: integer
          format: int64
        createUser:
          type: string
        dashboardConfig:
          $ref: '#/components/schemas/DashboardConfig'
        name:
          type: string
        type:
          type: string
        updateTime:
          type: integer
          format: int64
        updateTimeMs:
          type: integer
          format: int64
        updateUser:
          type: string
        uuid:
          type: string
        version:
          type: string
    DashboardSearchRequest:
      type: object
      properties:
        applicationInstanceUuid:
          type: string
        componentId:
          type: string
        componentResultRequests:
          type: array
          items:
            $ref: '#/components/schemas/ComponentResultRequest'
        dashboardUuid:
          type: string
        dateTimeSettings:
          $ref: '#/components/schemas/DateTimeSettings'
        queryKey:
          $ref: '#/components/schemas/QueryKey'
        search:
          $ref: '#/components/schemas/Search'
        storeHistory:
          type: boolean
        timeout:
          type: integer
          format: int64
          description: Set the maximum time (in ms) for the server to wait for a complete
            result set. The timeout applies to both incremental and non incremental
            queries, though the behaviour is slightly different. The timeout will
            make the server wait for which ever comes first out of the query completing
            or the timeout period being reached. If no value is supplied then for
            an incremental query a default value of 0 will be used (i.e. returning
            immediately) and for a non-incremental query the server's default timeout
            period will be used. For an incremental query, if the query has not completed
            by the end of the timeout period, it will return the currently know results
            with complete=false, however for a non-incremental query it will return
            no results, complete=false and details of the timeout in the error field
    DashboardSearchResponse:
      type: object
      properties:
        complete:
          type: boolean
        errors:
          type: array
          items:
            type: string
        highlights:
          type: array
          items:
            type: string
          uniqueItems: true
        queryKey:
          $ref: '#/components/schemas/QueryKey'
        results:
          type: array
          items:
            $ref: '#/components/schemas/Result'
    DataInfoSection:
      type: object
      properties:
        entries:
          type: array
          items:
            $ref: '#/components/schemas/Entry'
        title:
          type: string
    DataRange:
      type: object
      properties:
        byteOffsetFrom:
          type: integer
          format: int64
        byteOffsetTo:
          type: integer
          format: int64
        charOffsetFrom:
          type: integer
          format: int64
        charOffsetTo:
          type: integer
          format: int64
        length:
          type: integer
          format: int64
        locationFrom:
          $ref: '#/components/schemas/Location'
        locationTo:
          $ref: '#/components/schemas/Location'
    DataRetentionDeleteSummary:
      type: object
      properties:
        count:
          type: integer
          format: int32
        feed:
          type: string
        ruleName:
          type: string
        ruleNumber:
          type: integer
          format: int32
        type:
          type: string
    DataRetentionDeleteSummaryRequest:
      type: object
      properties:
        criteria:
          $ref: '#/components/schemas/FindDataRetentionImpactCriteria'
        dataRetentionRules:
          $ref: '#/components/schemas/DataRetentionRules'
        queryId:
          type: string
    DataRetentionDeleteSummaryResponse:
      type: object
      properties:
        pageResponse:
          $ref: '#/components/schemas/PageResponse'
        queryId:
          type: string
        values:
          type: array
          items:
            $ref: '#/components/schemas/DataRetentionDeleteSummary'
    DataRetentionRule:
      type: object
      properties:
        age:
          type: integer
          format: int32
        creationTime:
          type: integer
          format: int64
        enabled:
          type: boolean
        expression:
          $ref: '#/components/schemas/ExpressionOperator'
        forever:
          type: boolean
        name:
          type: string
        ruleNumber:
          type: integer
          format: int32
        timeUnit:
          type: string
          enum:
          - MINUTES
          - HOURS
          - DAYS
          - WEEKS
          - MONTHS
          - YEARS
      xml:
        name: dataRetentionRule
    DataRetentionRules:
      type: object
      properties:
        createTime:
          type: integer
          format: int64
        createTimeMs:
          type: integer
          format: int64
        createUser:
          type: string
        name:
          type: string
        rules:
          type: array
          items:
            $ref: '#/components/schemas/DataRetentionRule'
        type:
          type: string
        updateTime:
          type: integer
          format: int64
        updateTimeMs:
          type: integer
          format: int64
        updateUser:
          type: string
        uuid:
          type: string
        version:
          type: string
      xml:
        name: dataRetentionPolicy
    DataSource:
      type: object
      properties:
        fields:
          type: array
          items:
            $ref: '#/components/schemas/AbstractField'
    DateField:
      type: object
      allOf:
      - $ref: '#/components/schemas/AbstractField'
    DateTimeFormatSettings:
      type: object
      allOf:
      - $ref: '#/components/schemas/FormatSettings'
      - type: object
        properties:
          pattern:
            type: string
            description: A date time formatting pattern string conforming to the specification
              of java.time.format.DateTimeFormatter
          timeZone:
            $ref: '#/components/schemas/TimeZone'
          usePreferences:
            type: boolean
            description: Choose if you want to use the user preference to determine
              the date/time format
      description: The string formatting to apply to a date value
      required:
      - pattern
      - timeZone
      - usePreferences
    DateTimeSettings:
      type: object
      description: The client date/time settings
      properties:
        dateTimePattern:
          type: string
          description: A date time formatting pattern string conforming to the specification
            of java.time.format.DateTimeFormatter
        localZoneId:
          type: string
          description: The local zone id to use when formatting date values in the
            search results. The value is the string form of a java.time.ZoneId
        timeZone:
          $ref: '#/components/schemas/TimeZone'
      required:
      - localZoneId
    DefaultLocation:
      type: object
      allOf:
      - $ref: '#/components/schemas/Location'
    Dependency:
      type: object
      properties:
        from:
          $ref: '#/components/schemas/DocRef'
        ok:
          type: boolean
        to:
          $ref: '#/components/schemas/DocRef'
    DependencyCriteria:
      type: object
      properties:
        pageRequest:
          $ref: '#/components/schemas/PageRequest'
        partialName:
          type: string
        sort:
          type: string
          writeOnly: true
        sortList:
          type: array
          items:
            $ref: '#/components/schemas/CriteriaFieldSort'
    DestroySearchRequest:
      type: object
      properties:
        applicationInstanceUuid:
          type: string
        componentId:
          type: string
        dashboardUuid:
          type: string
        queryKey:
          $ref: '#/components/schemas/QueryKey'
    DictionaryDoc:
      type: object
      properties:
        createTime:
          type: integer
          format: int64
        createTimeMs:
          type: integer
          format: int64
        createUser:
          type: string
        data:
          type: string
        description:
          type: string
        imports:
          type: array
          items:
            $ref: '#/components/schemas/DocRef'
        name:
          type: string
        type:
          type: string
        updateTime:
          type: integer
          format: int64
        updateTimeMs:
          type: integer
          format: int64
        updateUser:
          type: string
        uuid:
          type: string
        version:
          type: string
    DocRef:
      type: object
      description: A class for describing a unique reference to a 'document' in stroom.  A
        'document' is an entity in stroom such as a data source dictionary or pipeline.
      properties:
        name:
          type: string
          description: The name for the data source
          example: MyStatistic
        type:
          type: string
          description: The type of the 'document' that this DocRef refers to
          example: StroomStatsStore
        uuid:
          type: string
          description: The unique identifier for this 'document'
          example: 9f6184b4-bd78-48bc-b0cd-6e51a357f6a6
      required:
      - name
      - type
      - uuid
      xml:
        name: doc
    DocRefField:
      type: object
      allOf:
      - $ref: '#/components/schemas/AbstractField'
      - type: object
        properties:
          docRefType:
            type: string
    DocRefInfo:
      type: object
      properties:
        createTime:
          type: integer
          format: int64
        createUser:
          type: string
        docRef:
          $ref: '#/components/schemas/DocRef'
        otherInfo:
          type: string
        updateTime:
          type: integer
          format: int64
        updateUser:
          type: string
    DocRefs:
      type: object
      properties:
        docRefs:
          type: array
          items:
            $ref: '#/components/schemas/DocRef'
          uniqueItems: true
    DocumentPermissions:
      type: object
      properties:
        docUuid:
          type: string
        groups:
          type: array
          items:
            $ref: '#/components/schemas/User'
        permissions:
          type: object
          additionalProperties:
            type: array
            items:
              type: string
            uniqueItems: true
        users:
          type: array
          items:
            $ref: '#/components/schemas/User'
    DocumentType:
      type: object
      properties:
        displayType:
          type: string
        group:
          type: string
          enum:
          - STRUCTURE
          - DATA_PROCESSING
          - TRANSFORMATION
          - SEARCH
          - INDEXING
          - CONFIGURATION
          - SYSTEM
        iconClassName:
          type: string
        type:
          type: string
    DocumentTypes:
      type: object
      properties:
        nonSystemTypes:
          type: array
          items:
            $ref: '#/components/schemas/DocumentType'
        visibleTypes:
          type: array
          items:
            $ref: '#/components/schemas/DocumentType'
    DoubleField:
      type: object
      allOf:
      - $ref: '#/components/schemas/AbstractField'
    DownloadSearchResultsRequest:
      type: object
      properties:
        componentId:
          type: string
        fileType:
          type: string
          enum:
          - EXCEL
          - CSV
          - TSV
        percent:
          type: integer
          format: int32
        sample:
          type: boolean
        searchRequest:
          $ref: '#/components/schemas/DashboardSearchRequest'
    ElasticClusterDoc:
      type: object
      properties:
        connection:
          $ref: '#/components/schemas/ElasticConnectionConfig'
        createTime:
          type: integer
          format: int64
        createTimeMs:
          type: integer
          format: int64
        createUser:
          type: string
        description:
          type: string
        name:
          type: string
        type:
          type: string
        updateTime:
          type: integer
          format: int64
        updateTimeMs:
          type: integer
          format: int64
        updateUser:
          type: string
        uuid:
          type: string
        version:
          type: string
    ElasticClusterTestResponse:
      type: object
      properties:
        message:
          type: string
        ok:
          type: boolean
    ElasticConnectionConfig:
      type: object
      properties:
        apiKeyId:
          type: string
        apiKeySecret:
          type: string
        caCertificate:
          type: string
        connectionUrls:
          type: array
          items:
            type: string
        socketTimeoutMillis:
          type: integer
          format: int32
        useAuthentication:
          type: boolean
    ElasticIndexDoc:
      type: object
      properties:
        clusterRef:
          $ref: '#/components/schemas/DocRef'
        createTime:
          type: integer
          format: int64
        createTimeMs:
          type: integer
          format: int64
        createUser:
          type: string
        description:
          type: string
        fields:
          type: array
          items:
            $ref: '#/components/schemas/ElasticIndexField'
        indexName:
          type: string
        name:
          type: string
        retentionExpression:
          $ref: '#/components/schemas/ExpressionOperator'
        searchScrollSize:
          type: integer
          format: int32
        searchSlices:
          type: integer
          format: int32
        type:
          type: string
        updateTime:
          type: integer
          format: int64
        updateTimeMs:
          type: integer
          format: int64
        updateUser:
          type: string
        uuid:
          type: string
        version:
          type: string
    ElasticIndexField:
      type: object
      properties:
        fieldName:
          type: string
        fieldType:
          type: string
        fieldUse:
          type: string
          enum:
          - ID
          - BOOLEAN
          - INTEGER
          - LONG
          - FLOAT
          - DOUBLE
          - DATE
          - TEXT
          - IPV4_ADDRESS
        indexed:
          type: boolean
    ElasticIndexTestResponse:
      type: object
      properties:
        message:
          type: string
        ok:
          type: boolean
    EntityEvent:
      type: object
      properties:
        action:
          type: string
          enum:
          - CREATE
          - UPDATE
          - DELETE
          - CLEAR_CACHE
        docRef:
          $ref: '#/components/schemas/DocRef'
    Entry:
      type: object
      properties:
        key:
          type: string
        value:
          type: string
    EntryCounts:
      type: object
      properties:
        keyValueCount:
          type: integer
          format: int64
        rangeValueCount:
          type: integer
          format: int64
    EventCoprocessorSettings:
      type: object
      allOf:
      - $ref: '#/components/schemas/CoprocessorSettings'
      - type: object
        properties:
          maxEvent:
            $ref: '#/components/schemas/EventRef'
          maxEvents:
            type: integer
            format: int64
          maxEventsPerStream:
            type: integer
            format: int64
          maxStreams:
            type: integer
            format: int64
          minEvent:
            $ref: '#/components/schemas/EventRef'
    EventId:
      type: object
      properties:
        eventId:
          type: integer
          format: int64
        streamId:
          type: integer
          format: int64
    EventLink:
      type: object
      properties:
        annotationId:
          type: integer
          format: int64
        eventId:
          $ref: '#/components/schemas/EventId'
    EventRef:
      type: object
      properties:
        eventId:
          type: integer
          format: int64
        streamId:
          type: integer
          format: int64
    Expander:
      type: object
      properties:
        depth:
          type: integer
          format: int32
        expanded:
          type: boolean
        leaf:
          type: boolean
    ExplorerNode:
      type: object
      properties:
        children:
          type: array
          items:
            $ref: '#/components/schemas/ExplorerNode'
        depth:
          type: integer
          format: int32
        iconClassName:
          type: string
        name:
          type: string
        nodeState:
          type: string
          enum:
          - OPEN
          - CLOSED
          - LEAF
        tags:
          type: string
        type:
          type: string
        uuid:
          type: string
    ExplorerNodePermissions:
      type: object
      properties:
        admin:
          type: boolean
        createPermissions:
          type: array
          items:
            type: string
          uniqueItems: true
        documentPermissions:
          type: array
          items:
            type: string
          uniqueItems: true
        explorerNode:
          $ref: '#/components/schemas/ExplorerNode'
    ExplorerServiceCopyRequest:
      type: object
      properties:
        destinationFolderRef:
          $ref: '#/components/schemas/DocRef'
        docRefs:
          type: array
          items:
            $ref: '#/components/schemas/DocRef'
        permissionInheritance:
          type: string
          enum:
          - NONE
          - SOURCE
          - DESTINATION
          - COMBINED
    ExplorerServiceCreateRequest:
      type: object
      properties:
        destinationFolderRef:
          $ref: '#/components/schemas/DocRef'
        docName:
          type: string
        docType:
          type: string
        permissionInheritance:
          type: string
          enum:
          - NONE
          - SOURCE
          - DESTINATION
          - COMBINED
    ExplorerServiceDeleteRequest:
      type: object
      properties:
        docRefs:
          type: array
          items:
            $ref: '#/components/schemas/DocRef'
    ExplorerServiceMoveRequest:
      type: object
      properties:
        destinationFolderRef:
          $ref: '#/components/schemas/DocRef'
        docRefs:
          type: array
          items:
            $ref: '#/components/schemas/DocRef'
        permissionInheritance:
          type: string
          enum:
          - NONE
          - SOURCE
          - DESTINATION
          - COMBINED
    ExplorerServiceRenameRequest:
      type: object
      properties:
        docName:
          type: string
        docRef:
          $ref: '#/components/schemas/DocRef'
    ExplorerTreeFilter:
      type: object
      properties:
        includedTypes:
          type: array
          items:
            type: string
          uniqueItems: true
        nameFilter:
          type: string
        nameFilterChange:
          type: boolean
        requiredPermissions:
          type: array
          items:
            type: string
          uniqueItems: true
        tags:
          type: array
          items:
            type: string
          uniqueItems: true
    ExpressionCriteria:
      type: object
      properties:
        expression:
          $ref: '#/components/schemas/ExpressionOperator'
        pageRequest:
          $ref: '#/components/schemas/PageRequest'
        sort:
          type: string
          writeOnly: true
        sortList:
          type: array
          items:
            $ref: '#/components/schemas/CriteriaFieldSort'
    ExpressionItem:
      type: object
      description: Base type for an item in an expression tree
      discriminator:
        propertyName: type
      properties:
        enabled:
          type: boolean
          description: Whether this item in the expression tree is enabled or not
          example: true
        type:
          type: string
      required:
      - type
    ExpressionOperator:
      type: object
      description: A logical addOperator term in a query expression tree
      properties:
        children:
          type: array
          items:
            $ref: '#/components/schemas/ExpressionItem'
          xml:
            wrapped: true
        enabled:
          type: boolean
          description: Whether this item in the expression tree is enabled or not
          example: true
        op:
          type: string
          description: The logical addOperator type
          enum:
          - AND
          - OR
          - NOT
      required:
      - op
    ExpressionTerm:
      type: object
      allOf:
      - $ref: '#/components/schemas/ExpressionItem'
      - type: object
        properties:
          condition:
            type: string
            description: The condition of the predicate term
            enum:
            - CONTAINS
            - EQUALS
            - GREATER_THAN
            - GREATER_THAN_OR_EQUAL_TO
            - LESS_THAN
            - LESS_THAN_OR_EQUAL_TO
            - BETWEEN
            - IN
            - IN_DICTIONARY
            - IN_FOLDER
            - IS_DOC_REF
            - IS_NULL
            - IS_NOT_NULL
            - MATCHES_REGEX
          docRef:
            $ref: '#/components/schemas/DocRef'
          field:
            type: string
            description: The name of the field that is being evaluated in this predicate
              term
          value:
            type: string
            description: The value that the field value is being evaluated against.
              Not required if a dictionary is supplied
      description: A predicate term in a query expression tree
      required:
      - condition
      - field
    FeedDoc:
      type: object
      properties:
        classification:
          type: string
        contextEncoding:
          type: string
        createTime:
          type: integer
          format: int64
        createTimeMs:
          type: integer
          format: int64
        createUser:
          type: string
        description:
          type: string
        encoding:
          type: string
        name:
          type: string
        reference:
          type: boolean
        retentionDayAge:
          type: integer
          format: int32
        status:
          type: string
          enum:
          - RECEIVE
          - REJECT
          - DROP
        streamType:
          type: string
        type:
          type: string
        updateTime:
          type: integer
          format: int64
        updateTimeMs:
          type: integer
          format: int64
        updateUser:
          type: string
        uuid:
          type: string
        version:
          type: string
    FetchAllDocumentPermissionsRequest:
      type: object
      properties:
        docRef:
          $ref: '#/components/schemas/DocRef'
    FetchDataRequest:
      type: object
      properties:
        displayMode:
          type: string
          enum:
          - TEXT
          - HEX
          - MARKER
        expandedSeverities:
          type: array
          items:
            type: string
            enum:
            - INFO
            - WARN
            - ERROR
            - FATAL
        pipeline:
          $ref: '#/components/schemas/DocRef'
        recordCount:
          type: integer
          format: int64
        showAsHtml:
          type: boolean
        sourceLocation:
          $ref: '#/components/schemas/SourceLocation'
    FetchDataResult:
      type: object
      allOf:
      - $ref: '#/components/schemas/AbstractFetchDataResult'
      - type: object
        properties:
          data:
            type: string
          dataType:
            type: string
            enum:
            - SEGMENTED
            - NON_SEGMENTED
            - MARKER
          html:
            type: boolean
          totalBytes:
            type: integer
            format: int64
    FetchExplorerNodeResult:
      type: object
      properties:
        openedItems:
          type: array
          items:
            type: string
        qualifiedFilterInput:
          type: string
        rootNodes:
          type: array
          items:
            $ref: '#/components/schemas/ExplorerNode'
        temporaryOpenedItems:
          type: array
          items:
            type: string
          uniqueItems: true
    FetchLinkedScriptRequest:
      type: object
      properties:
        loadedScripts:
          type: array
          items:
            $ref: '#/components/schemas/DocRef'
          uniqueItems: true
        script:
          $ref: '#/components/schemas/DocRef'
    FetchMarkerResult:
      type: object
      allOf:
      - $ref: '#/components/schemas/AbstractFetchDataResult'
      - type: object
        properties:
          markers:
            type: array
            items:
              $ref: '#/components/schemas/Marker'
    FetchNodeStatusResponse:
      type: object
      properties:
        pageResponse:
          $ref: '#/components/schemas/PageResponse'
        values:
          type: array
          items:
            $ref: '#/components/schemas/NodeStatusResult'
    FetchPipelineXmlResponse:
      type: object
      properties:
        pipeline:
          $ref: '#/components/schemas/DocRef'
        xml:
          type: string
    FetchProcessorRequest:
      type: object
      properties:
        expandedRows:
          type: array
          items:
            $ref: '#/components/schemas/ProcessorListRow'
          uniqueItems: true
        expression:
          $ref: '#/components/schemas/ExpressionOperator'
    FetchPropertyTypesResult:
      type: object
      properties:
        pipelineElementType:
          $ref: '#/components/schemas/PipelineElementType'
        propertyTypes:
          type: object
          additionalProperties:
            $ref: '#/components/schemas/PipelinePropertyType'
    FetchSuggestionsRequest:
      type: object
      properties:
        dataSource:
          $ref: '#/components/schemas/DocRef'
        field:
          $ref: '#/components/schemas/AbstractField'
        text:
          type: string
      required:
      - dataSource
      - field
    Field:
      type: object
      description: Describes a field in a result set. The field can have various expressions
        applied to it, e.g. SUM(), along with sorting, filtering, formatting and grouping
      properties:
        expression:
          type: string
          description: The expression to use to generate the value for this field
          example: SUM(${count})
        filter:
          $ref: '#/components/schemas/Filter'
        format:
          $ref: '#/components/schemas/Format'
        group:
          type: integer
          format: int32
        id:
          type: string
        name:
          type: string
        sort:
          $ref: '#/components/schemas/Sort'
      required:
      - expression
    Filter:
      type: object
      description: A pair of regular expression filters (inclusion and exclusion)
        to apply to the field.  Either or both can be supplied
      properties:
        excludes:
          type: string
          description: Only results NOT matching this filter will be included
          example: ^[0-9]{3}$
        includes:
          type: string
          description: Only results matching this filter will be included
          example: ^[0-9]{3}$
    FilterFieldDefinition:
      type: object
      properties:
        defaultField:
          type: boolean
        displayName:
          type: string
        filterQualifier:
          type: string
    FilterUsersRequest:
      type: object
      properties:
        quickFilterInput:
          type: string
        users:
          type: array
          items:
            $ref: '#/components/schemas/SimpleUser'
    FindDBTableCriteria:
      type: object
      properties:
        pageRequest:
          $ref: '#/components/schemas/PageRequest'
        sort:
          type: string
          writeOnly: true
        sortList:
          type: array
          items:
            $ref: '#/components/schemas/CriteriaFieldSort'
    FindDataRetentionImpactCriteria:
      type: object
      properties:
        expression:
          $ref: '#/components/schemas/ExpressionOperator'
        pageRequest:
          $ref: '#/components/schemas/PageRequest'
        sort:
          type: string
          writeOnly: true
        sortList:
          type: array
          items:
            $ref: '#/components/schemas/CriteriaFieldSort'
    FindElementDocRequest:
      type: object
      properties:
        feedName:
          type: string
        pipelineElement:
          $ref: '#/components/schemas/PipelineElement'
        pipelineName:
          type: string
        properties:
          type: array
          items:
            $ref: '#/components/schemas/PipelineProperty'
    FindExplorerNodeCriteria:
      type: object
      properties:
        ensureVisible:
          type: array
          items:
            type: string
          uniqueItems: true
        filter:
          $ref: '#/components/schemas/ExplorerTreeFilter'
        minDepth:
          type: integer
          format: int32
        openItems:
          type: array
          items:
            type: string
          uniqueItems: true
        temporaryOpenedItems:
          type: array
          items:
            type: string
          uniqueItems: true
    FindFsVolumeCriteria:
      type: object
      properties:
        pageRequest:
          $ref: '#/components/schemas/PageRequest'
        selection:
          $ref: '#/components/schemas/SelectionVolumeUseStatus'
        sort:
          type: string
          writeOnly: true
        sortList:
          type: array
          items:
            $ref: '#/components/schemas/CriteriaFieldSort'
    FindIndexShardCriteria:
      type: object
      properties:
        documentCountRange:
          $ref: '#/components/schemas/RangeInteger'
        indexShardIdSet:
          $ref: '#/components/schemas/SelectionLong'
        indexShardStatusSet:
          $ref: '#/components/schemas/SelectionIndexShardStatus'
        indexUuidSet:
          $ref: '#/components/schemas/SelectionString'
        nodeNameSet:
          $ref: '#/components/schemas/SelectionString'
        pageRequest:
          $ref: '#/components/schemas/PageRequest'
        partition:
          $ref: '#/components/schemas/StringCriteria'
        sort:
          type: string
          writeOnly: true
        sortList:
          type: array
          items:
            $ref: '#/components/schemas/CriteriaFieldSort'
        volumeIdSet:
          $ref: '#/components/schemas/SelectionInteger'
    FindMetaCriteria:
      type: object
      properties:
        expression:
          $ref: '#/components/schemas/ExpressionOperator'
        fetchRelationships:
          type: boolean
        pageRequest:
          $ref: '#/components/schemas/PageRequest'
        sort:
          type: string
          writeOnly: true
        sortList:
          type: array
          items:
            $ref: '#/components/schemas/CriteriaFieldSort'
    FindStoredQueryCriteria:
      type: object
      properties:
        componentId:
          type: string
        dashboardUuid:
          type: string
        favourite:
          type: boolean
        name:
          $ref: '#/components/schemas/StringCriteria'
        pageRequest:
          $ref: '#/components/schemas/PageRequest'
        requiredPermission:
          type: string
        sort:
          type: string
          writeOnly: true
        sortList:
          type: array
          items:
            $ref: '#/components/schemas/CriteriaFieldSort'
        userId:
          type: string
    FindTaskCriteria:
      type: object
      properties:
        ancestorIdSet:
          type: array
          items:
            $ref: '#/components/schemas/TaskId'
          uniqueItems: true
        idSet:
          type: array
          items:
            $ref: '#/components/schemas/TaskId'
          uniqueItems: true
        sessionId:
          type: string
    FindTaskProgressCriteria:
      type: object
      properties:
        expandedTasks:
          type: array
          items:
            $ref: '#/components/schemas/TaskProgress'
          uniqueItems: true
        nameFilter:
          type: string
        pageRequest:
          $ref: '#/components/schemas/PageRequest'
        sessionId:
          type: string
        sort:
          type: string
          writeOnly: true
        sortList:
          type: array
          items:
            $ref: '#/components/schemas/CriteriaFieldSort'
    FindTaskProgressRequest:
      type: object
      properties:
        criteria:
          $ref: '#/components/schemas/FindTaskProgressCriteria'
    FindUserCriteria:
      type: object
      properties:
        group:
          type: boolean
        pageRequest:
          $ref: '#/components/schemas/PageRequest'
        quickFilterInput:
          type: string
        relatedUser:
          $ref: '#/components/schemas/User'
        sort:
          type: string
          writeOnly: true
        sortList:
          type: array
          items:
            $ref: '#/components/schemas/CriteriaFieldSort'
    FindUserNameCriteria:
      type: object
      properties:
        pageRequest:
          $ref: '#/components/schemas/PageRequest'
        quickFilterInput:
          type: string
        sort:
          type: string
          writeOnly: true
        sortList:
          type: array
          items:
            $ref: '#/components/schemas/CriteriaFieldSort'
    FlatResult:
      type: object
      allOf:
      - $ref: '#/components/schemas/Result'
      - type: object
        properties:
          size:
            type: integer
            format: int64
          structure:
            type: array
            items:
              $ref: '#/components/schemas/Field'
          values:
            type: array
            items:
              type: array
              items:
                type: object
      description: A result structure used primarily for visualisation data
      required:
      - componentId
    FloatField:
      type: object
      allOf:
      - $ref: '#/components/schemas/AbstractField'
    Format:
      type: object
      description: Describes the formatting that will be applied to values in a field
      properties:
        settings:
          $ref: '#/components/schemas/FormatSettings'
        type:
          type: string
          description: The formatting type to apply
          enum:
          - GENERAL
          - NUMBER
          - DATE_TIME
          - TEXT
          example: NUMBER
        wrap:
          type: boolean
      required:
      - type
    FormatSettings:
      type: object
      discriminator:
        propertyName: type
      properties:
        default:
          type: boolean
        type:
          type: string
      required:
      - type
    FsVolume:
      type: object
      properties:
        byteLimit:
          type: integer
          format: int64
        createTimeMs:
          type: integer
          format: int64
        createUser:
          type: string
        id:
          type: integer
          format: int32
        path:
          type: string
        status:
          type: string
          enum:
          - ACTIVE
          - INACTIVE
          - CLOSED
        updateTimeMs:
          type: integer
          format: int64
        updateUser:
          type: string
        version:
          type: integer
          format: int32
        volumeState:
          $ref: '#/components/schemas/FsVolumeState'
    FsVolumeState:
      type: object
      properties:
        bytesFree:
          type: integer
          format: int64
        bytesTotal:
          type: integer
          format: int64
        bytesUsed:
          type: integer
          format: int64
        id:
          type: integer
          format: int32
        updateTimeMs:
          type: integer
          format: int64
        version:
          type: integer
          format: int32
    FunctionSignature:
      type: object
      properties:
        aliases:
          type: array
          items:
            type: string
        args:
          type: array
          items:
            $ref: '#/components/schemas/Arg'
        categoryPath:
          type: array
          items:
            type: string
        description:
          type: string
        name:
          type: string
        returnDescription:
          type: string
        returnType:
          type: string
          enum:
          - UNKNOWN
          - BOOLEAN
          - DOUBLE
          - ERROR
          - INTEGER
          - LONG
          - "NULL"
          - NUMBER
          - STRING
    GetFeedStatusRequest:
      type: object
      properties:
        feedName:
          type: string
        senderDn:
          type: string
    GetFeedStatusResponse:
      type: object
      properties:
        message:
          type: string
        status:
          type: string
          enum:
          - Receive
          - Reject
          - Drop
        stroomStatusCode:
          type: string
          enum:
          - 200 - 0 - OK
          - 406 - 100 - Feed must be specified
          - 406 - 101 - Feed is not defined
          - 406 - 102 - Data type is invalid
          - 406 - 110 - Feed is not set to receive data
          - 406 - 120 - Unexpected data type
          - 406 - 200 - Unknown compression
          - 401 - 300 - Client Certificate Required
          - 401 - 301 - Client Token Required
          - 403 - 310 - Client Certificate not authorised
          - 403 - 311 - Client Token not authorised
          - 500 - 400 - Compressed stream invalid
          - 500 - 999 - Unknown error
    GetPipelineForMetaRequest:
      type: object
      properties:
        childMetaId:
          type: integer
          format: int64
        metaId:
          type: integer
          format: int64
    GetScheduledTimesRequest:
      type: object
      properties:
        jobType:
          type: string
          enum:
          - UNKNOWN
          - CRON
          - FREQUENCY
          - DISTRIBUTED
        lastExecutedTime:
          type: integer
          format: int64
        schedule:
          type: string
        scheduleReferenceTime:
          type: integer
          format: int64
    GlobalConfigCriteria:
      type: object
      properties:
        pageRequest:
          $ref: '#/components/schemas/PageRequest'
        quickFilterInput:
          type: string
        sort:
          type: string
          writeOnly: true
        sortList:
          type: array
          items:
            $ref: '#/components/schemas/CriteriaFieldSort'
    IdField:
      type: object
      allOf:
      - $ref: '#/components/schemas/AbstractField'
    ImportConfigRequest:
      type: object
      properties:
        confirmList:
          type: array
          items:
            $ref: '#/components/schemas/ImportState'
        resourceKey:
          $ref: '#/components/schemas/ResourceKey'
    ImportState:
      type: object
      properties:
        action:
          type: boolean
        destPath:
          type: string
        docRef:
          $ref: '#/components/schemas/DocRef'
        enable:
          type: boolean
        enableTime:
          type: integer
          format: int64
        messageList:
          type: array
          items:
            $ref: '#/components/schemas/Message'
        sourcePath:
          type: string
        state:
          type: string
          enum:
          - NEW
          - UPDATE
          - EQUAL
        updatedFieldList:
          type: array
          items:
            type: string
    IndexDoc:
      type: object
      properties:
        createTime:
          type: integer
          format: int64
        createTimeMs:
          type: integer
          format: int64
        createUser:
          type: string
        description:
          type: string
        fields:
          type: array
          items:
            $ref: '#/components/schemas/IndexField'
        maxDocsPerShard:
          type: integer
          format: int32
        name:
          type: string
        partitionBy:
          type: string
          enum:
          - DAY
          - WEEK
          - MONTH
          - YEAR
        partitionSize:
          type: integer
          format: int32
        retentionDayAge:
          type: integer
          format: int32
        shardsPerPartition:
          type: integer
          format: int32
        type:
          type: string
        updateTime:
          type: integer
          format: int64
        updateTimeMs:
          type: integer
          format: int64
        updateUser:
          type: string
        uuid:
          type: string
        version:
          type: string
        volumeGroupName:
          type: string
    IndexField:
      type: object
      properties:
        analyzerType:
          type: string
          enum:
          - KEYWORD
          - ALPHA
          - NUMERIC
          - ALPHA_NUMERIC
          - WHITESPACE
          - STOP
          - STANDARD
        caseSensitive:
          type: boolean
        fieldName:
          type: string
        fieldType:
          type: string
          enum:
          - ID
          - BOOLEAN_FIELD
          - INTEGER_FIELD
          - LONG_FIELD
          - FLOAT_FIELD
          - DOUBLE_FIELD
          - DATE_FIELD
          - FIELD
          - NUMERIC_FIELD
        indexed:
          type: boolean
        stored:
          type: boolean
        termPositions:
          type: boolean
    IndexShard:
      type: object
      properties:
        commitDocumentCount:
          type: integer
          format: int32
        commitDurationMs:
          type: integer
          format: int64
        commitMs:
          type: integer
          format: int64
        documentCount:
          type: integer
          format: int32
        fileSize:
          type: integer
          format: int64
        id:
          type: integer
          format: int64
        indexUuid:
          type: string
        indexVersion:
          type: string
        nodeName:
          type: string
        partition:
          type: string
        partitionFromTime:
          type: integer
          format: int64
        partitionToTime:
          type: integer
          format: int64
        status:
          type: string
          enum:
          - CLOSED
          - OPEN
          - CLOSING
          - OPENING
          - NEW
          - DELETED
          - CORRUPT
        volume:
          $ref: '#/components/schemas/IndexVolume'
    IndexVolume:
      type: object
      properties:
        bytesFree:
          type: integer
          format: int64
        bytesLimit:
          type: integer
          format: int64
        bytesTotal:
          type: integer
          format: int64
        bytesUsed:
          type: integer
          format: int64
        createTimeMs:
          type: integer
          format: int64
        createUser:
          type: string
        id:
          type: integer
          format: int32
        indexVolumeGroupId:
          type: integer
          format: int32
        nodeName:
          type: string
        path:
          type: string
        state:
          type: string
          enum:
          - ACTIVE
          - INACTIVE
          - CLOSED
        statusMs:
          type: integer
          format: int64
        updateTimeMs:
          type: integer
          format: int64
        updateUser:
          type: string
        version:
          type: integer
          format: int32
    IndexVolumeGroup:
      type: object
      properties:
        createTimeMs:
          type: integer
          format: int64
        createUser:
          type: string
        id:
          type: integer
          format: int32
        name:
          type: string
        updateTimeMs:
          type: integer
          format: int64
        updateUser:
          type: string
        version:
          type: integer
          format: int32
    Indicators:
      type: object
      properties:
        errorCount:
          type: object
          additionalProperties:
            type: integer
            format: int32
        errorList:
          type: array
          items:
            $ref: '#/components/schemas/StoredError'
        uniqueErrorSet:
          type: array
          items:
            $ref: '#/components/schemas/StoredError'
          uniqueItems: true
    InfoPopupConfig:
      type: object
      properties:
        enabled:
          type: boolean
        title:
          type: string
        validationRegex:
          type: string
    IntegerField:
      type: object
      allOf:
      - $ref: '#/components/schemas/AbstractField'
    IpV4AddressField:
      type: object
      allOf:
      - $ref: '#/components/schemas/AbstractField'
    Job:
      type: object
      properties:
        advanced:
          type: boolean
        createTimeMs:
          type: integer
          format: int64
        createUser:
          type: string
        description:
          type: string
        enabled:
          type: boolean
        id:
          type: integer
          format: int32
        name:
          type: string
        updateTimeMs:
          type: integer
          format: int64
        updateUser:
          type: string
        version:
          type: integer
          format: int32
    JobNode:
      type: object
      properties:
        createTimeMs:
          type: integer
          format: int64
        createUser:
          type: string
        enabled:
          type: boolean
        id:
          type: integer
          format: int32
        job:
          $ref: '#/components/schemas/Job'
        jobType:
          type: string
          enum:
          - UNKNOWN
          - CRON
          - FREQUENCY
          - DISTRIBUTED
        nodeName:
          type: string
        schedule:
          type: string
        taskLimit:
          type: integer
          format: int32
        updateTimeMs:
          type: integer
          format: int64
        updateUser:
          type: string
        version:
          type: integer
          format: int32
    JobNodeInfo:
      type: object
      properties:
        currentTaskCount:
          type: integer
          format: int32
        lastExecutedTime:
          type: integer
          format: int64
        scheduleReferenceTime:
          type: integer
          format: int64
    KafkaConfigDoc:
      type: object
      properties:
        createTime:
          type: integer
          format: int64
        createTimeMs:
          type: integer
          format: int64
        createUser:
          type: string
        data:
          type: string
        description:
          type: string
        name:
          type: string
        type:
          type: string
        updateTime:
          type: integer
          format: int64
        updateTimeMs:
          type: integer
          format: int64
        updateUser:
          type: string
        uuid:
          type: string
        version:
          type: string
    LayoutConfig:
      type: object
      discriminator:
        propertyName: type
      properties:
        preferredSize:
          $ref: '#/components/schemas/Size'
        type:
          type: string
      required:
      - type
    Limits:
      type: object
      properties:
        durationMs:
          type: integer
          format: int64
        eventCount:
          type: integer
          format: int64
        streamCount:
          type: integer
          format: int64
      xml:
        name: limits
    ListConfigResponse:
      type: object
      description: List of config properties
      properties:
        nodeName:
          type: string
        pageResponse:
          $ref: '#/components/schemas/PageResponse'
        qualifiedFilterInput:
          type: string
        values:
          type: array
          items:
            $ref: '#/components/schemas/ConfigProperty'
    Location:
      type: object
      discriminator:
        propertyName: type
      properties:
        colNo:
          type: integer
          format: int32
        lineNo:
          type: integer
          format: int32
        type:
          type: string
      required:
      - type
    LoginRequest:
      type: object
      properties:
        password:
          type: string
        userId:
          type: string
    LoginResponse:
      type: object
      properties:
        loginSuccessful:
          type: boolean
        message:
          type: string
        requirePasswordChange:
          type: boolean
    LongField:
      type: object
      allOf:
      - $ref: '#/components/schemas/AbstractField'
    MapDefinition:
      type: object
      properties:
        mapName:
          type: string
        refStreamDefinition:
          $ref: '#/components/schemas/RefStreamDefinition'
    Marker:
      type: object
      discriminator:
        propertyName: type
      properties:
        severity:
          type: string
          enum:
          - INFO
          - WARN
          - ERROR
          - FATAL
        type:
          type: string
      required:
      - type
    Message:
      type: object
      properties:
        message:
          type: string
        severity:
          type: string
          enum:
          - INFO
          - WARN
          - ERROR
          - FATAL
    Meta:
      type: object
      properties:
        createMs:
          type: integer
          format: int64
        effectiveMs:
          type: integer
          format: int64
        feedName:
          type: string
        id:
          type: integer
          format: int64
        parentMetaId:
          type: integer
          format: int64
        pipelineUuid:
          type: string
        processorFilterId:
          type: integer
          format: int32
        processorTaskId:
          type: integer
          format: int64
        processorUuid:
          type: string
        status:
          type: string
          enum:
          - UNLOCKED
          - LOCKED
          - DELETED
        statusMs:
          type: integer
          format: int64
        typeName:
          type: string
    MetaRow:
      type: object
      properties:
        attributes:
          type: object
          additionalProperties:
            type: string
        meta:
          $ref: '#/components/schemas/Meta'
        pipelineName:
          type: string
    Node:
      type: object
      properties:
        createTimeMs:
          type: integer
          format: int64
        createUser:
          type: string
        enabled:
          type: boolean
        id:
          type: integer
          format: int32
        name:
          type: string
        priority:
          type: integer
          format: int32
        updateTimeMs:
          type: integer
          format: int64
        updateUser:
          type: string
        url:
          type: string
        version:
          type: integer
          format: int32
    NodeSetJobsEnabledRequest:
      type: object
      properties:
        enabled:
          type: boolean
        excludeJobs:
          type: array
          items:
            type: string
          uniqueItems: true
        includeJobs:
          type: array
          items:
            type: string
          uniqueItems: true
    NodeSetJobsEnabledResponse:
      type: object
      properties:
        modifiedCount:
          type: integer
          format: int32
    NodeStatusResult:
      type: object
      properties:
        master:
          type: boolean
        node:
          $ref: '#/components/schemas/Node'
    NumberFormatSettings:
      type: object
      allOf:
      - $ref: '#/components/schemas/FormatSettings'
      - type: object
        properties:
          decimalPlaces:
            type: integer
            format: int32
            description: The number of decimal places
            example: 2
          useSeparator:
            type: boolean
            description: Whether to use a thousands separator or not. Defaults to
              false
            example: true
      description: The definition of a format to apply to numeric data
      required:
      - decimalPlaces
    OffsetRange:
      type: object
      description: The offset and length of a range of data in a sub-set of a query
        result set
      properties:
        length:
          type: integer
          format: int64
          description: The length in records of the sub-set of results
          example: 100
        offset:
          type: integer
          format: int64
          description: The start offset for this sub-set of data, where zero is the
            offset of the first record in the full result set
          example: 0
      required:
      - length
      - offset
    OverrideValueString:
      type: object
      properties:
        hasOverride:
          type: boolean
        value:
          type: string
    PageRequest:
      type: object
      properties:
        length:
          type: integer
          format: int32
        offset:
          type: integer
          format: int32
    PageResponse:
      type: object
      description: Details of the page of results being returned.
      properties:
        exact:
          type: boolean
        length:
          type: integer
          format: int32
        offset:
          type: integer
          format: int64
        total:
          type: integer
          format: int64
    Param:
      type: object
      description: A key value pair that describes a property of a query
      properties:
        key:
          type: string
          description: The property key
        value:
          type: string
          description: The property value
      required:
      - key
      - value
    PasswordPolicyConfig:
      type: object
      properties:
        allowPasswordResets:
          type: boolean
        forcePasswordChangeOnFirstLogin:
          type: boolean
        mandatoryPasswordChangeDuration:
          type: string
        minimumPasswordLength:
          type: integer
          format: int32
          minimum: 0
        minimumPasswordStrength:
          type: integer
          format: int32
          maximum: 5
          minimum: 0
        neverUsedAccountDeactivationThreshold:
          type: string
        passwordComplexityRegex:
          type: string
        passwordPolicyMessage:
          type: string
        unusedAccountDeactivationThreshold:
          type: string
      required:
      - mandatoryPasswordChangeDuration
      - minimumPasswordLength
      - minimumPasswordStrength
      - neverUsedAccountDeactivationThreshold
      - unusedAccountDeactivationThreshold
    PermissionChangeEvent:
      type: object
      discriminator:
        propertyName: type
      properties:
        type:
          type: string
      required:
      - type
    PermissionChangeRequest:
      type: object
      properties:
        event:
          $ref: '#/components/schemas/PermissionChangeEvent'
    PipelineData:
      type: object
      properties:
        elements:
          $ref: '#/components/schemas/PipelineElements'
        links:
          $ref: '#/components/schemas/PipelineLinks'
        pipelineReferences:
          $ref: '#/components/schemas/PipelineReferences'
        processors:
          type: array
          items:
            $ref: '#/components/schemas/Processor'
        properties:
          $ref: '#/components/schemas/PipelineProperties'
      xml:
        name: pipeline
    PipelineDoc:
      type: object
      properties:
        createTime:
          type: integer
          format: int64
        createTimeMs:
          type: integer
          format: int64
        createUser:
          type: string
        description:
          type: string
        name:
          type: string
        parentPipeline:
          $ref: '#/components/schemas/DocRef'
        pipelineData:
          $ref: '#/components/schemas/PipelineData'
        type:
          type: string
        updateTime:
          type: integer
          format: int64
        updateTimeMs:
          type: integer
          format: int64
        updateUser:
          type: string
        uuid:
          type: string
        version:
          type: string
    PipelineElement:
      type: object
      properties:
        elementType:
          $ref: '#/components/schemas/PipelineElementType'
        id:
          type: string
        type:
          type: string
      required:
      - id
      - type
    PipelineElementType:
      type: object
      properties:
        category:
          type: string
          enum:
          - INTERNAL
          - READER
          - PARSER
          - FILTER
          - WRITER
          - DESTINATION
        icon:
          type: string
        roles:
          type: array
          items:
            type: string
        type:
          type: string
    PipelineElements:
      type: object
      properties:
        add:
          type: array
          items:
            $ref: '#/components/schemas/PipelineElement'
          xml:
            wrapped: true
        remove:
          type: array
          items:
            $ref: '#/components/schemas/PipelineElement'
          xml:
            wrapped: true
    PipelineLink:
      type: object
      properties:
        from:
          type: string
        sourcePipeline:
          $ref: '#/components/schemas/DocRef'
        to:
          type: string
      required:
      - from
      - to
    PipelineLinks:
      type: object
      properties:
        add:
          type: array
          items:
            $ref: '#/components/schemas/PipelineLink'
          xml:
            wrapped: true
        remove:
          type: array
          items:
            $ref: '#/components/schemas/PipelineLink'
          xml:
            wrapped: true
    PipelineProperties:
      type: object
      properties:
        add:
          type: array
          items:
            $ref: '#/components/schemas/PipelineProperty'
          xml:
            wrapped: true
        remove:
          type: array
          items:
            $ref: '#/components/schemas/PipelineProperty'
          xml:
            wrapped: true
    PipelineProperty:
      type: object
      properties:
        element:
          type: string
        name:
          type: string
        propertyType:
          $ref: '#/components/schemas/PipelinePropertyType'
        sourcePipeline:
          $ref: '#/components/schemas/DocRef'
        value:
          $ref: '#/components/schemas/PipelinePropertyValue'
      required:
      - element
      - name
    PipelinePropertyType:
      type: object
      properties:
        defaultValue:
          type: string
        description:
          type: string
        displayPriority:
          type: integer
          format: int32
        docRefTypes:
          type: array
          items:
            type: string
        elementType:
          $ref: '#/components/schemas/PipelineElementType'
        name:
          type: string
        pipelineReference:
          type: boolean
        type:
          type: string
    PipelinePropertyValue:
      type: object
      properties:
        boolean:
          type: boolean
        entity:
          $ref: '#/components/schemas/DocRef'
        integer:
          type: integer
          format: int32
        long:
          type: integer
          format: int64
        string:
          type: string
    PipelineReference:
      type: object
      properties:
        element:
          type: string
        feed:
          $ref: '#/components/schemas/DocRef'
        name:
          type: string
        pipeline:
          $ref: '#/components/schemas/DocRef'
        sourcePipeline:
          $ref: '#/components/schemas/DocRef'
        streamType:
          type: string
      required:
      - element
      - feed
      - name
      - pipeline
      - streamType
    PipelineReferences:
      type: object
      properties:
        add:
          type: array
          items:
            $ref: '#/components/schemas/PipelineReference'
          xml:
            wrapped: true
        remove:
          type: array
          items:
            $ref: '#/components/schemas/PipelineReference'
          xml:
            wrapped: true
    PipelineStepRequest:
      type: object
      properties:
        childStreamType:
          type: string
        code:
          type: object
          additionalProperties:
            type: string
        criteria:
          $ref: '#/components/schemas/FindMetaCriteria'
        pipeline:
          $ref: '#/components/schemas/DocRef'
        stepFilterMap:
          type: object
          additionalProperties:
            $ref: '#/components/schemas/SteppingFilterSettings'
        stepLocation:
          $ref: '#/components/schemas/StepLocation'
        stepSize:
          type: integer
          format: int32
        stepType:
          type: string
          enum:
          - FIRST
          - FORWARD
          - BACKWARD
          - LAST
          - REFRESH
    ProcessConfig:
      type: object
      properties:
        defaultRecordLimit:
          type: integer
          format: int64
        defaultTimeLimit:
          type: integer
          format: int64
    ProcessingInfoResponse:
      type: object
      properties:
        createTime:
          type: string
        effectiveTime:
          type: string
        lastAccessedTime:
          type: string
        maps:
          type: object
          additionalProperties:
            $ref: '#/components/schemas/EntryCounts'
        processingState:
          type: string
          enum:
          - LOAD_IN_PROGRESS
          - PURGE_IN_PROGRESS
          - COMPLETE
          - FAILED
          - TERMINATED
          - PURGE_FAILED
        refStreamDefinition:
          $ref: '#/components/schemas/RefStreamDefinition'
    Processor:
      type: object
      properties:
        createTimeMs:
          type: integer
          format: int64
        createUser:
          type: string
        deleted:
          type: boolean
        enabled:
          type: boolean
        id:
          type: integer
          format: int32
        pipelineName:
          type: string
        pipelineUuid:
          type: string
        taskType:
          type: string
        updateTimeMs:
          type: integer
          format: int64
        updateUser:
          type: string
        uuid:
          type: string
        version:
          type: integer
          format: int32
      xml:
        name: parameters
    ProcessorFilter:
      type: object
      properties:
        createTimeMs:
          type: integer
          format: int64
        createUser:
          type: string
        data:
          type: string
        deleted:
          type: boolean
        enabled:
          type: boolean
        id:
          type: integer
          format: int32
        maxMetaCreateTimeMs:
          type: integer
          format: int64
        minMetaCreateTimeMs:
          type: integer
          format: int64
        pipelineName:
          type: string
        pipelineUuid:
          type: string
        priority:
          type: integer
          format: int32
        processor:
          $ref: '#/components/schemas/Processor'
        processorFilterTracker:
          $ref: '#/components/schemas/ProcessorFilterTracker'
        processorUuid:
          type: string
        queryData:
          $ref: '#/components/schemas/QueryData'
        reprocess:
          type: boolean
        updateTimeMs:
          type: integer
          format: int64
        updateUser:
          type: string
        uuid:
          type: string
        version:
          type: integer
          format: int32
    ProcessorFilterRow:
      type: object
      allOf:
      - $ref: '#/components/schemas/ProcessorListRow'
      - type: object
        properties:
          processorFilter:
            $ref: '#/components/schemas/ProcessorFilter'
    ProcessorFilterTracker:
      type: object
      properties:
        eventCount:
          type: integer
          format: int64
        id:
          type: integer
          format: int32
        lastPollMs:
          type: integer
          format: int64
        lastPollTaskCount:
          type: integer
          format: int32
        maxMetaCreateMs:
          type: integer
          format: int64
        metaCount:
          type: integer
          format: int64
        metaCreateMs:
          type: integer
          format: int64
        minEventId:
          type: integer
          format: int64
        minMetaCreateMs:
          type: integer
          format: int64
        minMetaId:
          type: integer
          format: int64
        status:
          type: string
        version:
          type: integer
          format: int32
    ProcessorListRow:
      type: object
      discriminator:
        propertyName: type
      properties:
        expander:
          $ref: '#/components/schemas/Expander'
        type:
          type: string
      required:
      - type
    ProcessorListRowResultPage:
      type: object
      properties:
        pageResponse:
          $ref: '#/components/schemas/PageResponse'
        values:
          type: array
          items:
            $ref: '#/components/schemas/ProcessorListRow'
    ProcessorRow:
      type: object
      allOf:
      - $ref: '#/components/schemas/ProcessorListRow'
      - type: object
        properties:
          processor:
            $ref: '#/components/schemas/Processor'
    ProcessorTask:
      type: object
      properties:
        createTimeMs:
          type: integer
          format: int64
        data:
          type: string
        endTimeMs:
          type: integer
          format: int64
        feedName:
          type: string
        id:
          type: integer
          format: int64
        metaId:
          type: integer
          format: int64
        nodeName:
          type: string
        processorFilter:
          $ref: '#/components/schemas/ProcessorFilter'
        startTimeMs:
          type: integer
          format: int64
        status:
          type: string
          enum:
          - UNPROCESSED
          - ASSIGNED
          - PROCESSING
          - COMPLETE
          - FAILED
          - DELETED
        statusTimeMs:
          type: integer
          format: int64
        version:
          type: integer
          format: int32
    ProcessorTaskList:
      type: object
      properties:
        list:
          type: array
          items:
            $ref: '#/components/schemas/ProcessorTask'
        nodeName:
          type: string
    ProcessorTaskSummary:
      type: object
      properties:
        count:
          type: integer
          format: int64
        feed:
          type: string
        pipeline:
          $ref: '#/components/schemas/DocRef'
        priority:
          type: integer
          format: int32
        status:
          type: string
          enum:
          - UNPROCESSED
          - ASSIGNED
          - PROCESSING
          - COMPLETE
          - FAILED
          - DELETED
    Prop:
      type: object
      properties:
        id:
          type: string
        name:
          type: string
        showInList:
          type: boolean
        showInSelection:
          type: boolean
        validation:
          type: string
        validationMessage:
          type: string
        value:
          type: string
    PropertyPath:
      type: object
      properties:
        parts:
          type: array
          items:
            type: string
    Query:
      type: object
      description: The query terms for the search
      properties:
        dataSource:
          $ref: '#/components/schemas/DocRef'
        expression:
          $ref: '#/components/schemas/ExpressionOperator'
        params:
          type: array
          items:
            $ref: '#/components/schemas/Param'
      required:
      - dataSource
      - expression
    QueryComponentSettings:
      type: object
      allOf:
      - $ref: '#/components/schemas/ComponentSettings'
      - type: object
        properties:
          automate:
            $ref: '#/components/schemas/Automate'
          dataSource:
            $ref: '#/components/schemas/DocRef'
          expression:
            $ref: '#/components/schemas/ExpressionOperator'
          selectionHandlers:
            type: array
            items:
              $ref: '#/components/schemas/ComponentSelectionHandler'
    QueryConfig:
      type: object
      properties:
        infoPopup:
          $ref: '#/components/schemas/InfoPopupConfig'
    QueryData:
      type: object
      properties:
        dataSource:
          $ref: '#/components/schemas/DocRef'
        expression:
          $ref: '#/components/schemas/ExpressionOperator'
        limits:
          $ref: '#/components/schemas/Limits'
        params:
          type: string
      xml:
        name: query
    QueryKey:
      type: object
      description: A unique key to identify the instance of the search by. This key
        is used to identify multiple requests for the same search when running in
        incremental mode.
      properties:
        uuid:
          type: string
          description: The UUID that makes up the query key
          example: 7740bcd0-a49e-4c22-8540-044f85770716
      required:
      - uuid
    RangeInteger:
      type: object
      properties:
        from:
          type: integer
          format: int32
        matchNull:
          type: boolean
        to:
          type: integer
          format: int32
    RangeLong:
      type: object
      properties:
        from:
          type: integer
          format: int64
        matchNull:
          type: boolean
        to:
          type: integer
          format: int64
    Rec:
      type: object
      properties:
        metaId:
          type: integer
          format: int64
        recordIndex:
          type: integer
          format: int64
    ReceiveDataRule:
      type: object
      properties:
        action:
          type: string
          enum:
          - RECEIVE
          - REJECT
          - DROP
        creationTime:
          type: integer
          format: int64
        enabled:
          type: boolean
        expression:
          $ref: '#/components/schemas/ExpressionOperator'
        name:
          type: string
        ruleNumber:
          type: integer
          format: int32
      xml:
        name: dataReceiptRule
    ReceiveDataRules:
      type: object
      properties:
        createTime:
          type: integer
          format: int64
        createTimeMs:
          type: integer
          format: int64
        createUser:
          type: string
        fields:
          type: array
          items:
            $ref: '#/components/schemas/AbstractField'
        name:
          type: string
        rules:
          type: array
          items:
            $ref: '#/components/schemas/ReceiveDataRule'
        type:
          type: string
        updateTime:
          type: integer
          format: int64
        updateTimeMs:
          type: integer
          format: int64
        updateUser:
          type: string
        uuid:
          type: string
        version:
          type: string
    RefDataLookupRequest:
      type: object
      properties:
        effectiveTime:
          type: string
        key:
          type: string
        mapName:
          type: string
        referenceLoaders:
          type: array
          items:
            $ref: '#/components/schemas/ReferenceLoader'
      required:
      - key
      - mapName
      - referenceLoaders
    RefDataProcessingInfo:
      type: object
      properties:
        createTimeEpochMs:
          type: integer
          format: int64
        effectiveTimeEpochMs:
          type: integer
          format: int64
        lastAccessedTimeEpochMs:
          type: integer
          format: int64
        processingState:
          type: string
          enum:
          - LOAD_IN_PROGRESS
          - PURGE_IN_PROGRESS
          - COMPLETE
          - FAILED
          - TERMINATED
          - PURGE_FAILED
    RefStoreEntry:
      type: object
      properties:
        key:
          type: string
        mapDefinition:
          $ref: '#/components/schemas/MapDefinition'
        refDataProcessingInfo:
          $ref: '#/components/schemas/RefDataProcessingInfo'
        value:
          type: string
        valueReferenceCount:
          type: integer
          format: int32
    RefStreamDefinition:
      type: object
      properties:
        partIndex:
          type: integer
          format: int64
        pipelineDocRef:
          $ref: '#/components/schemas/DocRef'
        pipelineVersion:
          type: string
        streamId:
          type: integer
          format: int64
    ReferenceLoader:
      type: object
      properties:
        loaderPipeline:
          $ref: '#/components/schemas/DocRef'
        referenceFeed:
          $ref: '#/components/schemas/DocRef'
        streamType:
          type: string
      required:
      - loaderPipeline
      - referenceFeed
    RemovePermissionEvent:
      type: object
      allOf:
      - $ref: '#/components/schemas/PermissionChangeEvent'
      - type: object
        properties:
          documentUuid:
            type: string
          permission:
            type: string
          userUuid:
            type: string
    ReprocessDataInfo:
      type: object
      properties:
        details:
          type: string
        message:
          type: string
        severity:
          type: string
          enum:
          - INFO
          - WARN
          - ERROR
          - FATAL
    ResetPasswordRequest:
      type: object
      properties:
        confirmNewPassword:
          type: string
        newPassword:
          type: string
    ResourceGeneration:
      type: object
      properties:
        messageList:
          type: array
          items:
            $ref: '#/components/schemas/Message'
        resourceKey:
          $ref: '#/components/schemas/ResourceKey'
    ResourceKey:
      type: object
      properties:
        key:
          type: string
        name:
          type: string
    Result:
      type: object
      description: Base object for describing a set of result data
      discriminator:
        propertyName: type
      properties:
        componentId:
          type: string
          description: The ID of the component that this result set was requested
            for. See ResultRequest in SearchRequest
        errors:
          type: array
          description: If an error has occurred producing this result set then this
            will have details of the error
          items:
            type: string
            description: If an error has occurred producing this result set then this
              will have details of the error
        type:
          type: string
      required:
      - componentId
      - type
    ResultPageActivity:
      type: object
      description: A page of results.
      properties:
        pageResponse:
          $ref: '#/components/schemas/PageResponse'
        values:
          type: array
          items:
            $ref: '#/components/schemas/Activity'
    ResultPageCustomRollUpMask:
      type: object
      description: A page of results.
      properties:
        pageResponse:
          $ref: '#/components/schemas/PageResponse'
        values:
          type: array
          items:
            $ref: '#/components/schemas/CustomRollUpMask'
    ResultPageCustomRollUpMaskFields:
      type: object
      description: A page of results.
      properties:
        pageResponse:
          $ref: '#/components/schemas/PageResponse'
        values:
          type: array
          items:
            $ref: '#/components/schemas/CustomRollUpMaskFields'
    ResultPageDBTableStatus:
      type: object
      description: A page of results.
      properties:
        pageResponse:
          $ref: '#/components/schemas/PageResponse'
        values:
          type: array
          items:
            $ref: '#/components/schemas/DBTableStatus'
    ResultPageDependency:
      type: object
      description: A page of results.
      properties:
        pageResponse:
          $ref: '#/components/schemas/PageResponse'
        values:
          type: array
          items:
            $ref: '#/components/schemas/Dependency'
    ResultPageFsVolume:
      type: object
      description: A page of results.
      properties:
        pageResponse:
          $ref: '#/components/schemas/PageResponse'
        values:
          type: array
          items:
            $ref: '#/components/schemas/FsVolume'
    ResultPageIndexShard:
      type: object
      description: A page of results.
      properties:
        pageResponse:
          $ref: '#/components/schemas/PageResponse'
        values:
          type: array
          items:
            $ref: '#/components/schemas/IndexShard'
    ResultPageIndexVolume:
      type: object
      description: A page of results.
      properties:
        pageResponse:
          $ref: '#/components/schemas/PageResponse'
        values:
          type: array
          items:
            $ref: '#/components/schemas/IndexVolume'
    ResultPageIndexVolumeGroup:
      type: object
      description: A page of results.
      properties:
        pageResponse:
          $ref: '#/components/schemas/PageResponse'
        values:
          type: array
          items:
            $ref: '#/components/schemas/IndexVolumeGroup'
    ResultPageJob:
      type: object
      description: A page of results.
      properties:
        pageResponse:
          $ref: '#/components/schemas/PageResponse'
        values:
          type: array
          items:
            $ref: '#/components/schemas/Job'
    ResultPageJobNode:
      type: object
      description: A page of results.
      properties:
        pageResponse:
          $ref: '#/components/schemas/PageResponse'
        values:
          type: array
          items:
            $ref: '#/components/schemas/JobNode'
    ResultPageMetaRow:
      type: object
      description: A page of results.
      properties:
        pageResponse:
          $ref: '#/components/schemas/PageResponse'
        values:
          type: array
          items:
            $ref: '#/components/schemas/MetaRow'
    ResultPageProcessorTask:
      type: object
      description: A page of results.
      properties:
        pageResponse:
          $ref: '#/components/schemas/PageResponse'
        values:
          type: array
          items:
            $ref: '#/components/schemas/ProcessorTask'
    ResultPageProcessorTaskSummary:
      type: object
      description: A page of results.
      properties:
        pageResponse:
          $ref: '#/components/schemas/PageResponse'
        values:
          type: array
          items:
            $ref: '#/components/schemas/ProcessorTaskSummary'
    ResultPageStoredQuery:
      type: object
      description: A page of results.
      properties:
        pageResponse:
          $ref: '#/components/schemas/PageResponse'
        values:
          type: array
          items:
            $ref: '#/components/schemas/StoredQuery'
    ResultPageString:
      type: object
      description: A page of results.
      properties:
        pageResponse:
          $ref: '#/components/schemas/PageResponse'
        values:
          type: array
          items:
            type: string
    ResultPageUser:
      type: object
      description: A page of results.
      properties:
        pageResponse:
          $ref: '#/components/schemas/PageResponse'
        values:
          type: array
          items:
            $ref: '#/components/schemas/User'
    ResultRequest:
      type: object
      description: A definition for how to return the raw results of the query in
        the SearchResponse, e.g. sorted, grouped, limited, etc.
      properties:
        componentId:
          type: string
          description: The ID of the component that will receive the results corresponding
            to this ResultRequest
        fetch:
          type: string
          enum:
          - NONE
          - CHANGES
          - ALL
        mappings:
          type: array
          items:
            $ref: '#/components/schemas/TableSettings'
        openGroups:
          type: array
          description: TODO
          items:
            type: string
            description: TODO
          uniqueItems: true
        requestedRange:
          $ref: '#/components/schemas/OffsetRange'
        resultStyle:
          type: string
          description: The style of results required. FLAT will provide a FlatResult
            object, while TABLE will provide a TableResult object
          enum:
          - FLAT
          - TABLE
      required:
      - componentId
      - mappings
      - openGroups
      - requestedRange
      - resultStyle
    Row:
      type: object
      description: A row of data in a result set
      properties:
        backgroundColor:
          type: string
        depth:
          type: integer
          format: int32
          description: The grouping depth, where 0 is the top level of grouping, or
            where there is no grouping
          example: 0
        groupKey:
          type: string
          description: TODO
        textColor:
          type: string
        values:
          type: array
          description: The value for this row of data. The values in the list are
            in the same order as the fields in the ResultRequest
          items:
            type: string
            description: The value for this row of data. The values in the list are
              in the same order as the fields in the ResultRequest
      required:
      - depth
      - groupKey
      - values
    SavePipelineXmlRequest:
      type: object
      properties:
        pipeline:
          $ref: '#/components/schemas/DocRef'
        xml:
          type: string
    ScheduledTimes:
      type: object
      properties:
        lastExecutedTime:
          type: string
        nextScheduledTime:
          type: string
    ScriptDoc:
      type: object
      properties:
        createTime:
          type: integer
          format: int64
        createTimeMs:
          type: integer
          format: int64
        createUser:
          type: string
        data:
          type: string
        dependencies:
          type: array
          items:
            $ref: '#/components/schemas/DocRef'
        description:
          type: string
        name:
          type: string
        type:
          type: string
        updateTime:
          type: integer
          format: int64
        updateTimeMs:
          type: integer
          format: int64
        updateUser:
          type: string
        uuid:
          type: string
        version:
          type: string
    Search:
      type: object
      properties:
        componentSettingsMap:
          type: object
          additionalProperties:
            $ref: '#/components/schemas/ComponentSettings'
        dataSourceRef:
          $ref: '#/components/schemas/DocRef'
        expression:
          $ref: '#/components/schemas/ExpressionOperator'
        incremental:
          type: boolean
        params:
          type: array
          items:
            $ref: '#/components/schemas/Param'
        queryInfo:
          type: string
    SearchAccountRequest:
      type: object
      properties:
        pageRequest:
          $ref: '#/components/schemas/PageRequest'
        quickFilter:
          type: string
        sort:
          type: string
          writeOnly: true
        sortList:
          type: array
          items:
            $ref: '#/components/schemas/CriteriaFieldSort'
<<<<<<< HEAD
    SearchApiKeyRequest:
      type: object
      properties:
        pageRequest:
          $ref: '#/components/schemas/PageRequest'
        quickFilter:
          type: string
        sort:
          type: string
          writeOnly: true
        sortList:
          type: array
          items:
            $ref: '#/components/schemas/CriteriaFieldSort'
    SearchKeepAliveRequest:
      type: object
      properties:
        activeKeys:
          type: array
          items:
            $ref: '#/components/schemas/QueryKey'
          uniqueItems: true
        deadKeys:
          type: array
          items:
            $ref: '#/components/schemas/QueryKey'
          uniqueItems: true
=======
>>>>>>> 4e186eae
    SearchRequest:
      type: object
      description: A request for new search or a follow up request for more data for
        an existing iterative search
      properties:
        dateTimeSettings:
          $ref: '#/components/schemas/DateTimeSettings'
        incremental:
          type: boolean
          description: If true the response will contain all results found so far,
            typically no results on the first request. Future requests for the same
            query key may return more results. Intended for use on longer running
            searches to allow partial result sets to be returned as soon as they are
            available rather than waiting for the full result set.
        key:
          $ref: '#/components/schemas/QueryKey'
        query:
          $ref: '#/components/schemas/Query'
        resultRequests:
          type: array
          items:
            $ref: '#/components/schemas/ResultRequest'
          xml:
            wrapped: true
        timeout:
          type: integer
          format: int64
          description: Set the maximum time (in ms) for the server to wait for a complete
            result set. The timeout applies to both incremental and non incremental
            queries, though the behaviour is slightly different. The timeout will
            make the server wait for which ever comes first out of the query completing
            or the timeout period being reached. If no value is supplied then for
            an incremental query a default value of 0 will be used (i.e. returning
            immediately) and for a non-incremental query the server's default timeout
            period will be used. For an incremental query, if the query has not completed
            by the end of the timeout period, it will return the currently know results
            with complete=false, however for a non-incremental query it will return
            no results, complete=false and details of the timeout in the error field
      required:
      - incremental
      - key
      - query
      - resultRequests
      xml:
        name: searchRequest
    SearchResponse:
      type: object
      description: The response to a search request, that may or may not contain results.
        The results may only be a partial set if an iterative screech was requested
      properties:
        complete:
          type: boolean
        errors:
          type: array
          items:
            type: string
        highlights:
          type: array
          description: A list of strings to highlight in the UI that should correlate
            with the search query.
          items:
            type: string
            description: A list of strings to highlight in the UI that should correlate
              with the search query.
        queryKey:
          $ref: '#/components/schemas/QueryKey'
        results:
          type: array
          items:
            $ref: '#/components/schemas/Result'
      required:
      - highlights
      - queryKey
    SelectionIndexShardStatus:
      type: object
      properties:
        matchAll:
          type: boolean
        set:
          type: array
          items:
            type: string
            enum:
            - CLOSED
            - OPEN
            - CLOSING
            - OPENING
            - NEW
            - DELETED
            - CORRUPT
          uniqueItems: true
    SelectionInteger:
      type: object
      properties:
        matchAll:
          type: boolean
        set:
          type: array
          items:
            type: integer
            format: int32
          uniqueItems: true
    SelectionLong:
      type: object
      properties:
        matchAll:
          type: boolean
        set:
          type: array
          items:
            type: integer
            format: int64
          uniqueItems: true
    SelectionString:
      type: object
      properties:
        matchAll:
          type: boolean
        set:
          type: array
          items:
            type: string
          uniqueItems: true
    SelectionSummary:
      type: object
      properties:
        ageRange:
          $ref: '#/components/schemas/RangeLong'
        feedCount:
          type: integer
          format: int64
        itemCount:
          type: integer
          format: int64
        pipelineCount:
          type: integer
          format: int64
        processorCount:
          type: integer
          format: int64
        statusCount:
          type: integer
          format: int64
        typeCount:
          type: integer
          format: int64
    SelectionVolumeUseStatus:
      type: object
      properties:
        matchAll:
          type: boolean
        set:
          type: array
          items:
            type: string
            enum:
            - ACTIVE
            - INACTIVE
            - CLOSED
          uniqueItems: true
    SessionDetails:
      type: object
      properties:
        createMs:
          type: integer
          format: int64
        lastAccessedAgent:
          type: string
        lastAccessedMs:
          type: integer
          format: int64
        nodeName:
          type: string
        userName:
          type: string
    SessionInfo:
      type: object
      properties:
        buildInfo:
          $ref: '#/components/schemas/BuildInfo'
        nodeName:
          type: string
        userName:
          type: string
    SessionListResponse:
      type: object
      properties:
        pageResponse:
          $ref: '#/components/schemas/PageResponse'
        values:
          type: array
          items:
            $ref: '#/components/schemas/SessionDetails'
    SetAssignedToRequest:
      type: object
      properties:
        annotationIdList:
          type: array
          items:
            type: integer
            format: int64
        assignedTo:
          type: string
    SetStatusRequest:
      type: object
      properties:
        annotationIdList:
          type: array
          items:
            type: integer
            format: int64
        status:
          type: string
    SharedElementData:
      type: object
      properties:
        codeIndicators:
          $ref: '#/components/schemas/Indicators'
        formatInput:
          type: boolean
        formatOutput:
          type: boolean
        input:
          type: string
        output:
          type: string
        outputIndicators:
          $ref: '#/components/schemas/Indicators'
    SharedStepData:
      type: object
      properties:
        elementMap:
          type: object
          additionalProperties:
            $ref: '#/components/schemas/SharedElementData'
        sourceLocation:
          $ref: '#/components/schemas/SourceLocation'
    SimpleUser:
      type: object
      properties:
        name:
          type: string
        uuid:
          type: string
    Size:
      type: object
      properties:
        height:
          type: integer
          format: int32
        width:
          type: integer
          format: int32
      xml:
        name: size
    SolrConnectionConfig:
      type: object
      properties:
        instanceType:
          type: string
          enum:
          - SINGLE_NOOE
          - SOLR_CLOUD
        solrUrls:
          type: array
          items:
            type: string
        useZk:
          type: boolean
        zkHosts:
          type: array
          items:
            type: string
        zkPath:
          type: string
      xml:
        name: connection
    SolrConnectionTestResponse:
      type: object
      properties:
        message:
          type: string
        ok:
          type: boolean
    SolrIndexDoc:
      type: object
      properties:
        collection:
          type: string
        createTime:
          type: integer
          format: int64
        createTimeMs:
          type: integer
          format: int64
        createUser:
          type: string
        deletedFields:
          type: array
          items:
            $ref: '#/components/schemas/SolrIndexField'
        description:
          type: string
        fields:
          type: array
          items:
            $ref: '#/components/schemas/SolrIndexField'
        name:
          type: string
        retentionExpression:
          $ref: '#/components/schemas/ExpressionOperator'
        solrConnectionConfig:
          $ref: '#/components/schemas/SolrConnectionConfig'
        solrSynchState:
          $ref: '#/components/schemas/SolrSynchState'
        type:
          type: string
        updateTime:
          type: integer
          format: int64
        updateTimeMs:
          type: integer
          format: int64
        updateUser:
          type: string
        uuid:
          type: string
        version:
          type: string
    SolrIndexField:
      type: object
      properties:
        defaultValue:
          type: string
        docValues:
          type: boolean
        fieldName:
          type: string
        fieldType:
          type: string
        fieldUse:
          type: string
          enum:
          - ID
          - BOOLEAN_FIELD
          - INTEGER_FIELD
          - LONG_FIELD
          - FLOAT_FIELD
          - DOUBLE_FIELD
          - DATE_FIELD
          - FIELD
          - NUMERIC_FIELD
        indexed:
          type: boolean
        multiValued:
          type: boolean
        omitNorms:
          type: boolean
        omitPositions:
          type: boolean
        omitTermFreqAndPositions:
          type: boolean
        required:
          type: boolean
        sortMissingFirst:
          type: boolean
        sortMissingLast:
          type: boolean
        stored:
          type: boolean
        supportedConditions:
          type: array
          items:
            type: string
            enum:
            - CONTAINS
            - EQUALS
            - GREATER_THAN
            - GREATER_THAN_OR_EQUAL_TO
            - LESS_THAN
            - LESS_THAN_OR_EQUAL_TO
            - BETWEEN
            - IN
            - IN_DICTIONARY
            - IN_FOLDER
            - IS_DOC_REF
            - IS_NULL
            - IS_NOT_NULL
            - MATCHES_REGEX
        termOffsets:
          type: boolean
        termPayloads:
          type: boolean
        termPositions:
          type: boolean
        termVectors:
          type: boolean
        uninvertible:
          type: boolean
    SolrSynchState:
      type: object
      properties:
        lastSynchronized:
          type: integer
          format: int64
        messages:
          type: array
          items:
            type: string
    Sort:
      type: object
      description: Describes the sorting applied to a field
      properties:
        direction:
          type: string
          description: The direction to sort in, ASCENDING or DESCENDING
          enum:
          - ASCENDING
          - DESCENDING
          example: ASCENDING
        order:
          type: integer
          format: int32
          description: Where multiple fields are sorted this value describes the sort
            order, with 0 being the first field to sort on
          example: 0
      required:
      - direction
      - order
    SourceConfig:
      type: object
      properties:
        maxCharactersInPreviewFetch:
          type: integer
          format: int64
          minimum: 1
        maxCharactersPerFetch:
          type: integer
          format: int64
          minimum: 1
        maxCharactersToCompleteLine:
          type: integer
          format: int64
          minimum: 0
        maxHexDumpLines:
          type: integer
          format: int32
          minimum: 1
    SourceLocation:
      type: object
      properties:
        childType:
          type: string
        dataRange:
          $ref: '#/components/schemas/DataRange'
        highlight:
          $ref: '#/components/schemas/TextRange'
        metaId:
          type: integer
          format: int64
        partIndex:
          type: integer
          format: int64
        recordIndex:
          type: integer
          format: int64
        truncateToWholeLines:
          type: boolean
    SplashConfig:
      type: object
      properties:
        body:
          type: string
        enabled:
          type: boolean
        title:
          type: string
        version:
          type: string
    SplitLayoutConfig:
      type: object
      allOf:
      - $ref: '#/components/schemas/LayoutConfig'
      - type: object
        properties:
          children:
            type: array
            items:
              $ref: '#/components/schemas/LayoutConfig'
            xml:
              wrapped: true
          dimension:
            type: integer
            format: int32
      xml:
        name: splitLayout
    StatisticField:
      type: object
      properties:
        fieldName:
          type: string
    StatisticStoreDoc:
      type: object
      properties:
        config:
          $ref: '#/components/schemas/StatisticsDataSourceData'
        createTime:
          type: integer
          format: int64
        createTimeMs:
          type: integer
          format: int64
        createUser:
          type: string
        description:
          type: string
        enabled:
          type: boolean
        name:
          type: string
        precision:
          type: integer
          format: int64
        rollUpType:
          type: string
          enum:
          - NONE
          - ALL
          - CUSTOM
        statisticType:
          type: string
          enum:
          - COUNT
          - VALUE
        type:
          type: string
        updateTime:
          type: integer
          format: int64
        updateTimeMs:
          type: integer
          format: int64
        updateUser:
          type: string
        uuid:
          type: string
        version:
          type: string
    StatisticsDataSourceData:
      type: object
      properties:
        customRollUpMasks:
          type: array
          items:
            $ref: '#/components/schemas/CustomRollUpMask'
          uniqueItems: true
        fields:
          type: array
          items:
            $ref: '#/components/schemas/StatisticField'
    StatisticsDataSourceFieldChangeRequest:
      type: object
      properties:
        newStatisticsDataSourceData:
          $ref: '#/components/schemas/StatisticsDataSourceData'
        oldStatisticsDataSourceData:
          $ref: '#/components/schemas/StatisticsDataSourceData'
    StepLocation:
      type: object
      properties:
        metaId:
          type: integer
          format: int64
        partIndex:
          type: integer
          format: int64
        recordIndex:
          type: integer
          format: int64
    SteppingFilterSettings:
      type: object
      properties:
        filters:
          type: array
          items:
            $ref: '#/components/schemas/XPathFilter'
        skipToOutput:
          type: string
          enum:
          - NOT_EMPTY
          - EMPTY
        skipToSeverity:
          type: string
          enum:
          - INFO
          - WARN
          - ERROR
          - FATAL
    SteppingResult:
      type: object
      properties:
        currentStreamOffset:
          type: integer
          format: int32
        foundRecord:
          type: boolean
        generalErrors:
          type: array
          items:
            type: string
          uniqueItems: true
        segmentedData:
          type: boolean
        stepData:
          $ref: '#/components/schemas/SharedStepData'
        stepFilterMap:
          type: object
          additionalProperties:
            $ref: '#/components/schemas/SteppingFilterSettings'
        stepLocation:
          $ref: '#/components/schemas/StepLocation'
    StoredError:
      type: object
      properties:
        elementId:
          type: string
        location:
          $ref: '#/components/schemas/Location'
        message:
          type: string
        severity:
          type: string
          enum:
          - INFO
          - WARN
          - ERROR
          - FATAL
    StoredQuery:
      type: object
      properties:
        componentId:
          type: string
        createTimeMs:
          type: integer
          format: int64
        createUser:
          type: string
        dashboardUuid:
          type: string
        data:
          type: string
        favourite:
          type: boolean
        id:
          type: integer
          format: int32
        name:
          type: string
        query:
          $ref: '#/components/schemas/Query'
        updateTimeMs:
          type: integer
          format: int64
        updateUser:
          type: string
        version:
          type: integer
          format: int32
    StreamLocation:
      type: object
      allOf:
      - $ref: '#/components/schemas/Location'
      - type: object
        properties:
          partIndex:
            type: integer
            format: int64
    StringCriteria:
      type: object
      properties:
        caseInsensitive:
          type: boolean
        matchNull:
          type: boolean
        matchStyle:
          type: string
          enum:
          - Wild
          - WildStart
          - WildEnd
          - WildStartAndEnd
        string:
          type: string
        stringUpper:
          type: string
    StroomStatsStoreDoc:
      type: object
      properties:
        config:
          $ref: '#/components/schemas/StroomStatsStoreEntityData'
        createTime:
          type: integer
          format: int64
        createTimeMs:
          type: integer
          format: int64
        createUser:
          type: string
        description:
          type: string
        enabled:
          type: boolean
        name:
          type: string
        precision:
          type: string
          enum:
          - SECOND
          - MINUTE
          - HOUR
          - DAY
          - FOREVER
        rollUpType:
          type: string
          enum:
          - NONE
          - ALL
          - CUSTOM
        statisticType:
          type: string
          enum:
          - COUNT
          - VALUE
        type:
          type: string
        updateTime:
          type: integer
          format: int64
        updateTimeMs:
          type: integer
          format: int64
        updateUser:
          type: string
        uuid:
          type: string
        version:
          type: string
    StroomStatsStoreEntityData:
      type: object
      properties:
        customRollUpMasks:
          type: array
          items:
            $ref: '#/components/schemas/CustomRollUpMask'
          uniqueItems: true
        fields:
          type: array
          items:
            $ref: '#/components/schemas/StatisticField'
    StroomStatsStoreFieldChangeRequest:
      type: object
      properties:
        newEntityData:
          $ref: '#/components/schemas/StroomStatsStoreEntityData'
        oldEntityData:
          $ref: '#/components/schemas/StroomStatsStoreEntityData'
    Summary:
      type: object
      allOf:
      - $ref: '#/components/schemas/Marker'
      - type: object
        properties:
          count:
            type: integer
            format: int32
          expander:
            $ref: '#/components/schemas/Expander'
          total:
            type: integer
            format: int32
    SystemInfoResult:
      type: object
      properties:
        description:
          type: string
        details:
          type: object
          additionalProperties:
            type: object
        name:
          type: string
      required:
      - name
    SystemInfoResultList:
      type: object
      properties:
        results:
          type: array
          items:
            $ref: '#/components/schemas/SystemInfoResult'
    TabConfig:
      type: object
      properties:
        id:
          type: string
        visible:
          type: boolean
      xml:
        name: tab
    TabLayoutConfig:
      type: object
      allOf:
      - $ref: '#/components/schemas/LayoutConfig'
      - type: object
        properties:
          selected:
            type: integer
            format: int32
          tabs:
            type: array
            items:
              $ref: '#/components/schemas/TabConfig'
            xml:
              wrapped: true
      xml:
        name: tabLayout
    TableComponentSettings:
      type: object
      properties:
        extractValues:
          type: boolean
          description: TODO
        extractionPipeline:
          $ref: '#/components/schemas/DocRef'
        fields:
          type: array
          items:
            $ref: '#/components/schemas/Field'
        maxResults:
          type: array
          description: Defines the maximum number of results to return at each grouping
            level, e.g. '1000,10,1' means 1000 results at group level 0, 10 at level
            1 and 1 at level 2. In the absence of this field system defaults will
            apply
          example: 1000,10,1
          items:
            type: integer
            format: int32
            description: Defines the maximum number of results to return at each grouping
              level, e.g. '1000,10,1' means 1000 results at group level 0, 10 at level
              1 and 1 at level 2. In the absence of this field system defaults will
              apply
        queryId:
          type: string
          description: TODO
        showDetail:
          type: boolean
      required:
      - fields
      - queryId
    TableCoprocessorSettings:
      type: object
      allOf:
      - $ref: '#/components/schemas/CoprocessorSettings'
      - type: object
        properties:
          componentIds:
            type: array
            items:
              type: string
          tableSettings:
            $ref: '#/components/schemas/TableSettings'
    TableResult:
      type: object
      allOf:
      - $ref: '#/components/schemas/Result'
      - type: object
        properties:
          fields:
            type: array
            items:
              $ref: '#/components/schemas/Field'
          resultRange:
            $ref: '#/components/schemas/OffsetRange'
          rows:
            type: array
            items:
              $ref: '#/components/schemas/Row'
          totalResults:
            type: integer
            format: int32
      description: Object for describing a set of results in a table form that supports
        grouped data
      required:
      - componentId
      - fields
      - resultRange
      - rows
    TableResultRequest:
      type: object
      allOf:
      - $ref: '#/components/schemas/ComponentResultRequest'
      - type: object
        properties:
          openGroups:
            type: array
            items:
              type: string
            uniqueItems: true
          requestedRange:
            $ref: '#/components/schemas/OffsetRange'
          tableSettings:
            $ref: '#/components/schemas/TableSettings'
      required:
      - componentId
    TableSettings:
      type: object
      description: An object to describe how the query results should be returned,
        including which fields should be included and what sorting, grouping, filtering,
        limiting, etc. should be applied
      properties:
        extractValues:
          type: boolean
        extractionPipeline:
          $ref: '#/components/schemas/DocRef'
        fields:
          type: array
          items:
            $ref: '#/components/schemas/Field'
        maxResults:
          type: array
          description: Defines the maximum number of results to return at each grouping
            level, e.g. '1000,10,1' means 1000 results at group level 0, 10 at level
            1 and 1 at level 2. In the absence of this field system defaults will
            apply
          example: 1000,10,1
          items:
            type: integer
            format: int32
            description: Defines the maximum number of results to return at each grouping
              level, e.g. '1000,10,1' means 1000 results at group level 0, 10 at level
              1 and 1 at level 2. In the absence of this field system defaults will
              apply
        queryId:
          type: string
          description: TODO
        showDetail:
          type: boolean
          description: When grouping is used a value of true indicates that the results
            will include the full detail of any results aggregated into a group as
            well as their aggregates. A value of false will only include the aggregated
            values for each group. Defaults to false.
      required:
      - fields
      - queryId
    TaskId:
      type: object
      properties:
        id:
          type: string
        parentId:
          $ref: '#/components/schemas/TaskId'
    TaskProgress:
      type: object
      properties:
        expander:
          $ref: '#/components/schemas/Expander'
        filterMatchState:
          type: string
          enum:
          - MATCHED
          - NOT_MATCHED
        id:
          $ref: '#/components/schemas/TaskId'
        nodeName:
          type: string
        submitTimeMs:
          type: integer
          format: int64
        taskInfo:
          type: string
        taskName:
          type: string
        threadName:
          type: string
        timeNowMs:
          type: integer
          format: int64
        userName:
          type: string
    TaskProgressResponse:
      type: object
      properties:
        errors:
          type: array
          items:
            type: string
        pageResponse:
          $ref: '#/components/schemas/PageResponse'
        values:
          type: array
          items:
            $ref: '#/components/schemas/TaskProgress'
    TerminateTaskProgressRequest:
      type: object
      properties:
        criteria:
          $ref: '#/components/schemas/FindTaskCriteria'
    TextComponentSettings:
      type: object
      allOf:
      - $ref: '#/components/schemas/ComponentSettings'
      - type: object
        properties:
          colFromField:
            $ref: '#/components/schemas/Field'
          colToField:
            $ref: '#/components/schemas/Field'
          lineFromField:
            $ref: '#/components/schemas/Field'
          lineToField:
            $ref: '#/components/schemas/Field'
          modelVersion:
            type: string
          partNoField:
            $ref: '#/components/schemas/Field'
          pipeline:
            $ref: '#/components/schemas/DocRef'
          recordNoField:
            $ref: '#/components/schemas/Field'
          showAsHtml:
            type: boolean
          showStepping:
            type: boolean
          streamIdField:
            $ref: '#/components/schemas/Field'
          tableId:
            type: string
    TextConverterDoc:
      type: object
      properties:
        converterType:
          type: string
          enum:
          - NONE
          - DATA_SPLITTER
          - XML_FRAGMENT
        createTime:
          type: integer
          format: int64
        createTimeMs:
          type: integer
          format: int64
        createUser:
          type: string
        data:
          type: string
        description:
          type: string
        name:
          type: string
        type:
          type: string
        updateTime:
          type: integer
          format: int64
        updateTimeMs:
          type: integer
          format: int64
        updateUser:
          type: string
        uuid:
          type: string
        version:
          type: string
    TextField:
      type: object
      allOf:
      - $ref: '#/components/schemas/AbstractField'
    TextRange:
      type: object
      properties:
        from:
          $ref: '#/components/schemas/Location'
        to:
          $ref: '#/components/schemas/Location'
    ThemeConfig:
      type: object
      properties:
        backgroundAttachment:
          type: string
        backgroundColour:
          type: string
        backgroundImage:
          type: string
        backgroundOpacity:
          type: string
        backgroundPosition:
          type: string
        backgroundRepeat:
          type: string
        labelColours:
          type: string
        topMenuTextColour:
          type: string
        tubeOpacity:
          type: string
        tubeVisible:
          type: string
    TimeZone:
      type: object
      description: The timezone to apply to a date time value
      properties:
        id:
          type: string
          description: The id of the time zone, conforming to java.time.ZoneId
          example: GMT
        offsetHours:
          type: integer
          format: int32
          description: The number of hours this timezone is offset from UTC
          example: -1
        offsetMinutes:
          type: integer
          format: int32
          description: The number of minutes this timezone is offset from UTC
          example: -30
        use:
          type: string
          description: How the time zone will be specified, e.g. from provided client
            'Local' time, 'UTC', a recognised timezone 'Id' or an 'Offset' from UTC
            in hours and minutes.
          enum:
          - Local
          - UTC
          - Id
          - Offset
      required:
      - use
    TokenResponse:
      type: object
      properties:
        access_token:
          type: string
        expires_in:
          type: integer
          format: int64
        id_token:
          type: string
        refresh_token:
          type: string
        refresh_token_expires_in:
          type: integer
          format: int64
        token_type:
          type: string
    UiConfig:
      type: object
      properties:
        aboutHtml:
          type: string
        activity:
          $ref: '#/components/schemas/ActivityConfig'
        defaultMaxResults:
          type: string
        helpSubPathExpressions:
          type: string
        helpSubPathJobs:
          type: string
        helpSubPathProperties:
          type: string
        helpSubPathQuickFilter:
          type: string
        helpUrl:
          type: string
        htmlTitle:
          type: string
        maintenanceMessage:
          type: string
        namePattern:
          type: string
        oncontextmenu:
          type: string
          pattern: ^return (true|false);$
        process:
          $ref: '#/components/schemas/ProcessConfig'
        query:
          $ref: '#/components/schemas/QueryConfig'
        requireReactWrapper:
          type: boolean
        source:
          $ref: '#/components/schemas/SourceConfig'
        splash:
          $ref: '#/components/schemas/SplashConfig'
        theme:
          $ref: '#/components/schemas/ThemeConfig'
        welcomeHtml:
          type: string
    UpdateAccountRequest:
      type: object
      properties:
        account:
          $ref: '#/components/schemas/Account'
        confirmPassword:
          type: string
        password:
          type: string
    UpdateStatusRequest:
      type: object
      properties:
        criteria:
          $ref: '#/components/schemas/FindMetaCriteria'
        currentStatus:
          type: string
          enum:
          - UNLOCKED
          - LOCKED
          - DELETED
        newStatus:
          type: string
          enum:
          - UNLOCKED
          - LOCKED
          - DELETED
    UploadDataRequest:
      type: object
      properties:
        effectiveMs:
          type: integer
          format: int64
        feedName:
          type: string
        fileName:
          type: string
        key:
          $ref: '#/components/schemas/ResourceKey'
        metaData:
          type: string
        streamTypeName:
          type: string
    UrlResponse:
      type: object
      properties:
        url:
          type: string
    User:
      type: object
      properties:
        createTimeMs:
          type: integer
          format: int64
        createUser:
          type: string
        group:
          type: boolean
        id:
          type: integer
          format: int32
        name:
          type: string
        updateTimeMs:
          type: integer
          format: int64
        updateUser:
          type: string
        uuid:
          type: string
        version:
          type: integer
          format: int32
    UserAndPermissions:
      type: object
      properties:
        permissions:
          type: array
          items:
            type: string
          uniqueItems: true
        userId:
          type: string
    UserPreferences:
      type: object
      properties:
        dateTimePattern:
          type: string
          description: A date time formatting pattern string conforming to the specification
            of java.time.format.DateTimeFormatter
        density:
          type: string
        editorTheme:
          type: string
        font:
          type: string
        fontSize:
          type: string
        theme:
          type: string
        timeZone:
          $ref: '#/components/schemas/TimeZone'
    ValidateExpressionResult:
      type: object
      properties:
        ok:
          type: boolean
        string:
          type: string
    ValidateSessionResponse:
      type: object
      properties:
        redirectUri:
          type: string
        userId:
          type: string
        valid:
          type: boolean
    VisComponentSettings:
      type: object
      allOf:
      - $ref: '#/components/schemas/ComponentSettings'
      - type: object
        properties:
          json:
            type: string
          tableId:
            type: string
          tableSettings:
            $ref: '#/components/schemas/TableComponentSettings'
          visualisation:
            $ref: '#/components/schemas/DocRef'
    VisResult:
      type: object
      allOf:
      - $ref: '#/components/schemas/Result'
      - type: object
        properties:
          dataPoints:
            type: integer
            format: int64
          jsonData:
            type: string
      required:
      - componentId
    VisResultRequest:
      type: object
      allOf:
      - $ref: '#/components/schemas/ComponentResultRequest'
      - type: object
        properties:
          requestedRange:
            $ref: '#/components/schemas/OffsetRange'
          visDashboardSettings:
            $ref: '#/components/schemas/VisComponentSettings'
      required:
      - componentId
    VisualisationDoc:
      type: object
      properties:
        createTime:
          type: integer
          format: int64
        createTimeMs:
          type: integer
          format: int64
        createUser:
          type: string
        description:
          type: string
        functionName:
          type: string
        name:
          type: string
        scriptRef:
          $ref: '#/components/schemas/DocRef'
        settings:
          type: string
        type:
          type: string
        updateTime:
          type: integer
          format: int64
        updateTimeMs:
          type: integer
          format: int64
        updateUser:
          type: string
        uuid:
          type: string
        version:
          type: string
    Welcome:
      type: object
      properties:
        html:
          type: string
    XPathFilter:
      type: object
      properties:
        ignoreCase:
          type: boolean
        matchType:
          type: string
          enum:
          - EXISTS
          - CONTAINS
          - EQUALS
          - UNIQUE
        path:
          type: string
        uniqueValues:
          type: object
          additionalProperties:
            $ref: '#/components/schemas/Rec'
        value:
          type: string
    XmlSchemaDoc:
      type: object
      properties:
        createTime:
          type: integer
          format: int64
        createTimeMs:
          type: integer
          format: int64
        createUser:
          type: string
        data:
          type: string
        deprecated:
          type: boolean
        description:
          type: string
        name:
          type: string
        namespaceURI:
          type: string
        schemaGroup:
          type: string
        systemId:
          type: string
        type:
          type: string
        updateTime:
          type: integer
          format: int64
        updateTimeMs:
          type: integer
          format: int64
        updateUser:
          type: string
        uuid:
          type: string
        version:
          type: string
    XsltDoc:
      type: object
      properties:
        createTime:
          type: integer
          format: int64
        createTimeMs:
          type: integer
          format: int64
        createUser:
          type: string
        data:
          type: string
        description:
          type: string
        name:
          type: string
        type:
          type: string
        updateTime:
          type: integer
          format: int64
        updateTimeMs:
          type: integer
          format: int64
        updateUser:
          type: string
        uuid:
          type: string
        version:
          type: string
  securitySchemes:
    ApiKeyAuth:
      in: header
      name: Authorization
      type: apiKey<|MERGE_RESOLUTION|>--- conflicted
+++ resolved
@@ -495,7 +495,6 @@
       summary: Unlinks an annotation from an event
       tags:
       - Annotations
-<<<<<<< HEAD
   /apikey/v1:
     delete:
       operationId: deleteAllApiKeys
@@ -512,16 +511,10 @@
       - Api Keys
     post:
       operationId: createApiKey
-=======
-  /application-instance/v1/keepAlive:
-    post:
-      operationId: applicationInstanceKeepAlive
->>>>>>> 4e186eae
-      requestBody:
-        content:
-          application/json:
-            schema:
-<<<<<<< HEAD
+      requestBody:
+        content:
+          application/json:
+            schema:
               $ref: '#/components/schemas/CreateApiKeyRequest'
         description: CreateApiKeyRequest
         required: true
@@ -544,17 +537,11 @@
         required: true
         schema:
           type: string
-=======
-              $ref: '#/components/schemas/ApplicationInstanceInfo'
-        description: applicationInstanceInfo
-        required: true
->>>>>>> 4e186eae
-      responses:
-        default:
-          content:
-            application/json:
-              schema:
-<<<<<<< HEAD
+      responses:
+        default:
+          content:
+            application/json:
+              schema:
                 type: integer
                 format: int32
           description: default response
@@ -569,7 +556,131 @@
         required: true
         schema:
           type: string
-=======
+      responses:
+        default:
+          content:
+            application/json:
+              schema:
+                $ref: '#/components/schemas/ApiKey'
+          description: default response
+      summary: Read a API key by the data itself.
+      tags:
+      - Api Keys
+  /apikey/v1/noauth/getDefaultApiKeyExpirySeconds:
+    get:
+      operationId: getDefaultApiKeyExpirySeconds
+      responses:
+        default:
+          content:
+            application/json:
+              schema:
+                type: integer
+                format: int64
+          description: default response
+      summary: Get the default time taken for API keys to expire
+      tags:
+      - Api Keys
+  /apikey/v1/search:
+    post:
+      operationId: searchApiKeys
+      requestBody:
+        content:
+          application/json:
+            schema:
+              $ref: '#/components/schemas/SearchApiKeyRequest'
+        description: SearchRequest
+        required: true
+      responses:
+        default:
+          content:
+            application/json:
+              schema:
+                $ref: '#/components/schemas/ApiKeyResultPage'
+          description: default response
+      summary: Submit a search request for API keys
+      tags:
+      - Api Keys
+  /apikey/v1/{id}:
+    delete:
+      operationId: deleteApiKey
+      parameters:
+      - in: path
+        name: id
+        required: true
+        schema:
+          type: integer
+          format: int32
+      responses:
+        default:
+          content:
+            application/json:
+              schema:
+                type: integer
+                format: int32
+          description: default response
+      summary: Delete a API key by ID.
+      tags:
+      - Api Keys
+    get:
+      operationId: fetchApiKey
+      parameters:
+      - in: path
+        name: id
+        required: true
+        schema:
+          type: integer
+          format: int32
+      responses:
+        default:
+          content:
+            application/json:
+              schema:
+                $ref: '#/components/schemas/ApiKey'
+          description: default response
+      summary: Read a API key by ID.
+      tags:
+      - Api Keys
+  /apikey/v1/{id}/enabled:
+    get:
+      operationId: toggleApiKeyEnabled
+      parameters:
+      - in: path
+        name: id
+        required: true
+        schema:
+          type: integer
+          format: int32
+      - in: query
+        name: enabled
+        required: true
+        schema:
+          type: boolean
+      responses:
+        default:
+          content:
+            application/json:
+              schema:
+                type: integer
+                format: int32
+          description: default response
+      summary: Enable or disable the state of an API key.
+      tags:
+      - Api Keys
+  /application-instance/v1/keepAlive:
+    post:
+      operationId: applicationInstanceKeepAlive
+      requestBody:
+        content:
+          application/json:
+            schema:
+              $ref: '#/components/schemas/ApplicationInstanceInfo'
+        description: applicationInstanceInfo
+        required: true
+      responses:
+        default:
+          content:
+            application/json:
+              schema:
                 type: boolean
           description: default response
       summary: Keep an application instance alive
@@ -578,36 +689,11 @@
   /application-instance/v1/register:
     get:
       operationId: applicationInstanceRegister
->>>>>>> 4e186eae
-      responses:
-        default:
-          content:
-            application/json:
-              schema:
-<<<<<<< HEAD
-                $ref: '#/components/schemas/ApiKey'
-          description: default response
-      summary: Read a API key by the data itself.
-      tags:
-      - Api Keys
-  /apikey/v1/noauth/getDefaultApiKeyExpirySeconds:
-    get:
-      operationId: getDefaultApiKeyExpirySeconds
-      responses:
-        default:
-          content:
-            application/json:
-              schema:
-                type: integer
-                format: int64
-          description: default response
-      summary: Get the default time taken for API keys to expire
-      tags:
-      - Api Keys
-  /apikey/v1/search:
-    post:
-      operationId: searchApiKeys
-=======
+      responses:
+        default:
+          content:
+            application/json:
+              schema:
                 $ref: '#/components/schemas/ApplicationInstanceInfo'
           description: default response
       summary: Register a new application instance
@@ -616,104 +702,23 @@
   /application-instance/v1/remove:
     post:
       operationId: applicationInstanceRemove
->>>>>>> 4e186eae
-      requestBody:
-        content:
-          application/json:
-            schema:
-<<<<<<< HEAD
-              $ref: '#/components/schemas/SearchApiKeyRequest'
-        description: SearchRequest
-        required: true
-      responses:
-        default:
-          content:
-            application/json:
-              schema:
-                $ref: '#/components/schemas/ApiKeyResultPage'
-          description: default response
-      summary: Submit a search request for API keys
-      tags:
-      - Api Keys
-  /apikey/v1/{id}:
-    delete:
-      operationId: deleteApiKey
-      parameters:
-      - in: path
-        name: id
-        required: true
-        schema:
-          type: integer
-          format: int32
-      responses:
-        default:
-          content:
-            application/json:
-              schema:
-                type: integer
-                format: int32
-          description: default response
-      summary: Delete a API key by ID.
-      tags:
-      - Api Keys
-    get:
-      operationId: fetchApiKey
-      parameters:
-      - in: path
-        name: id
-        required: true
-        schema:
-          type: integer
-          format: int32
-      responses:
-        default:
-          content:
-            application/json:
-              schema:
-                $ref: '#/components/schemas/ApiKey'
-          description: default response
-      summary: Read a API key by ID.
-      tags:
-      - Api Keys
-  /apikey/v1/{id}/enabled:
-    get:
-      operationId: toggleApiKeyEnabled
-      parameters:
-      - in: path
-        name: id
-        required: true
-        schema:
-          type: integer
-          format: int32
-      - in: query
-        name: enabled
-        required: true
-        schema:
-          type: boolean
-=======
+      requestBody:
+        content:
+          application/json:
+            schema:
               $ref: '#/components/schemas/ApplicationInstanceInfo'
         description: applicationInstanceInfo
         required: true
->>>>>>> 4e186eae
-      responses:
-        default:
-          content:
-            application/json:
-              schema:
-<<<<<<< HEAD
-                type: integer
-                format: int32
-          description: default response
-      summary: Enable or disable the state of an API key.
-      tags:
-      - Api Keys
-=======
+      responses:
+        default:
+          content:
+            application/json:
+              schema:
                 type: boolean
           description: default response
       summary: Remove an application instance
       tags:
       - Application
->>>>>>> 4e186eae
   /authentication/v1/needsPasswordChange:
     get:
       operationId: needsPasswordChange
@@ -6086,7 +6091,6 @@
         version:
           type: integer
           format: int32
-<<<<<<< HEAD
     ApiKey:
       type: object
       properties:
@@ -6132,7 +6136,6 @@
           type: array
           items:
             $ref: '#/components/schemas/ApiKey'
-=======
     ApplicationInstanceInfo:
       type: object
       properties:
@@ -6143,7 +6146,6 @@
           type: string
         uuid:
           type: string
->>>>>>> 4e186eae
     Arg:
       type: object
       properties:
@@ -10154,7 +10156,6 @@
           type: array
           items:
             $ref: '#/components/schemas/CriteriaFieldSort'
-<<<<<<< HEAD
     SearchApiKeyRequest:
       type: object
       properties:
@@ -10169,21 +10170,6 @@
           type: array
           items:
             $ref: '#/components/schemas/CriteriaFieldSort'
-    SearchKeepAliveRequest:
-      type: object
-      properties:
-        activeKeys:
-          type: array
-          items:
-            $ref: '#/components/schemas/QueryKey'
-          uniqueItems: true
-        deadKeys:
-          type: array
-          items:
-            $ref: '#/components/schemas/QueryKey'
-          uniqueItems: true
-=======
->>>>>>> 4e186eae
     SearchRequest:
       type: object
       description: A request for new search or a follow up request for more data for
