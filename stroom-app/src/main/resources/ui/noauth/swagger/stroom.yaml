openapi: 3.0.1
info:
  contact:
    name: stroom
    url: https://github.com/gchq/stroom
  description: Various APIs for interacting with Stroom and its data
  license:
    name: Apache 2.0
    url: http://www.apache.org/licenses/LICENSE-2.0.html
  title: Stroom API
  version: v1/v2
servers:
- url: /api
security:
- ApiKeyAuth: []
paths:
  /account/v1:
    get:
      operationId: listAccounts
      responses:
        default:
          content:
            application/json:
              schema:
                $ref: '#/components/schemas/AccountResultPage'
          description: default response
      summary: Get all accounts.
      tags:
      - Account
    post:
      operationId: createAccount
      requestBody:
        content:
          application/json:
            schema:
              $ref: '#/components/schemas/CreateAccountRequest'
        description: account
        required: true
      responses:
        default:
          content:
            application/json:
              schema:
                type: integer
                format: int32
          description: default response
      summary: Create an account.
      tags:
      - Account
  /account/v1/search:
    post:
      operationId: searchAccounts
      requestBody:
        content:
          application/json:
            schema:
              $ref: '#/components/schemas/SearchAccountRequest'
        description: account
        required: true
      responses:
        default:
          content:
            application/json:
              schema:
                $ref: '#/components/schemas/AccountResultPage'
          description: default response
      summary: Search for an account by email.
      tags:
      - Account
  /account/v1/{id}:
    delete:
      operationId: deleteAccount
      parameters:
      - in: path
        name: id
        required: true
        schema:
          type: integer
          format: int32
      responses:
        default:
          content:
            application/json:
              schema:
                type: boolean
          description: default response
      summary: Delete an account by ID.
      tags:
      - Account
    get:
      operationId: fetchAccount
      parameters:
      - in: path
        name: id
        required: true
        schema:
          type: integer
          format: int32
      responses:
        default:
          content:
            application/json:
              schema:
                $ref: '#/components/schemas/Account'
          description: default response
      summary: Get an account by ID.
      tags:
      - Account
    put:
      operationId: updateAccount
      parameters:
      - in: path
        name: id
        required: true
        schema:
          type: integer
          format: int32
      requestBody:
        content:
          application/json:
            schema:
              $ref: '#/components/schemas/UpdateAccountRequest'
        description: account
        required: true
      responses:
        default:
          content:
            application/json:
              schema:
                type: boolean
          description: default response
      summary: Update an account.
      tags:
      - Account
  /activity/v1:
    get:
      operationId: listActivities
      parameters:
      - in: query
        name: filter
        schema:
          type: string
      responses:
        default:
          content:
            application/json:
              schema:
                $ref: '#/components/schemas/ResultPageActivity'
          description: default response
      summary: Lists activities
      tags:
      - Activities
    post:
      operationId: createActivity
      responses:
        default:
          content:
            application/json:
              schema:
                $ref: '#/components/schemas/Activity'
          description: default response
      summary: Create an Activity
      tags:
      - Activities
  /activity/v1/acknowledge:
    post:
      operationId: acknowledgeSplash
      requestBody:
        content:
          application/json:
            schema:
              $ref: '#/components/schemas/AcknowledgeSplashRequest'
        description: request
        required: true
      responses:
        default:
          content:
            application/json:
              schema:
                type: boolean
          description: default response
      summary: Acknowledge the slash screen
      tags:
      - Activities
  /activity/v1/current:
    get:
      operationId: getCurrentActivity
      responses:
        default:
          content:
            application/json:
              schema:
                $ref: '#/components/schemas/Activity'
          description: default response
      summary: Gets the current activity
      tags:
      - Activities
    put:
      operationId: setCurrentActivity
      requestBody:
        content:
          application/json:
            schema:
              $ref: '#/components/schemas/Activity'
      responses:
        default:
          content:
            application/json:
              schema:
                $ref: '#/components/schemas/Activity'
          description: default response
      summary: Gets the current activity
      tags:
      - Activities
  /activity/v1/fields:
    get:
      operationId: listActivityFieldDefinitions
      responses:
        default:
          content:
            application/json:
              schema:
                type: array
                items:
                  $ref: '#/components/schemas/FilterFieldDefinition'
          description: default response
      summary: Lists activity field definitions
      tags:
      - Activities
  /activity/v1/validate:
    post:
      operationId: validateActivity
      requestBody:
        content:
          application/json:
            schema:
              $ref: '#/components/schemas/Activity'
        description: activity
        required: true
      responses:
        default:
          content:
            application/json:
              schema:
                $ref: '#/components/schemas/ActivityValidationResult'
          description: default response
      summary: Validate an Activity
      tags:
      - Activities
  /activity/v1/{id}:
    delete:
      operationId: deleteActivity
      parameters:
      - in: path
        name: id
        required: true
        schema:
          type: integer
          format: int32
      responses:
        default:
          content:
            application/json:
              schema:
                type: boolean
          description: default response
      summary: Delete an activity
      tags:
      - Activities
    get:
      operationId: fetchActivity
      parameters:
      - in: path
        name: id
        required: true
        schema:
          type: integer
          format: int32
      responses:
        default:
          content:
            application/json:
              schema:
                $ref: '#/components/schemas/Activity'
          description: default response
      summary: Fetch an Activity
      tags:
      - Activities
    put:
      operationId: updateActivity
      parameters:
      - in: path
        name: id
        required: true
        schema:
          type: integer
          format: int32
      requestBody:
        content:
          application/json:
            schema:
              $ref: '#/components/schemas/Activity'
      responses:
        default:
          content:
            application/json:
              schema:
                $ref: '#/components/schemas/Activity'
          description: default response
      summary: Update an Activity
      tags:
      - Activities
  /analyticDataShard/v1/find:
    post:
      operationId: findAnalyticDataShards
      parameters:
      - in: query
        name: nodeName
        schema:
          type: string
      requestBody:
        content:
          application/json:
            schema:
              $ref: '#/components/schemas/FindAnalyticDataShardCriteria'
        description: criteria
        required: true
      responses:
        default:
          content:
            application/json:
              schema:
                $ref: '#/components/schemas/ResultPageAnalyticDataShard'
          description: default response
      summary: Find the analytic data shards for the specified analytic
      tags:
      - AnalyticNotifications
  /analyticDataShard/v1/getData:
    post:
      operationId: getShardData
      parameters:
      - in: query
        name: nodeName
        schema:
          type: string
      requestBody:
        content:
          application/json:
            schema:
              $ref: '#/components/schemas/GetAnalyticShardDataRequest'
        description: request
        required: true
      responses:
        default:
          content:
            application/json:
              schema:
                $ref: '#/components/schemas/Result'
          description: default response
      summary: Get the data for the shard
      tags:
      - AnalyticNotifications
  /analyticProcess/v1/getDefaultProcessingFilterExpression:
    post:
      operationId: getDefaultProcessingFilterExpression
      requestBody:
        content:
          application/json:
            schema:
              type: string
        description: query
        required: true
      responses:
        default:
          content:
            application/json:
              schema:
                $ref: '#/components/schemas/ExpressionOperator'
          description: default response
      summary: Find the default processing filter expression
      tags:
      - AnalyticProcess
  /analyticProcess/v1/tracker:
    post:
      operationId: findAnalyticProcessTracker
      requestBody:
        content:
          application/json:
            schema:
              type: string
        description: analyticUuid
        required: true
      responses:
        default:
          content:
            application/json:
              schema:
                $ref: '#/components/schemas/AnalyticTracker'
          description: default response
      summary: Find the analytic process tracker for the specified process
      tags:
      - AnalyticProcess
  /analyticRule/v1/{uuid}:
    get:
      operationId: fetchAnalyticRule
      parameters:
      - in: path
        name: uuid
        required: true
        schema:
          type: string
      responses:
        default:
          content:
            application/json:
              schema:
                $ref: '#/components/schemas/AnalyticRuleDoc'
          description: default response
      summary: Fetch an analytic rule doc by its UUID
      tags:
      - Queries
    put:
      operationId: updateAnalyticRule
      parameters:
      - in: path
        name: uuid
        required: true
        schema:
          type: string
      requestBody:
        content:
          application/json:
            schema:
              $ref: '#/components/schemas/AnalyticRuleDoc'
        description: doc
        required: true
      responses:
        default:
          content:
            application/json:
              schema:
                $ref: '#/components/schemas/AnalyticRuleDoc'
          description: default response
      summary: Update an analytic rule doc
      tags:
      - Queries
  /annotation/v1:
    get:
      operationId: getAnnotationDetail
      parameters:
      - in: query
        name: annotationId
        schema:
          type: integer
          format: int64
      responses:
        default:
          content:
            application/json:
              schema:
                $ref: '#/components/schemas/AnnotationDetail'
          description: default response
      summary: Gets an annotation
      tags:
      - Annotations
    post:
      operationId: createAnnotationEntry
      requestBody:
        content:
          application/json:
            schema:
              $ref: '#/components/schemas/CreateEntryRequest'
        description: request
        required: true
      responses:
        default:
          content:
            application/json:
              schema:
                $ref: '#/components/schemas/AnnotationDetail'
          description: default response
      summary: Gets an annotation
      tags:
      - Annotations
  /annotation/v1/comment:
    get:
      operationId: getAnnotationComments
      parameters:
      - in: query
        name: filter
        schema:
          type: string
      responses:
        default:
          content:
            application/json:
              schema:
                type: array
                items:
                  type: string
          description: default response
      summary: Gets a list of predefined comments
      tags:
      - Annotations
  /annotation/v1/link:
    post:
      operationId: linkAnnotationEvents
      requestBody:
        content:
          application/json:
            schema:
              $ref: '#/components/schemas/EventLink'
        description: eventLink
        required: true
      responses:
        default:
          content:
            application/json:
              schema:
                type: array
                items:
                  $ref: '#/components/schemas/EventId'
          description: default response
      summary: Links an annotation to an event
      tags:
      - Annotations
  /annotation/v1/linkedEvents:
    get:
      operationId: getAnnotationLinkedEvents
      parameters:
      - in: query
        name: annotationId
        schema:
          type: integer
          format: int64
      responses:
        default:
          content:
            application/json:
              schema:
                type: array
                items:
                  $ref: '#/components/schemas/EventId'
          description: default response
      summary: Gets a list of events linked to this annotation
      tags:
      - Annotations
  /annotation/v1/setAssignedTo:
    post:
      operationId: setAnnotationAssignedTo
      requestBody:
        content:
          application/json:
            schema:
              $ref: '#/components/schemas/SetAssignedToRequest'
        description: request
        required: true
      responses:
        default:
          content:
            application/json:
              schema:
                type: integer
                format: int32
          description: default response
      summary: Bulk action to set the assignment for several annotations
      tags:
      - Annotations
  /annotation/v1/setStatus:
    post:
      operationId: setAnnotationStatus
      requestBody:
        content:
          application/json:
            schema:
              $ref: '#/components/schemas/SetStatusRequest'
        description: request
        required: true
      responses:
        default:
          content:
            application/json:
              schema:
                type: integer
                format: int32
          description: default response
      summary: Bulk action to set the status for several annotations
      tags:
      - Annotations
  /annotation/v1/status:
    get:
      operationId: getAnnotationDStatus
      parameters:
      - in: query
        name: filter
        schema:
          type: string
      responses:
        default:
          content:
            application/json:
              schema:
                type: array
                items:
                  type: string
          description: default response
      summary: Gets a list of allowed statuses
      tags:
      - Annotations
  /annotation/v1/unlink:
    post:
      operationId: unlinkAnnotationEvents
      requestBody:
        content:
          application/json:
            schema:
              $ref: '#/components/schemas/EventLink'
        description: eventLink
        required: true
      responses:
        default:
          content:
            application/json:
              schema:
                type: array
                items:
                  $ref: '#/components/schemas/EventId'
          description: default response
      summary: Unlinks an annotation from an event
      tags:
      - Annotations
  /apikey/v1:
    delete:
      deprecated: true
      operationId: deleteAllApiKeys
      responses:
        default:
          content:
            application/json:
              schema:
                type: integer
                format: int32
          description: default response
      summary: Delete all API keys.
      tags:
      - Api Keys
    post:
      deprecated: true
      operationId: createApiKey
      requestBody:
        content:
          application/json:
            schema:
              $ref: '#/components/schemas/CreateApiKeyRequest'
        description: CreateApiKeyRequest
        required: true
      responses:
        default:
          content:
            application/json:
              schema:
                $ref: '#/components/schemas/ApiKey'
          description: default response
      summary: Create a new API key.
      tags:
      - Api Keys
  /apikey/v1/byData/{data}:
    delete:
      deprecated: true
      operationId: deleteApiKeyByData
      parameters:
      - in: path
        name: data
        required: true
        schema:
          type: string
      responses:
        default:
          content:
            application/json:
              schema:
                type: integer
                format: int32
          description: default response
      summary: Delete an API key by the data itself.
      tags:
      - Api Keys
    get:
      deprecated: true
      operationId: fetchApiKeyByData
      parameters:
      - in: path
        name: data
        required: true
        schema:
          type: string
      responses:
        default:
          content:
            application/json:
              schema:
                $ref: '#/components/schemas/ApiKey'
          description: default response
      summary: Read a API key by the data itself.
      tags:
      - Api Keys
  /apikey/v1/noauth/getDefaultApiKeyExpirySeconds:
    get:
      deprecated: true
      operationId: getDefaultApiKeyExpirySeconds
      responses:
        default:
          content:
            application/json:
              schema:
                type: integer
                format: int64
          description: default response
      summary: Get the default time taken for API keys to expire
      tags:
      - Api Keys
  /apikey/v1/search:
    post:
      deprecated: true
      operationId: searchApiKeys
      requestBody:
        content:
          application/json:
            schema:
              $ref: '#/components/schemas/SearchApiKeyRequest'
        description: SearchRequest
        required: true
      responses:
        default:
          content:
            application/json:
              schema:
                $ref: '#/components/schemas/ApiKeyResultPage'
          description: default response
      summary: Submit a search request for API keys
      tags:
      - Api Keys
  /apikey/v1/{id}:
    delete:
      deprecated: true
      operationId: deleteApiKey
      parameters:
      - in: path
        name: id
        required: true
        schema:
          type: integer
          format: int32
      responses:
        default:
          content:
            application/json:
              schema:
                type: integer
                format: int32
          description: default response
      summary: Delete a API key by ID.
      tags:
      - Api Keys
    get:
      deprecated: true
      operationId: fetchApiKey
      parameters:
      - in: path
        name: id
        required: true
        schema:
          type: integer
          format: int32
      responses:
        default:
          content:
            application/json:
              schema:
                $ref: '#/components/schemas/ApiKey'
          description: default response
      summary: Read a API key by ID.
      tags:
      - Api Keys
  /apikey/v1/{id}/enabled:
    get:
      deprecated: true
      operationId: toggleApiKeyEnabled
      parameters:
      - in: path
        name: id
        required: true
        schema:
          type: integer
          format: int32
      - in: query
        name: enabled
        required: true
        schema:
          type: boolean
      responses:
        default:
          content:
            application/json:
              schema:
                type: integer
                format: int32
          description: default response
      summary: Enable or disable the state of an API key.
      tags:
      - Api Keys
  /apikey/v2:
    post:
      operationId: createApiKey_1
      requestBody:
        content:
          application/json:
            schema:
              $ref: '#/components/schemas/CreateHashedApiKeyRequest'
        description: request
        required: true
      responses:
        default:
          content:
            application/json:
              schema:
                $ref: '#/components/schemas/CreateHashedApiKeyResponse'
          description: default response
      summary: Creates a new API key
      tags:
      - API Key
  /apikey/v2/deleteBatch:
    delete:
      operationId: deleteApiKey_2
      requestBody:
        content:
          application/json:
            schema:
              type: array
              items:
                type: integer
                format: int32
        description: ids
        required: true
      responses:
        default:
          content:
            application/json:
              schema:
                type: integer
                format: int32
          description: default response
      summary: Delete a batch of API keys by ID.
      tags:
      - API Key
  /apikey/v2/find:
    post:
      operationId: findApiKeysByCriteria
      requestBody:
        content:
          application/json:
            schema:
              $ref: '#/components/schemas/FindApiKeyCriteria'
        description: criteria
        required: true
      responses:
        default:
          content:
            application/json:
              schema:
                $ref: '#/components/schemas/ApiKeyResultPage'
          description: default response
      summary: Find the API keys matching the supplied criteria
      tags:
      - API Key
  /apikey/v2/{id}:
    delete:
      operationId: deleteApiKey_1
      parameters:
      - in: path
        name: id
        required: true
        schema:
          type: integer
          format: int32
      responses:
        default:
          content:
            application/json:
              schema:
                type: boolean
          description: default response
      summary: Delete an API key by ID.
      tags:
      - API Key
    get:
      operationId: fetchApiKey_1
      parameters:
      - in: path
        name: id
        required: true
        schema:
          type: integer
          format: int32
      responses:
        default:
          content:
            application/json:
              schema:
                $ref: '#/components/schemas/HashedApiKey'
          description: default response
      summary: Fetch a dictionary doc by its UUID
      tags:
      - API Key
    put:
      operationId: updateApiKey
      parameters:
      - in: path
        name: id
        required: true
        schema:
          type: integer
          format: int32
      requestBody:
        content:
          application/json:
            schema:
              $ref: '#/components/schemas/HashedApiKey'
        description: apiKey
        required: true
      responses:
        default:
          content:
            application/json:
              schema:
                $ref: '#/components/schemas/HashedApiKey'
          description: default response
      summary: Update a dictionary doc
      tags:
      - API Key
  /authentication/v1/needsPasswordChange:
    get:
      operationId: needsPasswordChange
      parameters:
      - in: query
        name: email
        schema:
          type: string
      responses:
        default:
          content:
            application/json:
              schema:
                type: boolean
          description: default response
      summary: Check if a user's password needs changing.
      tags:
      - Authentication
  /authentication/v1/noauth/changePassword:
    post:
      operationId: changePassword
      requestBody:
        content:
          application/json:
            schema:
              $ref: '#/components/schemas/ChangePasswordRequest'
        description: changePasswordRequest
        required: true
      responses:
        default:
          content:
            application/json:
              schema:
                $ref: '#/components/schemas/ChangePasswordResponse'
          description: default response
      summary: Change a user's password.
      tags:
      - Authentication
  /authentication/v1/noauth/confirmPassword:
    post:
      operationId: confirmPassword
      requestBody:
        content:
          application/json:
            schema:
              $ref: '#/components/schemas/ConfirmPasswordRequest'
        description: confirmPasswordRequest
        required: true
      responses:
        default:
          content:
            application/json:
              schema:
                $ref: '#/components/schemas/ConfirmPasswordResponse'
          description: default response
      summary: Confirm an authenticated user's current password.
      tags:
      - Authentication
  /authentication/v1/noauth/fetchPasswordPolicy:
    get:
      operationId: fetchPasswordPolicy
      responses:
        default:
          content:
            application/json:
              schema:
                $ref: '#/components/schemas/PasswordPolicyConfig'
          description: default response
      summary: Get the password policy
      tags:
      - Authentication
  /authentication/v1/noauth/getAuthenticationState:
    get:
      operationId: getAuthenticationState
      responses:
        default:
          content:
            application/json:
              schema:
                $ref: '#/components/schemas/AuthenticationState'
          description: default response
      summary: Get the current authentication state
      tags:
      - Authentication
  /authentication/v1/noauth/login:
    post:
      operationId: login
      requestBody:
        content:
          application/json:
            schema:
              $ref: '#/components/schemas/LoginRequest'
        description: Credentials
        required: true
      responses:
        default:
          content:
            application/json:
              schema:
                $ref: '#/components/schemas/LoginResponse'
          description: default response
      summary: Handle a login request made using username and password credentials.
      tags:
      - Authentication
  /authentication/v1/noauth/logout:
    get:
      operationId: logout
      parameters:
      - in: query
        name: post_logout_redirect_uri
        required: true
        schema:
          type: string
      - in: query
        name: state
        required: true
        schema:
          type: string
      responses:
        default:
          content:
            application/json:
              schema:
                type: boolean
          description: default response
      summary: Log a user out of their session
      tags:
      - Authentication
  /authentication/v1/noauth/reset/{email}:
    get:
      operationId: resetEmail
      parameters:
      - in: path
        name: email
        required: true
        schema:
          type: string
      responses:
        default:
          content:
            application/json:
              schema:
                type: boolean
          description: default response
      summary: Reset a user account using an email address.
      tags:
      - Authentication
  /authentication/v1/resetPassword:
    post:
      operationId: resetPassword
      requestBody:
        content:
          application/json:
            schema:
              $ref: '#/components/schemas/ResetPasswordRequest'
        description: changePasswordRequest
        required: true
      responses:
        default:
          content:
            application/json:
              schema:
                $ref: '#/components/schemas/ChangePasswordResponse'
          description: default response
      summary: Reset an authenticated user's password.
      tags:
      - Authentication
  /authproxy/v1/noauth/fetchClientCredsToken:
    post:
      operationId: fetchClientCredsToken
      requestBody:
        content:
          application/json:
            schema:
              $ref: '#/components/schemas/ClientCredentials'
        description: clientCredentials
        required: true
      responses:
        default:
          content:
            text/plain:
              schema:
                type: string
          description: default response
      summary: Fetch an access token from the configured IDP using the supplied client
        credentials
      tags:
      - AuthProxy
  /cache/v1:
    delete:
      operationId: clearCache
      parameters:
      - in: query
        name: cacheName
        schema:
          type: string
      - in: query
        name: nodeName
        schema:
          type: string
      responses:
        default:
          content:
            application/json:
              schema:
                type: integer
                format: int64
          description: default response
      summary: Clears a cache
      tags:
      - Caches
  /cache/v1/info:
    get:
      operationId: getCacheInfo
      parameters:
      - in: query
        name: cacheName
        schema:
          type: string
      - in: query
        name: nodeName
        schema:
          type: string
      responses:
        default:
          content:
            application/json:
              schema:
                $ref: '#/components/schemas/CacheInfoResponse'
          description: default response
      summary: Gets cache info
      tags:
      - Caches
  /cache/v1/list:
    get:
      operationId: listCaches
      parameters:
      - in: query
        name: nodeName
        schema:
          type: string
      responses:
        default:
          content:
            application/json:
              schema:
                $ref: '#/components/schemas/CacheNamesResponse'
          description: default response
      summary: Lists caches
      tags:
      - Caches
  /cluster/lock/v1/keepALive/{nodeName}:
    put:
      operationId: keepClusterLockAlive
      parameters:
      - in: path
        name: nodeName
        required: true
        schema:
          type: string
      requestBody:
        content:
          application/json:
            schema:
              $ref: '#/components/schemas/ClusterLockKey'
        description: key
        required: true
      responses:
        default:
          content:
            application/json:
              schema:
                type: boolean
          description: default response
      summary: Keep a lock alive
      tags:
      - Cluster lock
  /cluster/lock/v1/release/{nodeName}:
    put:
      operationId: releaseClusterLock
      parameters:
      - in: path
        name: nodeName
        required: true
        schema:
          type: string
      requestBody:
        content:
          application/json:
            schema:
              $ref: '#/components/schemas/ClusterLockKey'
        description: key
        required: true
      responses:
        default:
          content:
            application/json:
              schema:
                type: boolean
          description: default response
      summary: Release a lock
      tags:
      - Cluster lock
  /cluster/lock/v1/try/{nodeName}:
    put:
      operationId: tryClusterLock
      parameters:
      - in: path
        name: nodeName
        required: true
        schema:
          type: string
      requestBody:
        content:
          application/json:
            schema:
              $ref: '#/components/schemas/ClusterLockKey'
        description: key
        required: true
      responses:
        default:
          content:
            application/json:
              schema:
                type: boolean
          description: default response
      summary: Try to lock
      tags:
      - Cluster lock
  /config/v1:
    post:
      operationId: createConfigProperty
      requestBody:
        content:
          application/json:
            schema:
              $ref: '#/components/schemas/ConfigProperty'
        description: configProperty
        required: true
      responses:
        default:
          content:
            application/json:
              schema:
                $ref: '#/components/schemas/ConfigProperty'
          description: default response
      summary: Create a configuration property
      tags:
      - Global Config
  /config/v1/clusterProperties/{propertyName}:
    put:
      operationId: updateConfigProperty
      parameters:
      - in: path
        name: propertyName
        required: true
        schema:
          type: string
      requestBody:
        content:
          application/json:
            schema:
              $ref: '#/components/schemas/ConfigProperty'
        description: configProperty
        required: true
      responses:
        default:
          content:
            application/json:
              schema:
                $ref: '#/components/schemas/ConfigProperty'
          description: default response
      summary: Update a configuration property
      tags:
      - Global Config
  /config/v1/clusterProperties/{propertyName}/yamlOverrideValue/{nodeName}:
    get:
      operationId: getConfigYamlValueByNodeAndName
      parameters:
      - in: path
        name: propertyName
        required: true
        schema:
          type: string
      - in: path
        name: nodeName
        required: true
        schema:
          type: string
      responses:
        default:
          content:
            application/json:
              schema:
                $ref: '#/components/schemas/OverrideValueString'
          description: default response
      summary: Get the property value from the YAML configuration in the specified
        node.
      tags:
      - Global Config
  /config/v1/noauth/fetchExtendedUiConfig:
    get:
      operationId: fetchExtendedUiConfig
      responses:
        default:
          content:
            application/json:
              schema:
                $ref: '#/components/schemas/ExtendedUiConfig'
          description: default response
      summary: Fetch the extended UI configuration
      tags:
      - Global Config
  /config/v1/noauth/fetchUiConfig:
    get:
      operationId: fetchUiConfig
      responses:
        default:
          content:
            application/json:
              schema:
                $ref: '#/components/schemas/UiConfig'
          description: default response
      summary: Fetch the UI configuration
      tags:
      - Global Config
  /config/v1/nodeProperties/{nodeName}:
    post:
      operationId: listConfigPropertiesByNode
      parameters:
      - in: path
        name: nodeName
        required: true
        schema:
          type: string
      requestBody:
        content:
          application/json:
            schema:
              $ref: '#/components/schemas/GlobalConfigCriteria'
        description: criteria
        required: true
      responses:
        default:
          content:
            application/json:
              schema:
                $ref: '#/components/schemas/ListConfigResponse'
          description: default response
      summary: List all properties matching the criteria on the requested node.
      tags:
      - Global Config
  /config/v1/properties:
    post:
      operationId: listConfigProperties
      requestBody:
        content:
          application/json:
            schema:
              $ref: '#/components/schemas/GlobalConfigCriteria'
        description: criteria
        required: true
      responses:
        default:
          content:
            application/json:
              schema:
                $ref: '#/components/schemas/ListConfigResponse'
          description: default response
      summary: List all properties matching the criteria on the current node.
      tags:
      - Global Config
  /config/v1/properties/{propertyName}:
    get:
      operationId: getConfigPropertyByName
      parameters:
      - in: path
        name: propertyName
        required: true
        schema:
          type: string
      responses:
        default:
          content:
            application/json:
              schema:
                $ref: '#/components/schemas/ConfigProperty'
          description: default response
      summary: "Fetch a property by its name, e.g. 'stroom.path.home'"
      tags:
      - Global Config
  /content/v1/export:
    post:
      operationId: exportContent
      requestBody:
        content:
          application/json:
            schema:
              $ref: '#/components/schemas/DocRefs'
        description: docRefs
        required: true
      responses:
        default:
          content:
            application/json:
              schema:
                $ref: '#/components/schemas/ResourceGeneration'
          description: default response
      summary: Export content
      tags:
      - Content
  /content/v1/fetchDependencies:
    post:
      operationId: fetchContentDependencies
      requestBody:
        content:
          application/json:
            schema:
              $ref: '#/components/schemas/DependencyCriteria'
        description: criteria
        required: true
      responses:
        default:
          content:
            application/json:
              schema:
                $ref: '#/components/schemas/ResultPageDependency'
          description: default response
      summary: Fetch content dependencies
      tags:
      - Content
  /content/v1/import:
    post:
      operationId: importContent
      requestBody:
        content:
          application/json:
            schema:
              $ref: '#/components/schemas/ImportConfigRequest'
        description: request
        required: true
      responses:
        default:
          content:
            application/json:
              schema:
                $ref: '#/components/schemas/ImportConfigResponse'
          description: default response
      summary: Import content
      tags:
      - Content
  /dashboard/v1/downloadQuery:
    post:
      operationId: downloadDashboardQuery
      requestBody:
        content:
          application/json:
            schema:
              $ref: '#/components/schemas/DashboardSearchRequest'
        description: downloadQueryRequest
        required: true
      responses:
        default:
          content:
            application/json:
              schema:
                $ref: '#/components/schemas/ResourceGeneration'
          description: default response
      summary: Download a query
      tags:
      - Dashboards
  /dashboard/v1/downloadSearchResults:
    post:
      operationId: downloadDashboardSearchResultsLocal
      requestBody:
        content:
          application/json:
            schema:
              $ref: '#/components/schemas/DownloadSearchResultsRequest'
        description: request
        required: true
      responses:
        default:
          content:
            application/json:
              schema:
                $ref: '#/components/schemas/ResourceGeneration'
          description: default response
      summary: Download search results
      tags:
      - Dashboards
  /dashboard/v1/downloadSearchResults/{nodeName}:
    post:
      operationId: downloadDashboardSearchResultsNode
      parameters:
      - in: path
        name: nodeName
        required: true
        schema:
          type: string
      requestBody:
        content:
          application/json:
            schema:
              $ref: '#/components/schemas/DownloadSearchResultsRequest'
        description: request
        required: true
      responses:
        default:
          content:
            application/json:
              schema:
                $ref: '#/components/schemas/ResourceGeneration'
          description: default response
      summary: Download search results
      tags:
      - Dashboards
  /dashboard/v1/search:
    post:
      operationId: dashboardSearch
      requestBody:
        content:
          application/json:
            schema:
              $ref: '#/components/schemas/DashboardSearchRequest'
        description: request
        required: true
      responses:
        default:
          content:
            application/json:
              schema:
                $ref: '#/components/schemas/DashboardSearchResponse'
          description: default response
      summary: Perform a new search or get new results
      tags:
      - Dashboards
  /dashboard/v1/search/{nodeName}:
    post:
      operationId: dashboardSearch_1
      parameters:
      - in: path
        name: nodeName
        required: true
        schema:
          type: string
      requestBody:
        content:
          application/json:
            schema:
              $ref: '#/components/schemas/DashboardSearchRequest'
        description: request
        required: true
      responses:
        default:
          content:
            application/json:
              schema:
                $ref: '#/components/schemas/DashboardSearchResponse'
          description: default response
      summary: Perform a new search or get new results
      tags:
      - Dashboards
  /dashboard/v1/validateExpression:
    post:
      operationId: validateDashboardExpression
      requestBody:
        content:
          application/json:
            schema:
              type: string
        description: expression
        required: true
      responses:
        default:
          content:
            application/json:
              schema:
                $ref: '#/components/schemas/ValidateExpressionResult'
          description: default response
      summary: Validate an expression
      tags:
      - Dashboards
  /dashboard/v1/{uuid}:
    get:
      operationId: fetchDashboard
      parameters:
      - in: path
        name: uuid
        required: true
        schema:
          type: string
      responses:
        default:
          content:
            application/json:
              schema:
                $ref: '#/components/schemas/DashboardDoc'
          description: default response
      summary: Fetch a dashboard doc by its UUID
      tags:
      - Dashboards
    put:
      operationId: updateDashboard
      parameters:
      - in: path
        name: uuid
        required: true
        schema:
          type: string
      requestBody:
        content:
          application/json:
            schema:
              $ref: '#/components/schemas/DashboardDoc'
        description: doc
        required: true
      responses:
        default:
          content:
            application/json:
              schema:
                $ref: '#/components/schemas/DashboardDoc'
          description: default response
      summary: Update a dashboard doc
      tags:
      - Dashboards
  /data/v1/download:
    post:
      operationId: downloadData
      requestBody:
        content:
          application/json:
            schema:
              $ref: '#/components/schemas/FindMetaCriteria'
        description: criteria
        required: true
      responses:
        default:
          content:
            application/json:
              schema:
                $ref: '#/components/schemas/ResourceGeneration'
          description: default response
      summary: Download matching data
      tags:
      - Data
  /data/v1/fetch:
    post:
      operationId: fetchData
      requestBody:
        content:
          application/json:
            schema:
              $ref: '#/components/schemas/FetchDataRequest'
        description: request
        required: true
      responses:
        default:
          content:
            application/json:
              schema:
                $ref: '#/components/schemas/AbstractFetchDataResult'
          description: default response
      summary: Fetch matching data
      tags:
      - Data
  /data/v1/upload:
    post:
      operationId: uploadData
      requestBody:
        content:
          application/json:
            schema:
              $ref: '#/components/schemas/UploadDataRequest'
        description: request
        required: true
      responses:
        default:
          content:
            application/json:
              schema:
                $ref: '#/components/schemas/ResourceKey'
          description: default response
      summary: Upload data
      tags:
      - Data
  /data/v1/{id}/info:
    get:
      operationId: viewDataInfo
      parameters:
      - in: path
        name: id
        required: true
        schema:
          type: integer
          format: int64
      responses:
        default:
          content:
            application/json:
              schema:
                type: array
                items:
                  $ref: '#/components/schemas/DataInfoSection'
          description: default response
      summary: Find full info about a data item
      tags:
      - Data
  /data/v1/{id}/parts/{partNo}/child-types:
    get:
      operationId: getChildStreamTypes
      parameters:
      - in: path
        name: id
        required: true
        schema:
          type: integer
          format: int64
      - in: path
        name: partNo
        required: true
        schema:
          type: integer
          format: int64
      responses:
        default:
          content:
            application/json:
              schema:
                type: array
                items:
                  type: string
                uniqueItems: true
          description: default response
      summary: List child types for a stream
      tags:
      - Data
  /dataDownload/v1/downloadZip:
    post:
      operationId: downloadZip
      requestBody:
        content:
          application/json:
            schema:
              $ref: '#/components/schemas/FindMetaCriteria'
        description: criteria
        required: true
      responses:
        default:
          description: Returns Stroom content data as a zip file
      summary: Retrieve content matching the provided criteria as a zip file
      tags:
      - Data Download
  /dataRetentionRules/v1:
    get:
      operationId: fetchDataRetentionRules
      responses:
        default:
          content:
            application/json:
              schema:
                $ref: '#/components/schemas/DataRetentionRules'
          description: default response
      summary: Get data retention rules
      tags:
      - Data Retention Rules
    put:
      operationId: updateDataRetentionRules
      requestBody:
        content:
          application/json:
            schema:
              $ref: '#/components/schemas/DataRetentionRules'
        description: dataRetentionRules
        required: true
      responses:
        default:
          content:
            application/json:
              schema:
                $ref: '#/components/schemas/DataRetentionRules'
          description: default response
      summary: Update data retention rules
      tags:
      - Data Retention Rules
  /dataRetentionRules/v1/impactSummary:
    post:
      operationId: getDataRetentionImpactSummary
      requestBody:
        content:
          application/json:
            schema:
              $ref: '#/components/schemas/DataRetentionDeleteSummaryRequest'
        description: request
        required: true
      responses:
        default:
          content:
            application/json:
              schema:
                $ref: '#/components/schemas/DataRetentionDeleteSummaryResponse'
          description: default response
      summary: Get a summary of meta deletions with the passed data retention rules
      tags:
      - Data Retention Rules
  /dataRetentionRules/v1/impactSummary/{queryId}:
    delete:
      operationId: stopDataRetentionImpactSummary
      parameters:
      - in: path
        name: queryId
        required: true
        schema:
          type: string
      responses:
        default:
          content:
            application/json:
              schema:
                type: boolean
          description: default response
      summary: Stop a running query
      tags:
      - Data Retention Rules
  /dataSource/v1/fetchDefaultExtractionPipeline:
    post:
      operationId: fetchDefaultExtractionPipeline
      requestBody:
        content:
          application/json:
            schema:
              $ref: '#/components/schemas/DocRef'
        description: dataSourceRef
        required: true
      responses:
        default:
          content:
            application/json:
              schema:
                $ref: '#/components/schemas/DocRef'
          description: default response
      summary: Fetch default extraction pipeline
      tags:
      - Data Sources
  /dataSource/v1/fetchDocumentation:
    post:
      operationId: fetchDocumentation
      requestBody:
        content:
          application/json:
            schema:
              $ref: '#/components/schemas/DocRef'
        description: dataSourceRef
        required: true
      responses:
        default:
          content:
            application/json:
              schema:
                $ref: '#/components/schemas/Documentation'
          description: default response
      summary: Fetch documentation for a data source
      tags:
      - Data Sources
  /dataSource/v1/findFields:
    post:
      operationId: findDataSourceFields
      requestBody:
        content:
          application/json:
            schema:
              $ref: '#/components/schemas/FindFieldInfoCriteria'
        description: criteria
        required: true
      responses:
        default:
          content:
            application/json:
              schema:
                $ref: '#/components/schemas/ResultPageQueryField'
          description: default response
      summary: Find data source fields
      tags:
      - Data Sources
  /dbStatus/v1:
    get:
      operationId: getDbSystemTableStatus
      responses:
        default:
          content:
            application/json:
              schema:
                $ref: '#/components/schemas/ResultPageDBTableStatus'
          description: default response
      summary: Find status of the DB
      tags:
      - Database Status
    post:
      operationId: findDbSystemTableStatus
      requestBody:
        content:
          application/json:
            schema:
              $ref: '#/components/schemas/FindDBTableCriteria'
        description: criteria
        required: true
      responses:
        default:
          content:
            application/json:
              schema:
                $ref: '#/components/schemas/ResultPageDBTableStatus'
          description: default response
      summary: Find status of the DB
      tags:
      - Database Status
  /dictionary/v1/download:
    post:
      operationId: downloadDictionary
      requestBody:
        content:
          application/json:
            schema:
              $ref: '#/components/schemas/DocRef'
      responses:
        default:
          content:
            application/json:
              schema:
                $ref: '#/components/schemas/ResourceGeneration'
          description: default response
      summary: Download a dictionary doc
      tags:
      - Dictionaries (v1)
  /dictionary/v1/{uuid}:
    get:
      operationId: fetchDictionary
      parameters:
      - in: path
        name: uuid
        required: true
        schema:
          type: string
      responses:
        default:
          content:
            application/json:
              schema:
                $ref: '#/components/schemas/DictionaryDoc'
          description: default response
      summary: Fetch a dictionary doc by its UUID
      tags:
      - Dictionaries (v1)
    put:
      operationId: updateDictionary
      parameters:
      - in: path
        name: uuid
        required: true
        schema:
          type: string
      requestBody:
        content:
          application/json:
            schema:
              $ref: '#/components/schemas/DictionaryDoc'
        description: doc
        required: true
      responses:
        default:
          content:
            application/json:
              schema:
                $ref: '#/components/schemas/DictionaryDoc'
          description: default response
      summary: Update a dictionary doc
      tags:
      - Dictionaries (v1)
  /documentation/v1/download:
    post:
      operationId: downloadDocumentation
      requestBody:
        content:
          application/json:
            schema:
              $ref: '#/components/schemas/DocRef'
      responses:
        default:
          content:
            application/json:
              schema:
                $ref: '#/components/schemas/ResourceGeneration'
          description: default response
      summary: Download a documentation doc
      tags:
      - Documentation (v1)
  /documentation/v1/{uuid}:
    get:
      operationId: fetchDocumentation_1
      parameters:
      - in: path
        name: uuid
        required: true
        schema:
          type: string
      responses:
        default:
          content:
            application/json:
              schema:
                $ref: '#/components/schemas/DocumentationDoc'
          description: default response
      summary: Fetch a documentation doc by its UUID
      tags:
      - Documentation (v1)
    put:
      operationId: updateDocumentation
      parameters:
      - in: path
        name: uuid
        required: true
        schema:
          type: string
      requestBody:
        content:
          application/json:
            schema:
              $ref: '#/components/schemas/DocumentationDoc'
        description: doc
        required: true
      responses:
        default:
          content:
            application/json:
              schema:
                $ref: '#/components/schemas/DocumentationDoc'
          description: default response
      summary: Update a documentation doc
      tags:
      - Documentation (v1)
  /elasticCluster/v1/testCluster:
    post:
      operationId: testElasticCluster
      requestBody:
        content:
          application/json:
            schema:
              $ref: '#/components/schemas/ElasticClusterDoc'
        description: elasticClusterDoc
        required: true
      responses:
        default:
          content:
            application/json:
              schema:
                $ref: '#/components/schemas/ElasticClusterTestResponse'
          description: default response
      summary: Test connection to the Elasticsearch cluster
      tags:
      - Elastic Clusters
  /elasticCluster/v1/{uuid}:
    get:
      operationId: fetchElasticCluster
      parameters:
      - in: path
        name: uuid
        required: true
        schema:
          type: string
      responses:
        default:
          content:
            application/json:
              schema:
                $ref: '#/components/schemas/ElasticClusterDoc'
          description: default response
      summary: Fetch an Elasticsearch cluster doc by its UUID
      tags:
      - Elastic Clusters
    put:
      operationId: updateElasticCluster
      parameters:
      - in: path
        name: uuid
        required: true
        schema:
          type: string
      requestBody:
        content:
          application/json:
            schema:
              $ref: '#/components/schemas/ElasticClusterDoc'
        description: doc
        required: true
      responses:
        default:
          content:
            application/json:
              schema:
                $ref: '#/components/schemas/ElasticClusterDoc'
          description: default response
      summary: Update an Elasticsearch cluster doc
      tags:
      - Elastic Clusters
  /elasticIndex/v1/testIndex:
    post:
      operationId: testElasticIndex
      requestBody:
        content:
          application/json:
            schema:
              $ref: '#/components/schemas/ElasticIndexDoc'
        description: elasticIndexDoc
        required: true
      responses:
        default:
          content:
            application/json:
              schema:
                $ref: '#/components/schemas/ElasticIndexTestResponse'
          description: default response
      summary: Test the Elasticsearch index
      tags:
      - Elastic Indices
  /elasticIndex/v1/{uuid}:
    get:
      operationId: fetchElasticIndex
      parameters:
      - in: path
        name: uuid
        required: true
        schema:
          type: string
      responses:
        default:
          content:
            application/json:
              schema:
                $ref: '#/components/schemas/ElasticIndexDoc'
          description: default response
      summary: Fetch an Elasticsearch index doc by its UUID
      tags:
      - Elastic Indices
    put:
      operationId: updateElasticIndex
      parameters:
      - in: path
        name: uuid
        required: true
        schema:
          type: string
      requestBody:
        content:
          application/json:
            schema:
              $ref: '#/components/schemas/ElasticIndexDoc'
        description: doc
        required: true
      responses:
        default:
          content:
            application/json:
              schema:
                $ref: '#/components/schemas/ElasticIndexDoc'
          description: default response
      summary: Update an Elasticsearch index doc
      tags:
      - Elastic Indices
  /entityEvent/v1/{nodeName}:
    put:
      operationId: fireEntityEvent
      parameters:
      - in: path
        name: nodeName
        required: true
        schema:
          type: string
      requestBody:
        content:
          application/json:
            schema:
              $ref: '#/components/schemas/EntityEvent'
        description: entityevent
        required: true
      responses:
        default:
          content:
            application/json:
              schema:
                type: boolean
          description: default response
      summary: Sends an entity event
      tags:
      - Entity Events
  /executionSchedule/v1/createExecutionSchedule:
    post:
      operationId: createExecutionSchedule
      requestBody:
        content:
          application/json:
            schema:
              $ref: '#/components/schemas/ExecutionSchedule'
        description: executionSchedule
        required: true
      responses:
        default:
          content:
            application/json:
              schema:
                $ref: '#/components/schemas/ExecutionSchedule'
          description: default response
      summary: Create Execution Schedule
      tags:
      - ExecutionSchedule
  /executionSchedule/v1/deleteExecutionSchedule:
    post:
      operationId: deleteExecutionSchedule
      requestBody:
        content:
          application/json:
            schema:
              $ref: '#/components/schemas/ExecutionSchedule'
        description: executionSchedule
        required: true
      responses:
        default:
          content:
            application/json:
              schema:
                type: boolean
          description: default response
      summary: Delete Execution Schedule
      tags:
      - ExecutionSchedule
  /executionSchedule/v1/fetchExecutionHistory:
    post:
      operationId: fetchExecutionHistory
      requestBody:
        content:
          application/json:
            schema:
              $ref: '#/components/schemas/ExecutionHistoryRequest'
        description: request
        required: true
      responses:
        default:
          content:
            application/json:
              schema:
                $ref: '#/components/schemas/ResultPageExecutionHistory'
          description: default response
      summary: Fetch execution history
      tags:
      - ExecutionSchedule
  /executionSchedule/v1/fetchExecutionSchedule:
    post:
      operationId: fetchExecutionSchedule
      requestBody:
        content:
          application/json:
            schema:
              $ref: '#/components/schemas/ExecutionScheduleRequest'
        description: request
        required: true
      responses:
        default:
          content:
            application/json:
              schema:
                $ref: '#/components/schemas/ResultPageExecutionSchedule'
          description: default response
      summary: Fetch execution schedule
      tags:
      - ExecutionSchedule
  /executionSchedule/v1/fetchTracker:
    post:
      operationId: fetchTracker
      requestBody:
        content:
          application/json:
            schema:
              $ref: '#/components/schemas/ExecutionSchedule'
        description: request
        required: true
      responses:
        default:
          content:
            application/json:
              schema:
                $ref: '#/components/schemas/ExecutionTracker'
          description: default response
      summary: Fetch execution tracker
      tags:
      - ExecutionSchedule
  /executionSchedule/v1/updateExecutionSchedule:
    post:
      operationId: updateExecutionSchedule
      requestBody:
        content:
          application/json:
            schema:
              $ref: '#/components/schemas/ExecutionSchedule'
        description: executionSchedule
        required: true
      responses:
        default:
          content:
            application/json:
              schema:
                $ref: '#/components/schemas/ExecutionSchedule'
          description: default response
      summary: Update Execution Schedule
      tags:
      - ExecutionSchedule
  /explorer/v2/addTags:
    put:
      operationId: addTags
      requestBody:
        content:
          application/json:
            schema:
              $ref: '#/components/schemas/AddRemoveTagsRequest'
        description: request
        required: true
      responses:
        default:
          content:
            application/json: {}
          description: default response
      summary: Add tags to explorer nodes
      tags:
      - Explorer (v2)
  /explorer/v2/copy:
    post:
      operationId: copyExplorerItems
      requestBody:
        content:
          application/json:
            schema:
              $ref: '#/components/schemas/ExplorerServiceCopyRequest'
        description: request
        required: true
      responses:
        default:
          content:
            application/json:
              schema:
                $ref: '#/components/schemas/BulkActionResult'
          description: default response
      summary: Copy explorer items
      tags:
      - Explorer (v2)
  /explorer/v2/create:
    post:
      operationId: createExplorerItem
      requestBody:
        content:
          application/json:
            schema:
              $ref: '#/components/schemas/ExplorerServiceCreateRequest'
        description: request
        required: true
      responses:
        default:
          content:
            application/json:
              schema:
                $ref: '#/components/schemas/ExplorerNode'
          description: default response
      summary: Create explorer item
      tags:
      - Explorer (v2)
  /explorer/v2/decorate:
    post:
      operationId: decorateDocRef
      requestBody:
        content:
          application/json:
            schema:
              $ref: '#/components/schemas/DocRef'
        description: docRef
        required: true
      responses:
        default:
          content:
            application/json:
              schema:
                $ref: '#/components/schemas/DocRef'
          description: default response
      summary: "Decorate the docRef will all values, e.g. add the name"
      tags:
      - Explorer (v2)
  /explorer/v2/delete:
    delete:
      operationId: deleteExplorerItems
      requestBody:
        content:
          application/json:
            schema:
              $ref: '#/components/schemas/ExplorerServiceDeleteRequest'
        description: request
        required: true
      responses:
        default:
          content:
            application/json:
              schema:
                $ref: '#/components/schemas/BulkActionResult'
          description: default response
      summary: Delete explorer items
      tags:
      - Explorer (v2)
  /explorer/v2/fetchDocRefs:
    post:
      operationId: fetchExplorerDocRefs
      requestBody:
        content:
          application/json:
            schema:
              type: array
              items:
                $ref: '#/components/schemas/DocRef'
              uniqueItems: true
        description: docRefs
        required: true
      responses:
        default:
          content:
            application/json:
              schema:
                type: array
                items:
                  $ref: '#/components/schemas/DocRef'
                uniqueItems: true
          description: default response
      summary: Fetch document references
      tags:
      - Explorer (v2)
  /explorer/v2/fetchDocumentTypes:
    get:
      operationId: fetchExplorerDocumentTypes
      responses:
        default:
          content:
            application/json:
              schema:
                $ref: '#/components/schemas/DocumentTypes'
          description: default response
      summary: Fetch document types
      tags:
      - Explorer (v2)
  /explorer/v2/fetchExplorerNodeTags:
    get:
      operationId: fetchExplorerNodeTags
      responses:
        default:
          content:
            application/json:
              schema:
                type: array
                items:
                  type: string
                uniqueItems: true
          description: default response
      summary: Fetch all known explorer node tags
      tags:
      - Explorer (v2)
  /explorer/v2/fetchExplorerNodeTagsByDocRefs:
    post:
      operationId: fetchExplorerNodeTagsByDocRefs
      requestBody:
        content:
          application/json:
            schema:
              type: array
              items:
                $ref: '#/components/schemas/DocRef'
      responses:
        default:
          content:
            application/json:
              schema:
                type: array
                items:
                  type: string
                uniqueItems: true
          description: default response
      summary: Fetch explorer node tags held by at least one of decRefs
      tags:
      - Explorer (v2)
  /explorer/v2/fetchExplorerNodes:
    post:
      operationId: fetchExplorerNodes
      requestBody:
        content:
          application/json:
            schema:
              $ref: '#/components/schemas/FetchExplorerNodesRequest'
        description: request
        required: true
      responses:
        default:
          content:
            application/json:
              schema:
                $ref: '#/components/schemas/FetchExplorerNodeResult'
          description: default response
      summary: Fetch explorer nodes
      tags:
      - Explorer (v2)
  /explorer/v2/fetchExplorerPermissions:
    post:
      operationId: fetchExplorerPermissions
      requestBody:
        content:
          application/json:
            schema:
              type: array
              items:
                $ref: '#/components/schemas/ExplorerNode'
        description: explorerNodes
        required: true
      responses:
        default:
          content:
            application/json:
              schema:
                type: array
                items:
                  $ref: '#/components/schemas/ExplorerNodePermissions'
                uniqueItems: true
          description: default response
      summary: Fetch permissions for explorer items
      tags:
      - Explorer (v2)
  /explorer/v2/fetchHighlights:
    post:
      operationId: fetchHighlights
      requestBody:
        content:
          application/json:
            schema:
              $ref: '#/components/schemas/FetchHighlightsRequest'
        description: request
        required: true
      responses:
        default:
          content:
            application/json:
              schema:
                $ref: '#/components/schemas/DocContentHighlights'
          description: default response
      summary: Fetch match highlights on found content
      tags:
      - Explorer (v2)
  /explorer/v2/find:
    post:
      operationId: find
      requestBody:
        content:
          application/json:
            schema:
              $ref: '#/components/schemas/FindRequest'
        description: request
        required: true
      responses:
        default:
          content:
            application/json:
              schema:
                $ref: '#/components/schemas/ResultPageFindResult'
          description: default response
      summary: Find documents with names and types matching the supplied request
      tags:
      - Explorer (v2)
  /explorer/v2/findInContent:
    post:
      operationId: findInContent
      requestBody:
        content:
          application/json:
            schema:
              $ref: '#/components/schemas/FindInContentRequest'
        description: request
        required: true
      responses:
        default:
          content:
            application/json:
              schema:
                $ref: '#/components/schemas/ResultPageFindInContentResult'
          description: default response
      summary: Find documents with content matching the supplied request
      tags:
      - Explorer (v2)
  /explorer/v2/getFromDocRef:
    post:
      operationId: getRootNodeRef
      requestBody:
        content:
          application/json:
            schema:
              $ref: '#/components/schemas/DocRef'
        description: docRef
        required: true
      responses:
        default:
          content:
            application/json:
              schema:
                $ref: '#/components/schemas/ExplorerNode'
          description: default response
      summary: "Get a node from a document reference, decorated with its root node\
        \ UUID"
      tags:
      - Explorer (v2)
  /explorer/v2/info:
    post:
      operationId: fetchExplorerItemInfo
      requestBody:
        content:
          application/json:
            schema:
              $ref: '#/components/schemas/DocRef'
        description: docRef
        required: true
      responses:
        default:
          content:
            application/json:
              schema:
                $ref: '#/components/schemas/ExplorerNodeInfo'
          description: default response
      summary: Get document info
      tags:
      - Explorer (v2)
  /explorer/v2/move:
    put:
      operationId: moveExplorerItems
      requestBody:
        content:
          application/json:
            schema:
              $ref: '#/components/schemas/ExplorerServiceMoveRequest'
        description: request
        required: true
      responses:
        default:
          content:
            application/json:
              schema:
                $ref: '#/components/schemas/BulkActionResult'
          description: default response
      summary: Move explorer items
      tags:
      - Explorer (v2)
  /explorer/v2/removeTags:
    delete:
      operationId: removeTags
      requestBody:
        content:
          application/json:
            schema:
              $ref: '#/components/schemas/AddRemoveTagsRequest'
        description: request
        required: true
      responses:
        default:
          content:
            application/json: {}
          description: default response
      summary: Remove tags from explorer nodes
      tags:
      - Explorer (v2)
  /explorer/v2/rename:
    put:
      operationId: renameExplorerItems
      requestBody:
        content:
          application/json:
            schema:
              $ref: '#/components/schemas/ExplorerServiceRenameRequest'
        description: request
        required: true
      responses:
        default:
          content:
            application/json:
              schema:
                $ref: '#/components/schemas/ExplorerNode'
          description: default response
      summary: Rename explorer items
      tags:
      - Explorer (v2)
  /explorer/v2/tags:
    put:
      operationId: updateExplorerNodeTags
      requestBody:
        content:
          application/json:
            schema:
              $ref: '#/components/schemas/ExplorerNode'
        description: request
        required: true
      responses:
        default:
          content:
            application/json:
              schema:
                $ref: '#/components/schemas/ExplorerNode'
          description: default response
      summary: Update explorer node tags
      tags:
      - Explorer (v2)
  /explorerFavourite/v1/createUserFavourite:
    post:
      operationId: createUserFavourite
      requestBody:
        content:
          application/json:
            schema:
              $ref: '#/components/schemas/DocRef'
        description: docRef
        required: true
      responses:
        default:
          content:
            application/json: {}
          description: default response
      summary: Set a document as a favourite for the current user
      tags:
      - Explorer Favourites
  /explorerFavourite/v1/deleteUserFavourite:
    delete:
      operationId: deleteUserFavourite
      requestBody:
        content:
          application/json:
            schema:
              $ref: '#/components/schemas/DocRef'
        description: docRef
        required: true
      responses:
        default:
          content:
            application/json: {}
          description: default response
      summary: Unset a document as favourite for the current user
      tags:
      - Explorer Favourites
  /explorerFavourite/v1/getUserFavourites:
    get:
      operationId: getUserFavourites
      responses:
        default:
          content:
            application/json:
              schema:
                type: array
                items:
                  $ref: '#/components/schemas/DocRef'
          description: default response
      summary: Retrieve all DocRefs the current user has marked as favourite
      tags:
      - Explorer Favourites
  /export/v1:
    get:
      operationId: exportAllContent
      responses:
        default:
          description: Returns Stroom content data in a zip file
      summary: Exports all configuration to a file.
      tags:
      - Export
  /expression/v1/validate:
    post:
      operationId: validate
      requestBody:
        content:
          application/json:
            schema:
              $ref: '#/components/schemas/ValidateExpressionRequest'
        description: request
        required: true
      responses:
        default:
          content:
            application/json:
              schema:
                $ref: '#/components/schemas/ValidateExpressionResult'
          description: default response
      summary: Validate an expression
      tags:
      - Expressions
  /feed/v1/fetchSupportedEncodings:
    get:
      operationId: fetchSupportedEncodings
      responses:
        default:
          content:
            application/json:
              schema:
                type: array
                items:
                  type: string
          description: default response
      summary: Fetch supported encodings
      tags:
      - Feeds
  /feed/v1/{uuid}:
    get:
      operationId: fetchFeed
      parameters:
      - in: path
        name: uuid
        required: true
        schema:
          type: string
      responses:
        default:
          content:
            application/json:
              schema:
                $ref: '#/components/schemas/FeedDoc'
          description: default response
      summary: Fetch a feed doc by its UUID
      tags:
      - Feeds
    put:
      operationId: updateFeed
      parameters:
      - in: path
        name: uuid
        required: true
        schema:
          type: string
      requestBody:
        content:
          application/json:
            schema:
              $ref: '#/components/schemas/FeedDoc'
        description: doc
        required: true
      responses:
        default:
          content:
            application/json:
              schema:
                $ref: '#/components/schemas/FeedDoc'
          description: default response
      summary: Update a feed doc
      tags:
      - Feeds
  /feedStatus/v1/getFeedStatus:
    post:
      operationId: getFeedStatus
      requestBody:
        content:
          application/json:
            schema:
              $ref: '#/components/schemas/GetFeedStatusRequest'
        description: GetFeedStatusRequest
        required: true
      responses:
        default:
          content:
            application/json:
              schema:
                $ref: '#/components/schemas/GetFeedStatusResponse'
          description: default response
      summary: Submit a request to get the status of a feed
      tags:
      - Feed Status
  /fsVolume/v1:
    post:
      operationId: createFsVolume
      requestBody:
        content:
          application/json:
            schema:
              $ref: '#/components/schemas/FsVolume'
      responses:
        default:
          content:
            application/json:
              schema:
                $ref: '#/components/schemas/FsVolume'
          description: default response
      summary: Create a volume
      tags:
      - Filesystem Volumes
  /fsVolume/v1/find:
    post:
      operationId: findFsVolumes
      requestBody:
        content:
          application/json:
            schema:
              $ref: '#/components/schemas/FindFsVolumeCriteria'
        description: criteria
        required: true
      responses:
        default:
          content:
            application/json:
              schema:
                $ref: '#/components/schemas/ResultPageFsVolume'
          description: default response
      summary: Finds volumes
      tags:
      - Filesystem Volumes
  /fsVolume/v1/rescan:
    get:
      operationId: rescanFsVolumes
      responses:
        default:
          content:
            application/json:
              schema:
                type: boolean
          description: default response
      summary: Rescans volumes
      tags:
      - Filesystem Volumes
  /fsVolume/v1/validate:
    post:
      operationId: validateFsVolume
      requestBody:
        content:
          application/json:
            schema:
              $ref: '#/components/schemas/FsVolume'
        description: request
        required: true
      responses:
        default:
          content:
            application/json:
              schema:
                $ref: '#/components/schemas/ValidationResult'
          description: default response
      summary: Validates a volume
      tags:
      - Filesystem Volumes
  /fsVolume/v1/{id}:
    delete:
      operationId: deleteFsVolume
      parameters:
      - in: path
        name: id
        required: true
        schema:
          type: integer
          format: int32
      responses:
        default:
          content:
            application/json:
              schema:
                type: boolean
          description: default response
      summary: Delete a volume
      tags:
      - Filesystem Volumes
    get:
      operationId: fetchFsVolume
      parameters:
      - in: path
        name: id
        required: true
        schema:
          type: integer
          format: int32
      responses:
        default:
          content:
            application/json:
              schema:
                $ref: '#/components/schemas/FsVolume'
          description: default response
      summary: Get a volume
      tags:
      - Filesystem Volumes
    put:
      operationId: updateFsVolume
      parameters:
      - in: path
        name: id
        required: true
        schema:
          type: integer
          format: int32
      requestBody:
        content:
          application/json:
            schema:
              $ref: '#/components/schemas/FsVolume'
        description: volume
        required: true
      responses:
        default:
          content:
            application/json:
              schema:
                $ref: '#/components/schemas/FsVolume'
          description: default response
      summary: Update a volume
      tags:
      - Filesystem Volumes
  /fsVolume/volumeGroup/v2:
    post:
      operationId: createFsVolumeGroup
      requestBody:
        content:
          application/json:
            schema:
              type: string
        description: name
        required: true
      responses:
        default:
          content:
            application/json:
              schema:
                $ref: '#/components/schemas/FsVolumeGroup'
          description: default response
      summary: Creates a data volume group
      tags:
      - Data Volume Groups
  /fsVolume/volumeGroup/v2/fetchByName/{name}:
    get:
      operationId: fetchFsVolumeGroupByName
      parameters:
      - in: path
        name: name
        required: true
        schema:
          type: string
      responses:
        default:
          content:
            application/json:
              schema:
                $ref: '#/components/schemas/FsVolumeGroup'
          description: default response
      summary: Gets a data volume group by name
      tags:
      - Data Volume Groups
  /fsVolume/volumeGroup/v2/find:
    post:
      operationId: findFsVolumeGroups
      requestBody:
        content:
          application/json:
            schema:
              $ref: '#/components/schemas/ExpressionCriteria'
        description: request
        required: true
      responses:
        default:
          content:
            application/json:
              schema:
                $ref: '#/components/schemas/ResultPageFsVolumeGroup'
          description: default response
      summary: Finds data volume groups matching request
      tags:
      - Data Volume Groups
  /fsVolume/volumeGroup/v2/{id}:
    delete:
      operationId: deleteFsVolumeGroup
      parameters:
      - in: path
        name: id
        required: true
        schema:
          type: integer
          format: int32
      responses:
        default:
          content:
            application/json:
              schema:
                type: boolean
          description: default response
      summary: Deletes a data volume group
      tags:
      - Data Volume Groups
    get:
      operationId: fetchFsVolumeGroup
      parameters:
      - in: path
        name: id
        required: true
        schema:
          type: integer
          format: int32
      responses:
        default:
          content:
            application/json:
              schema:
                $ref: '#/components/schemas/FsVolumeGroup'
          description: default response
      summary: Gets a data volume group
      tags:
      - Data Volume Groups
    put:
      operationId: updateFsVolumeGroup
      parameters:
      - in: path
        name: id
        required: true
        schema:
          type: integer
          format: int32
      requestBody:
        content:
          application/json:
            schema:
              $ref: '#/components/schemas/FsVolumeGroup'
      responses:
        default:
          content:
            application/json:
              schema:
                $ref: '#/components/schemas/FsVolumeGroup'
          description: default response
      summary: Updates a data volume group
      tags:
      - Data Volume Groups
  /index/v2/shard/delete:
    post:
      operationId: deleteIndexShards
      parameters:
      - in: query
        name: nodeName
        schema:
          type: string
      requestBody:
        content:
          application/json:
            schema:
              $ref: '#/components/schemas/FindIndexShardCriteria'
        description: criteria
        required: true
      responses:
        default:
          content:
            application/json:
              schema:
                type: integer
                format: int64
          description: default response
      summary: Delete matching index shards
      tags:
      - Indexes (v2)
  /index/v2/shard/find:
    post:
      operationId: findIndexShards
      requestBody:
        content:
          application/json:
            schema:
              $ref: '#/components/schemas/FindIndexShardCriteria'
        description: criteria
        required: true
      responses:
        default:
          content:
            application/json:
              schema:
                $ref: '#/components/schemas/ResultPageIndexShard'
          description: default response
      summary: Find matching index shards
      tags:
      - Indexes (v2)
  /index/v2/shard/flush:
    post:
      operationId: flushIndexShards
      parameters:
      - in: query
        name: nodeName
        schema:
          type: string
      requestBody:
        content:
          application/json:
            schema:
              $ref: '#/components/schemas/FindIndexShardCriteria'
        description: criteria
        required: true
      responses:
        default:
          content:
            application/json:
              schema:
                type: integer
                format: int64
          description: default response
      summary: Flush matching index shards
      tags:
      - Indexes (v2)
  /index/v2/{uuid}:
    get:
      operationId: fetchIndex
      parameters:
      - in: path
        name: uuid
        required: true
        schema:
          type: string
      responses:
        default:
          content:
            application/json:
              schema:
                $ref: '#/components/schemas/LuceneIndexDoc'
          description: default response
      summary: Fetch a index doc by its UUID
      tags:
      - Indexes (v2)
    put:
      operationId: updateIndex
      parameters:
      - in: path
        name: uuid
        required: true
        schema:
          type: string
      requestBody:
        content:
          application/json:
            schema:
              $ref: '#/components/schemas/LuceneIndexDoc'
        description: doc
        required: true
      responses:
        default:
          content:
            application/json:
              schema:
                $ref: '#/components/schemas/LuceneIndexDoc'
          description: default response
      summary: Update an index doc
      tags:
      - Indexes (v2)
  /index/volume/v2:
    post:
      operationId: createIndexVolume
      requestBody:
        content:
          application/json:
            schema:
              $ref: '#/components/schemas/IndexVolume'
        description: request
        required: true
      responses:
        default:
          content:
            application/json:
              schema:
                $ref: '#/components/schemas/IndexVolume'
          description: default response
      summary: Creates an index volume
      tags:
      - Index Volumes
  /index/volume/v2/find:
    post:
      operationId: findIndexVolumes
      requestBody:
        content:
          application/json:
            schema:
              $ref: '#/components/schemas/ExpressionCriteria'
        description: request
        required: true
      responses:
        default:
          content:
            application/json:
              schema:
                $ref: '#/components/schemas/ResultPageIndexVolume'
          description: default response
      summary: Finds index volumes matching request
      tags:
      - Index Volumes
  /index/volume/v2/rescan:
    get:
      operationId: rescanIndexVolumes
      parameters:
      - in: query
        name: nodeName
        schema:
          type: string
      responses:
        default:
          content:
            application/json:
              schema:
                type: boolean
          description: default response
      summary: Rescans index volumes
      tags:
      - Index Volumes
  /index/volume/v2/validate:
    post:
      operationId: validateIndexVolume
      requestBody:
        content:
          application/json:
            schema:
              $ref: '#/components/schemas/IndexVolume'
        description: request
        required: true
      responses:
        default:
          content:
            application/json:
              schema:
                $ref: '#/components/schemas/ValidationResult'
          description: default response
      summary: Validates an index volume
      tags:
      - Index Volumes
  /index/volume/v2/{id}:
    delete:
      operationId: deleteIndexVolume
      parameters:
      - in: path
        name: id
        required: true
        schema:
          type: integer
          format: int32
      responses:
        default:
          content:
            application/json:
              schema:
                type: boolean
          description: default response
      summary: Deletes an index volume
      tags:
      - Index Volumes
    get:
      operationId: fetchIndexVolume
      parameters:
      - in: path
        name: id
        required: true
        schema:
          type: integer
          format: int32
      responses:
        default:
          content:
            application/json:
              schema:
                $ref: '#/components/schemas/IndexVolume'
          description: default response
      summary: Fetch an index volume
      tags:
      - Index Volumes
    put:
      operationId: updateIndexVolume
      parameters:
      - in: path
        name: id
        required: true
        schema:
          type: integer
          format: int32
      requestBody:
        content:
          application/json:
            schema:
              $ref: '#/components/schemas/IndexVolume'
        description: indexVolume
        required: true
      responses:
        default:
          content:
            application/json:
              schema:
                $ref: '#/components/schemas/IndexVolume'
          description: default response
      summary: Updates an index volume
      tags:
      - Index Volumes
  /index/volumeGroup/v2:
    post:
      operationId: createIndexVolumeGroup
      requestBody:
        content:
          application/json:
            schema:
              type: string
        description: name
        required: true
      responses:
        default:
          content:
            application/json:
              schema:
                $ref: '#/components/schemas/IndexVolumeGroup'
          description: default response
      summary: Creates an index volume group
      tags:
      - Index Volume Groups
  /index/volumeGroup/v2/fetchByName/{name}:
    get:
      operationId: fetchIndexVolumeGroupByName
      parameters:
      - in: path
        name: name
        required: true
        schema:
          type: string
      responses:
        default:
          content:
            application/json:
              schema:
                $ref: '#/components/schemas/IndexVolumeGroup'
          description: default response
      summary: Gets an index volume group by name
      tags:
      - Index Volume Groups
  /index/volumeGroup/v2/find:
    post:
      operationId: findIndexVolumeGroups
      requestBody:
        content:
          application/json:
            schema:
              $ref: '#/components/schemas/ExpressionCriteria'
        description: request
        required: true
      responses:
        default:
          content:
            application/json:
              schema:
                $ref: '#/components/schemas/ResultPageIndexVolumeGroup'
          description: default response
      summary: Finds index volume groups matching request
      tags:
      - Index Volume Groups
  /index/volumeGroup/v2/{id}:
    delete:
      operationId: deleteIndexVolumeGroup
      parameters:
      - in: path
        name: id
        required: true
        schema:
          type: integer
          format: int32
      responses:
        default:
          content:
            application/json:
              schema:
                type: boolean
          description: default response
      summary: Deletes an index volume group
      tags:
      - Index Volume Groups
    get:
      operationId: fetchIndexVolumeGroup
      parameters:
      - in: path
        name: id
        required: true
        schema:
          type: integer
          format: int32
      responses:
        default:
          content:
            application/json:
              schema:
                $ref: '#/components/schemas/IndexVolumeGroup'
          description: default response
      summary: Gets an index volume group
      tags:
      - Index Volume Groups
    put:
      operationId: updateIndexVolumeGroup
      parameters:
      - in: path
        name: id
        required: true
        schema:
          type: integer
          format: int32
      requestBody:
        content:
          application/json:
            schema:
              $ref: '#/components/schemas/IndexVolumeGroup'
      responses:
        default:
          content:
            application/json:
              schema:
                $ref: '#/components/schemas/IndexVolumeGroup'
          description: default response
      summary: Updates an index volume group
      tags:
      - Index Volume Groups
  /job/v1:
    get:
      operationId: listJobs
      responses:
        default:
          content:
            application/json:
              schema:
                $ref: '#/components/schemas/ResultPageJob'
          description: default response
      summary: Lists jobs
      tags:
      - Jobs
  /job/v1/setJobsEnabled/{nodeName}:
    put:
      operationId: setNodeJobsEnabled
      parameters:
      - in: path
        name: nodeName
        required: true
        schema:
          type: string
      requestBody:
        content:
          application/json:
            schema:
              $ref: '#/components/schemas/NodeSetJobsEnabledRequest'
        description: Request parameters
        required: true
      responses:
        default:
          content:
            application/json:
              schema:
                $ref: '#/components/schemas/NodeSetJobsEnabledResponse'
          description: default response
      summary: "Sets the enabled state of jobs for the selected node. If both `includeJobs`\
        \ and `excludeJobs` are unspecified or empty, this action will apply to ALL\
        \ jobs."
      tags:
      - Jobs
  /job/v1/{id}/enabled:
    put:
      operationId: setJobEnabled
      parameters:
      - in: path
        name: id
        required: true
        schema:
          type: integer
          format: int32
      requestBody:
        content:
          application/json:
            schema:
              type: boolean
        description: enabled
        required: true
      responses:
        default:
          content:
            application/json: {}
          description: default response
      summary: Sets the enabled status of the job
      tags:
      - Jobs
  /jobNode/v1:
    get:
      operationId: listJobNodes
      parameters:
      - in: query
        name: jobName
        schema:
          type: string
      - in: query
        name: nodeName
        schema:
          type: string
      responses:
        default:
          content:
            application/json:
              schema:
                $ref: '#/components/schemas/ResultPageJobNode'
          description: default response
      summary: Lists job nodes
      tags:
      - Jobs (Node)
  /jobNode/v1/find:
    post:
      operationId: findJobNodes
      requestBody:
        content:
          application/json:
            schema:
              $ref: '#/components/schemas/FindJobNodeCriteria'
        description: findJobNodeCriteria
        required: true
      responses:
        default:
          content:
            application/json:
              schema:
                $ref: '#/components/schemas/ResultPageJobNode'
          description: default response
      summary: Finds job nodes matching criteria and sort order
      tags:
      - Jobs (Node)
  /jobNode/v1/info:
    get:
      operationId: fetchJobNodeInfo
      parameters:
      - in: query
        name: jobName
        schema:
          type: string
      - in: query
        name: nodeName
        schema:
          type: string
      responses:
        default:
          content:
            application/json:
              schema:
                $ref: '#/components/schemas/JobNodeInfo'
          description: default response
      summary: Gets current info for a job node
      tags:
      - Jobs (Node)
  /jobNode/v1/{id}/enabled:
    put:
      operationId: setJobNodeEnabled
      parameters:
      - in: path
        name: id
        required: true
        schema:
          type: integer
          format: int32
      requestBody:
        content:
          application/json:
            schema:
              type: boolean
        description: enabled
        required: true
      responses:
        default:
          content:
            application/json: {}
          description: default response
      summary: Sets the enabled status of the job node
      tags:
      - Jobs (Node)
  /jobNode/v1/{id}/schedule:
    put:
      operationId: setJobNodeSchedule
      parameters:
      - in: path
        name: id
        required: true
        schema:
          type: integer
          format: int32
      requestBody:
        content:
          application/json:
            schema:
              $ref: '#/components/schemas/Schedule'
        description: schedule
        required: true
      responses:
        default:
          content:
            application/json: {}
          description: default response
      summary: Sets the schedule job node
      tags:
      - Jobs (Node)
  /jobNode/v1/{id}/taskLimit:
    put:
      operationId: setJobNodeTaskLimit
      parameters:
      - in: path
        name: id
        required: true
        schema:
          type: integer
          format: int32
      requestBody:
        content:
          application/json:
            schema:
              type: integer
              format: int32
        description: taskLimit
        required: true
      responses:
        default:
          content:
            application/json: {}
          description: default response
      summary: Sets the task limit for the job node
      tags:
      - Jobs (Node)
  /kafkaConfig/v1/download:
    post:
      operationId: downloadKafkaConfig
      requestBody:
        content:
          application/json:
            schema:
              $ref: '#/components/schemas/DocRef'
        description: docRef
        required: true
      responses:
        default:
          content:
            application/json:
              schema:
                $ref: '#/components/schemas/ResourceGeneration'
          description: default response
      summary: Download a kafkaConfig doc
      tags:
      - Kafka Config
  /kafkaConfig/v1/{uuid}:
    get:
      operationId: fetchKafkaConfig
      parameters:
      - in: path
        name: uuid
        required: true
        schema:
          type: string
      responses:
        default:
          content:
            application/json:
              schema:
                $ref: '#/components/schemas/KafkaConfigDoc'
          description: default response
      summary: Fetch a kafkaConfig doc by its UUID
      tags:
      - Kafka Config
    put:
      operationId: updateKafkaConfig
      parameters:
      - in: path
        name: uuid
        required: true
        schema:
          type: string
      requestBody:
        content:
          application/json:
            schema:
              $ref: '#/components/schemas/KafkaConfigDoc'
        description: doc
        required: true
      responses:
        default:
          content:
            application/json:
              schema:
                $ref: '#/components/schemas/KafkaConfigDoc'
          description: default response
      summary: Update a kafkaConfig doc
      tags:
      - Kafka Config
  /meta/v1/find:
    post:
      operationId: findMetaRow
      requestBody:
        content:
          application/json:
            schema:
              $ref: '#/components/schemas/FindMetaCriteria'
        description: criteria
        required: true
      responses:
        default:
          content:
            application/json:
              schema:
                $ref: '#/components/schemas/ResultPageMetaRow'
          description: default response
      summary: Find matching meta data
      tags:
      - Meta
  /meta/v1/getReprocessSelectionSummary:
    post:
      operationId: getMetaReprocessSelectionSummary
      requestBody:
        content:
          application/json:
            schema:
              $ref: '#/components/schemas/FindMetaCriteria'
        description: criteria
        required: true
      responses:
        default:
          content:
            application/json:
              schema:
                $ref: '#/components/schemas/SelectionSummary'
          description: default response
      summary: Get a summary of the parent items of the selected meta data
      tags:
      - Meta
  /meta/v1/getSelectionSummary:
    post:
      operationId: getMetaSelectionSummary
      requestBody:
        content:
          application/json:
            schema:
              $ref: '#/components/schemas/FindMetaCriteria'
        description: criteria
        required: true
      responses:
        default:
          content:
            application/json:
              schema:
                $ref: '#/components/schemas/SelectionSummary'
          description: default response
      summary: Get a summary of the selected meta data
      tags:
      - Meta
  /meta/v1/getTypes:
    get:
      operationId: getStreamTypes
      responses:
        default:
          content:
            application/json:
              schema:
                type: array
                items:
                  type: string
          description: default response
      summary: Get a list of possible stream types
      tags:
      - Meta
  /meta/v1/update/status:
    put:
      operationId: updateMetaStatus
      requestBody:
        content:
          application/json:
            schema:
              $ref: '#/components/schemas/UpdateStatusRequest'
      responses:
        default:
          content:
            application/json:
              schema:
                type: integer
                format: int32
          description: default response
      summary: Update status on matching meta data
      tags:
      - Meta
  /meta/v1/{id}:
    get:
      operationId: fetch
      parameters:
      - in: path
        name: id
        required: true
        schema:
          type: integer
          format: int64
      responses:
        default:
          content:
            application/json:
              schema:
                $ref: '#/components/schemas/Meta'
          description: default response
      summary: "Get a meta record for a given id, if permitted."
      tags:
      - Meta
  /node/v1/all:
    get:
      operationId: listAllNodes
      responses:
        default:
          content:
            application/json:
              schema:
                type: array
                items:
                  type: string
          description: default response
      summary: Lists all nodes
      tags:
      - Nodes
  /node/v1/enabled:
    get:
      operationId: listEnabledNodes
      responses:
        default:
          content:
            application/json:
              schema:
                type: array
                items:
                  type: string
          description: default response
      summary: Lists enabled nodes
      tags:
      - Nodes
  /node/v1/enabled/{nodeName}:
    put:
      operationId: setNodeEnabled
      parameters:
      - in: path
        name: nodeName
        required: true
        schema:
          type: string
      requestBody:
        content:
          application/json:
            schema:
              type: boolean
        description: enabled
        required: true
      responses:
        default:
          content:
            application/json:
              schema:
                type: boolean
          description: default response
      summary: Sets whether a node is enabled
      tags:
      - Nodes
  /node/v1/find:
    post:
      operationId: findNodes
      requestBody:
        content:
          application/json:
            schema:
              $ref: '#/components/schemas/FindNodeStatusCriteria'
        description: findNodeStatusCriteria
        required: true
      responses:
        default:
          content:
            application/json:
              schema:
                $ref: '#/components/schemas/FetchNodeStatusResponse'
          description: default response
      summary: Finds nodes matching criteria and sort order
      tags:
      - Nodes
  /node/v1/info/{nodeName}:
    get:
      operationId: fetchNodeInfo
      parameters:
      - in: path
        name: nodeName
        required: true
        schema:
          type: string
      responses:
        default:
          content:
            application/json:
              schema:
                $ref: '#/components/schemas/ClusterNodeInfo'
          description: default response
      summary: Gets detailed information about a node
      tags:
      - Nodes
  /node/v1/ping/{nodeName}:
    get:
      operationId: pingNode
      parameters:
      - in: path
        name: nodeName
        required: true
        schema:
          type: string
      responses:
        default:
          content:
            application/json:
              schema:
                type: integer
                format: int64
          description: default response
      summary: Gets a ping time for a node
      tags:
      - Nodes
  /node/v1/priority/{nodeName}:
    put:
      operationId: setNodePriority
      parameters:
      - in: path
        name: nodeName
        required: true
        schema:
          type: string
      requestBody:
        content:
          application/json:
            schema:
              type: integer
              format: int32
        description: nodeName
        required: true
      responses:
        default:
          content:
            application/json:
              schema:
                type: boolean
          description: default response
      summary: Sets the priority of a node
      tags:
      - Nodes
  /oauth2/v1/noauth/.well-known/openid-configuration:
    get:
      operationId: openIdConfiguration
      responses:
        default:
          content:
            application/json:
              schema:
                type: string
          description: default response
      summary: Provides discovery for openid configuration
      tags:
      - API Keys
      - Authentication
  /oauth2/v1/noauth/auth:
    get:
      operationId: openIdAuth
      parameters:
      - in: query
        name: scope
        required: true
        schema:
          type: string
      - in: query
        name: response_type
        required: true
        schema:
          type: string
      - in: query
        name: client_id
        required: true
        schema:
          type: string
      - in: query
        name: redirect_uri
        required: true
        schema:
          type: string
      - in: query
        name: nonce
        schema:
          type: string
      - in: query
        name: state
        schema:
          type: string
      - in: query
        name: prompt
        schema:
          type: string
      responses:
        default:
          content:
            application/json: {}
          description: default response
      summary: Submit an OpenId AuthenticationRequest.
      tags:
      - Authentication
  /oauth2/v1/noauth/certs:
    get:
      operationId: openIdCerts
      responses:
        default:
          content:
            application/json:
              schema:
                type: object
                additionalProperties:
                  type: array
                  items:
                    type: object
                    additionalProperties:
                      type: object
          description: default response
      summary: Provides access to this service's current public key. A client may
        use these keys to verify JWTs issued by this service.
      tags:
      - API Keys
      - Authentication
  /oauth2/v1/noauth/token:
    post:
      operationId: openIdToken
      responses:
        default:
          content:
            application/json:
              schema:
                $ref: '#/components/schemas/TokenResponse'
          description: default response
      summary: Get a token from an access code or refresh token
      tags:
      - Authentication
  /permission/app/v1:
    get:
      operationId: getUserAndPermissions
      responses:
        default:
          content:
            application/json:
              schema:
                $ref: '#/components/schemas/UserAndPermissions'
          description: default response
      summary: User and app permissions for the current session
      tags:
      - Application Permissions
  /permission/app/v1/changeUser:
    post:
      operationId: changeUserPermissions
      requestBody:
        content:
          application/json:
            schema:
              $ref: '#/components/schemas/ChangeUserRequest'
        description: changeUserRequest
        required: true
      responses:
        default:
          content:
            application/json:
              schema:
                type: boolean
          description: default response
      summary: User and app permissions for the current session
      tags:
      - Application Permissions
  /permission/app/v1/fetchAllPermissions:
    get:
      operationId: fetchAllPermissions
      responses:
        default:
          content:
            application/json:
              schema:
                type: array
                items:
                  type: string
          description: default response
      summary: Get all possible permissions
      tags:
      - Application Permissions
  /permission/app/v1/fetchUserAppPermissions:
    post:
      operationId: fetchUserAppPermissions
      requestBody:
        content:
          application/json:
            schema:
              $ref: '#/components/schemas/User'
        description: user
        required: true
      responses:
        default:
          content:
            application/json:
              schema:
                $ref: '#/components/schemas/UserAndPermissions'
          description: default response
      summary: User and app permissions for the specified user
      tags:
      - Application Permissions
  /permission/changeEvent/v1/fireChange/{nodeName}:
    post:
      operationId: firePermissionChangeEvent
      parameters:
      - in: path
        name: nodeName
        required: true
        schema:
          type: string
      requestBody:
        content:
          application/json:
            schema:
              $ref: '#/components/schemas/PermissionChangeRequest'
        description: request
        required: true
      responses:
        default:
          content:
            application/json:
              schema:
                type: boolean
          description: default response
      summary: Fires a permission change event
      tags:
      - Application Permissions
  /permission/doc/v1/changeDocumentPermissions:
    post:
      operationId: changeDocumentPermissions
      requestBody:
        content:
          application/json:
            schema:
              $ref: '#/components/schemas/ChangeDocumentPermissionsRequest'
        description: request
        required: true
      responses:
        default:
          content:
            application/json:
              schema:
                type: boolean
          description: default response
      summary: Change document permissions
      tags:
      - Doc Permissions
  /permission/doc/v1/checkDocumentPermission:
    post:
      operationId: checkDocumentPermission
      requestBody:
        content:
          application/json:
            schema:
              $ref: '#/components/schemas/CheckDocumentPermissionRequest'
        description: request
        required: true
      responses:
        default:
          content:
            application/json:
              schema:
                type: boolean
          description: default response
      summary: Check document permission
      tags:
      - Doc Permissions
  /permission/doc/v1/copyPermissionsFromParent:
    post:
      operationId: copyPermissionFromParent
      requestBody:
        content:
          application/json:
            schema:
              $ref: '#/components/schemas/CopyPermissionsFromParentRequest'
        description: request
        required: true
      responses:
        default:
          content:
            application/json:
              schema:
                $ref: '#/components/schemas/DocumentPermissions'
          description: default response
      summary: Copy permissions from parent
      tags:
      - Doc Permissions
  /permission/doc/v1/fetchAllDocumentPermissions:
    post:
      operationId: fetchAllDocumentPermissions
      requestBody:
        content:
          application/json:
            schema:
              $ref: '#/components/schemas/FetchAllDocumentPermissionsRequest'
        description: request
        required: true
      responses:
        default:
          content:
            application/json:
              schema:
                $ref: '#/components/schemas/DocumentPermissions'
          description: default response
      summary: Fetch document permissions
      tags:
      - Doc Permissions
  /permission/doc/v1/fetchPermissionChangeImpact:
    post:
      operationId: fetchPermissionChangeImpact
      requestBody:
        content:
          application/json:
            schema:
              $ref: '#/components/schemas/ChangeDocumentPermissionsRequest'
        description: request
        required: true
      responses:
        default:
          content:
            application/json:
              schema:
                $ref: '#/components/schemas/PermissionChangeImpactSummary'
          description: default response
      summary: Fetch impact summary for a change of document permissions
      tags:
      - Doc Permissions
  /permission/doc/v1/filterUsers:
    post:
      operationId: filterUsers
      requestBody:
        content:
          application/json:
            schema:
              $ref: '#/components/schemas/FilterUsersRequest'
      responses:
        default:
          content:
            application/json:
              schema:
                type: array
                items:
                  $ref: '#/components/schemas/UserName'
          description: default response
      summary: Get all permissions for a given document type
      tags:
      - Doc Permissions
  /permission/doc/v1/getDocumentOwners:
    post:
      operationId: getDocumentOwners
      requestBody:
        content:
          application/json:
            schema:
              type: string
        description: documentUuid
        required: true
      responses:
        default:
          content:
            application/json:
              schema:
                type: array
                items:
                  $ref: '#/components/schemas/UserName'
          description: default response
      summary: Get the owners of the specified document
      tags:
      - Doc Permissions
  /permission/doc/v1/getPermissionForDocType/${docType}:
    get:
      operationId: getPermissionForDocType
      parameters:
      - in: path
        name: docType
        required: true
        schema:
          type: string
      responses:
        default:
          content:
            application/json:
              schema:
                type: array
                items:
                  type: string
          description: default response
      summary: Get all permissions for a given document type
      tags:
      - Doc Permissions
  /pipeline/v1/fetchPipelineData:
    post:
      operationId: fetchPipelineData
      requestBody:
        content:
          application/json:
            schema:
              $ref: '#/components/schemas/DocRef'
        description: pipeline
        required: true
      responses:
        default:
          content:
            application/json:
              schema:
                type: array
                items:
                  $ref: '#/components/schemas/PipelineData'
          description: default response
      summary: Fetch data for a pipeline
      tags:
      - Pipelines
  /pipeline/v1/fetchPipelineXml:
    post:
      operationId: fetchPipelineXml
      requestBody:
        content:
          application/json:
            schema:
              $ref: '#/components/schemas/DocRef'
        description: pipeline
        required: true
      responses:
        default:
          content:
            application/json:
              schema:
                $ref: '#/components/schemas/FetchPipelineXmlResponse'
          description: default response
      summary: Fetch the XML for a pipeline
      tags:
      - Pipelines
  /pipeline/v1/propertyTypes:
    get:
      operationId: getPipelinePropertyTypes
      responses:
        default:
          content:
            application/json:
              schema:
                type: array
                items:
                  $ref: '#/components/schemas/FetchPropertyTypesResult'
          description: default response
      summary: Get pipeline property types
      tags:
      - Pipelines
  /pipeline/v1/savePipelineXml:
    put:
      operationId: savePipelineXml
      requestBody:
        content:
          application/json:
            schema:
              $ref: '#/components/schemas/SavePipelineXmlRequest'
        description: request
        required: true
      responses:
        default:
          content:
            application/json:
              schema:
                type: boolean
          description: default response
      summary: Update a pipeline doc with XML directly
      tags:
      - Pipelines
  /pipeline/v1/{uuid}:
    get:
      operationId: fetchPipeline
      parameters:
      - in: path
        name: uuid
        required: true
        schema:
          type: string
      responses:
        default:
          content:
            application/json:
              schema:
                $ref: '#/components/schemas/PipelineDoc'
          description: default response
      summary: Fetch a pipeline doc by its UUID
      tags:
      - Pipelines
    put:
      operationId: updatePipeline
      parameters:
      - in: path
        name: uuid
        required: true
        schema:
          type: string
      requestBody:
        content:
          application/json:
            schema:
              $ref: '#/components/schemas/PipelineDoc'
        description: doc
        required: true
      responses:
        default:
          content:
            application/json:
              schema:
                $ref: '#/components/schemas/PipelineDoc'
          description: default response
      summary: Update a pipeline doc
      tags:
      - Pipelines
  /preferences/v1:
    get:
      operationId: fetchUserPreferences
      responses:
        default:
          content:
            application/json:
              schema:
                $ref: '#/components/schemas/UserPreferences'
          description: default response
      summary: Fetch user preferences.
      tags:
      - Preferences
    post:
      operationId: updateUserPreferences
      requestBody:
        content:
          application/json:
            schema:
              $ref: '#/components/schemas/UserPreferences'
      responses:
        default:
          content:
            application/json:
              schema:
                type: boolean
          description: default response
      summary: Update user preferences
      tags:
      - Preferences
  /preferences/v1/resetToDefaultUserPreferences:
    post:
      operationId: resetToDefaultUserPreferences
      responses:
        default:
          content:
            application/json:
              schema:
                $ref: '#/components/schemas/UserPreferences'
          description: default response
      summary: Resets preferences to the defaults
      tags:
      - Preferences
  /preferences/v1/setDefaultUserPreferences:
    post:
      operationId: setDefaultUserPreferences
      requestBody:
        content:
          application/json:
            schema:
              $ref: '#/components/schemas/UserPreferences'
      responses:
        default:
          content:
            application/json:
              schema:
                $ref: '#/components/schemas/UserPreferences'
          description: default response
      summary: Sets the default preferences for all users
      tags:
      - Preferences
  /processor/v1/{id}:
    delete:
      operationId: deleteProcessor
      parameters:
      - in: path
        name: id
        required: true
        schema:
          type: integer
          format: int32
      responses:
        default:
          content:
            application/json:
              schema:
                type: boolean
          description: default response
      summary: Deletes a processor
      tags:
      - Processors
    get:
      operationId: fetchProcessor
      parameters:
      - in: path
        name: id
        required: true
        schema:
          type: integer
          format: int32
      responses:
        default:
          content:
            application/json:
              schema:
                $ref: '#/components/schemas/Processor'
          description: default response
      summary: Fetch a processor
      tags:
      - Processors
  /processor/v1/{id}/enabled:
    put:
      operationId: setProcessorEnabled
      parameters:
      - in: path
        name: id
        required: true
        schema:
          type: integer
          format: int32
      requestBody:
        content:
          application/json:
            schema:
              type: boolean
        description: enabled
        required: true
      responses:
        default:
          content:
            application/json:
              schema:
                type: boolean
          description: default response
      summary: Sets the enabled/disabled state for a processor
      tags:
      - Processors
  /processorFilter/v1:
    post:
      operationId: createProcessorFilter
      requestBody:
        content:
          application/json:
            schema:
              $ref: '#/components/schemas/CreateProcessFilterRequest'
        description: request
        required: true
      responses:
        default:
          content:
            application/json:
              schema:
                $ref: '#/components/schemas/ProcessorFilter'
          description: default response
      summary: Creates a filter
      tags:
      - Processor Filters
  /processorFilter/v1/find:
    post:
      operationId: findProcessorFilters
      requestBody:
        content:
          application/json:
            schema:
              $ref: '#/components/schemas/FetchProcessorRequest'
        description: request
        required: true
      responses:
        default:
          content:
            application/json:
              schema:
                $ref: '#/components/schemas/ProcessorListRowResultPage'
          description: default response
      summary: Finds processors and filters matching request
      tags:
      - Processor Filters
  /processorFilter/v1/reprocess:
    post:
      operationId: reprocessData
      requestBody:
        content:
          application/json:
            schema:
              $ref: '#/components/schemas/CreateProcessFilterRequest'
        description: criteria
        required: true
      responses:
        default:
          content:
            application/json:
              schema:
                type: array
                items:
                  $ref: '#/components/schemas/ReprocessDataInfo'
          description: default response
      summary: Create filters to reprocess data
      tags:
      - Processor Filters
  /processorFilter/v1/{id}:
    delete:
      operationId: deleteProcessorFilter
      parameters:
      - in: path
        name: id
        required: true
        schema:
          type: integer
          format: int32
      responses:
        default:
          content:
            application/json:
              schema:
                type: boolean
          description: default response
      summary: Deletes a filter
      tags:
      - Processor Filters
    get:
      operationId: fetchProcessorFilter
      parameters:
      - in: path
        name: id
        required: true
        schema:
          type: integer
          format: int32
      responses:
        default:
          content:
            application/json:
              schema:
                $ref: '#/components/schemas/ProcessorFilter'
          description: default response
      summary: Fetch a filter
      tags:
      - Processor Filters
    put:
      operationId: updateProcessorFilter
      parameters:
      - in: path
        name: id
        required: true
        schema:
          type: integer
          format: int32
      requestBody:
        content:
          application/json:
            schema:
              $ref: '#/components/schemas/ProcessorFilter'
      responses:
        default:
          content:
            application/json:
              schema:
                $ref: '#/components/schemas/ProcessorFilter'
          description: default response
      summary: Updates a filter
      tags:
      - Processor Filters
  /processorFilter/v1/{id}/enabled:
    put:
      operationId: setProcessorFilterEnabled
      parameters:
      - in: path
        name: id
        required: true
        schema:
          type: integer
          format: int32
      requestBody:
        content:
          application/json:
            schema:
              type: boolean
      responses:
        default:
          content:
            application/json:
              schema:
                type: boolean
          description: default response
      summary: Sets the enabled/disabled state for a filter
      tags:
      - Processor Filters
  /processorFilter/v1/{id}/maxProcessingTasks:
    put:
      operationId: setProcessorFilterMaxProcessingTasks
      parameters:
      - in: path
        name: id
        required: true
        schema:
          type: integer
          format: int32
      requestBody:
        content:
          application/json:
            schema:
              type: integer
              format: int32
      responses:
        default:
          content:
            application/json:
              schema:
                type: boolean
          description: default response
      summary: "Sets the optional cluster-wide limit on the number of tasks that may\
        \ be processed for this filter, at any one time"
      tags:
      - Processor Filters
  /processorFilter/v1/{id}/priority:
    put:
      operationId: setProcessorFilterPriority
      parameters:
      - in: path
        name: id
        required: true
        schema:
          type: integer
          format: int32
      requestBody:
        content:
          application/json:
            schema:
              type: integer
              format: int32
      responses:
        default:
          content:
            application/json:
              schema:
                type: boolean
          description: default response
      summary: Sets the priority for a filter
      tags:
      - Processor Filters
  /processorTask/v1/abandon/{nodeName}:
    post:
      operationId: abandonProcessorTasks
      parameters:
      - in: path
        name: nodeName
        required: true
        schema:
          type: string
      requestBody:
        content:
          application/json:
            schema:
              $ref: '#/components/schemas/ProcessorTaskList'
        description: request
        required: true
      responses:
        default:
          content:
            application/json:
              schema:
                type: boolean
          description: default response
      summary: Abandon some tasks
      tags:
      - Processor Tasks
  /processorTask/v1/assign/{nodeName}:
    post:
      operationId: assignProcessorTasks
      parameters:
      - in: path
        name: nodeName
        required: true
        schema:
          type: string
      requestBody:
        content:
          application/json:
            schema:
              $ref: '#/components/schemas/AssignTasksRequest'
        description: request
        required: true
      responses:
        default:
          content:
            application/json:
              schema:
                $ref: '#/components/schemas/ProcessorTaskList'
          description: default response
      summary: Assign some tasks
      tags:
      - Processor Tasks
  /processorTask/v1/find:
    post:
      operationId: findProcessorTasks
      requestBody:
        content:
          application/json:
            schema:
              $ref: '#/components/schemas/ExpressionCriteria'
        description: expressionCriteria
        required: true
      responses:
        default:
          content:
            application/json:
              schema:
                $ref: '#/components/schemas/ResultPageProcessorTask'
          description: default response
      summary: Finds processors tasks
      tags:
      - Processor Tasks
  /processorTask/v1/summary:
    post:
      operationId: findProcessorTaskSummary
      requestBody:
        content:
          application/json:
            schema:
              $ref: '#/components/schemas/ExpressionCriteria'
        description: expressionCriteria
        required: true
      responses:
        default:
          content:
            application/json:
              schema:
                $ref: '#/components/schemas/ResultPageProcessorTaskSummary'
          description: default response
      summary: Finds processor task summaries
      tags:
      - Processor Tasks
  /query/v1/downloadSearchResults:
    post:
      operationId: downloadQuerySearchResultsLocal
      requestBody:
        content:
          application/json:
            schema:
              $ref: '#/components/schemas/DownloadQueryResultsRequest'
        description: request
        required: true
      responses:
        default:
          content:
            application/json:
              schema:
                $ref: '#/components/schemas/ResourceGeneration'
          description: default response
      summary: Download search results
      tags:
      - Queries
  /query/v1/downloadSearchResults/{nodeName}:
    post:
      operationId: downloadQuerySearchResultsNode
      parameters:
      - in: path
        name: nodeName
        required: true
        schema:
          type: string
      requestBody:
        content:
          application/json:
            schema:
              $ref: '#/components/schemas/DownloadQueryResultsRequest'
        description: request
        required: true
      responses:
        default:
          content:
            application/json:
              schema:
                $ref: '#/components/schemas/ResourceGeneration'
          description: default response
      summary: Download search results
      tags:
      - Queries
  /query/v1/fetchCompletions:
    post:
      operationId: fetchCompletions
      requestBody:
        content:
          application/json:
            schema:
              $ref: '#/components/schemas/CompletionsRequest'
      responses:
        default:
          content:
            application/json:
              schema:
                $ref: '#/components/schemas/ResultPageCompletionValue'
          description: default response
      summary: Fetch completions for the query
      tags:
      - Queries
  /query/v1/fetchDetail:
    post:
      operationId: fetchDetail
      requestBody:
        content:
          application/json:
            schema:
              $ref: '#/components/schemas/QueryHelpRow'
      responses:
        default:
          content:
            application/json:
              schema:
                $ref: '#/components/schemas/QueryHelpDetail'
          description: default response
      summary: Fetch detail for help item
      tags:
      - Queries
  /query/v1/fetchTimeZones:
    get:
      operationId: fetchTimeZones
      responses:
        default:
          content:
            application/json:
              schema:
                type: array
                items:
                  type: string
          description: default response
      summary: Fetch time zone data from the server
      tags:
      - Queries
  /query/v1/helpItems:
    post:
      operationId: fetchHelpItems
      requestBody:
        content:
          application/json:
            schema:
              $ref: '#/components/schemas/QueryHelpRequest'
        description: request
        required: true
      responses:
        default:
          content:
            application/json:
              schema:
                $ref: '#/components/schemas/ResultPageQueryHelpRow'
          description: default response
      summary: Fetch all (optionally filtered) query help items
      tags:
      - Queries
  /query/v1/search:
    post:
      operationId: querySearchLocal
      requestBody:
        content:
          application/json:
            schema:
              $ref: '#/components/schemas/QuerySearchRequest'
        description: request
        required: true
      responses:
        default:
          content:
            application/json:
              schema:
                $ref: '#/components/schemas/DashboardSearchResponse'
          description: default response
      summary: Perform a new search or get new results
      tags:
      - Queries
  /query/v1/search/{nodeName}:
    post:
      operationId: querySearchNode
      parameters:
      - in: path
        name: nodeName
        required: true
        schema:
          type: string
      requestBody:
        content:
          application/json:
            schema:
              $ref: '#/components/schemas/QuerySearchRequest'
        description: request
        required: true
      responses:
        default:
          content:
            application/json:
              schema:
                $ref: '#/components/schemas/DashboardSearchResponse'
          description: default response
      summary: Perform a new search or get new results
      tags:
      - Queries
  /query/v1/validateQuery:
    post:
      operationId: validateQuery
      requestBody:
        content:
          application/json:
            schema:
              type: string
        description: query
        required: true
      responses:
        default:
          content:
            application/json:
              schema:
                $ref: '#/components/schemas/ValidateExpressionResult'
          description: default response
      summary: Validate an expression
      tags:
      - Queries
  /query/v1/{uuid}:
    get:
      operationId: fetchQuery
      parameters:
      - in: path
        name: uuid
        required: true
        schema:
          type: string
      responses:
        default:
          content:
            application/json:
              schema:
                $ref: '#/components/schemas/QueryDoc'
          description: default response
      summary: Fetch a query doc by its UUID
      tags:
      - Queries
    put:
      operationId: updateQuery
      parameters:
      - in: path
        name: uuid
        required: true
        schema:
          type: string
      requestBody:
        content:
          application/json:
            schema:
              $ref: '#/components/schemas/QueryDoc'
        description: doc
        required: true
      responses:
        default:
          content:
            application/json:
              schema:
                $ref: '#/components/schemas/QueryDoc'
          description: default response
      summary: Update a query doc
      tags:
      - Queries
  /refData/v1/clearBufferPool:
    delete:
      operationId: clearBufferPool
      parameters:
      - in: query
        name: nodeName
        schema:
          type: string
      responses:
        default:
          content:
            application/json: {}
          description: default response
      summary: Clear all buffers currently available in the buffer pool to reclaim
        memory. Performed on the named node or all nodes if null.
      tags:
      - Reference Data
  /refData/v1/entries:
    get:
      description: This is primarily intended  for small scale debugging in non-production
        environments. If no limit is set a default limit is applied else the results
        will be limited to limit entries.
      operationId: getReferenceStoreEntries
      parameters:
      - in: query
        name: limit
        schema:
          type: integer
          format: int32
      - in: query
        name: refStreamId
        schema:
          type: integer
          format: int64
      - in: query
        name: mapName
        schema:
          type: string
      responses:
        default:
          content:
            application/json:
              schema:
                type: array
                items:
                  $ref: '#/components/schemas/RefStoreEntry'
          description: default response
      summary: List entries from the reference data store on the node called.
      tags:
      - Reference Data
  /refData/v1/lookup:
    post:
      operationId: lookupReferenceData
      requestBody:
        content:
          application/json:
            schema:
              $ref: '#/components/schemas/RefDataLookupRequest'
        required: true
      responses:
        default:
          content:
            application/json:
              schema:
                type: string
          description: default response
      summary: Perform a reference data lookup using the supplied lookup request.
        Reference data will be loaded if required using the supplied reference pipeline.
        Performed on this node only.
      tags:
      - Reference Data
  /refData/v1/purgeByAge/{purgeAge}:
    delete:
      operationId: purgeReferenceDataByAge
      parameters:
      - in: path
        name: purgeAge
        required: true
        schema:
          type: string
      - in: query
        name: nodeName
        schema:
          type: string
      responses:
        default:
          content:
            application/json:
              schema:
                type: boolean
          description: default response
      summary: "Explicitly delete all entries that are older than purgeAge. Performed\
        \ on the named node, or all nodes if null."
      tags:
      - Reference Data
  /refData/v1/purgeByFeedByAge/{feedName}/{purgeAge}:
    delete:
      operationId: purgeReferenceDataByAge_1
      parameters:
      - in: path
        name: feedName
        required: true
        schema:
          type: string
      - in: path
        name: purgeAge
        required: true
        schema:
          type: string
      - in: query
        name: nodeName
        schema:
          type: string
      responses:
        default:
          content:
            application/json:
              schema:
                type: boolean
          description: default response
      summary: "Explicitly delete all entries belonging to a feed that are older than\
        \ purgeAge.Performed on the named node, or all nodes if null."
      tags:
      - Reference Data
  /refData/v1/purgeByStream/{refStreamId}:
    delete:
      operationId: purgeReferenceDataByStream
      parameters:
      - in: path
        name: refStreamId
        required: true
        schema:
          type: integer
          format: int64
          minimum: 1
      - in: query
        name: nodeName
        schema:
          type: string
      responses:
        default:
          content:
            application/json:
              schema:
                type: boolean
          description: default response
      summary: Delete all entries for a reference stream. Performed on the named node
        or all nodes if null.
      tags:
      - Reference Data
  /refData/v1/refStreamInfo:
    get:
      description: This is primarily intended  for small scale debugging in non-production
        environments. If no limit is set a default limit is applied else the results
        will be limited to limit entries. Performed on this node only.
      operationId: getReferenceStreamProcessingInfoEntries
      parameters:
      - in: query
        name: limit
        schema:
          type: integer
          format: int32
      - in: query
        name: refStreamId
        schema:
          type: integer
          format: int64
      - in: query
        name: mapName
        schema:
          type: string
      responses:
        default:
          content:
            application/json:
              schema:
                type: array
                items:
                  $ref: '#/components/schemas/ProcessingInfoResponse'
          description: default response
      summary: List processing info entries for all ref streams
      tags:
      - Reference Data
  /remoteSearch/v1/destroy:
    get:
      operationId: destroyRemoteSearch
      parameters:
      - in: query
        name: queryKey
        schema:
          type: string
      responses:
        default:
          content:
            application/json:
              schema:
                type: boolean
          description: default response
      summary: Destroy search results
      tags:
      - Remote Search
  /remoteSearch/v1/poll:
    get:
      operationId: pollRemoteSearch
      parameters:
      - in: query
        name: queryKey
        schema:
          type: string
      responses:
        default:
          content:
            application/octet-stream: {}
          description: default response
      summary: Poll the server for search results for the supplied queryKey
      tags:
      - Remote Search
  /remoteSearch/v1/start:
    post:
      operationId: startRemoteSearch
      requestBody:
        content:
          application/json:
            schema:
              $ref: '#/components/schemas/NodeSearchTask'
      responses:
        default:
          content:
            application/json:
              schema:
                type: boolean
          description: default response
      summary: Start a search
      tags:
      - Remote Search
  /result-store/v1/destroy/{nodeName}:
    post:
      operationId: destroyResultStore
      parameters:
      - in: path
        name: nodeName
        required: true
        schema:
          type: string
      requestBody:
        content:
          application/json:
            schema:
              $ref: '#/components/schemas/DestroyStoreRequest'
        description: request
        required: true
      responses:
        default:
          content:
            application/json:
              schema:
                type: boolean
          description: default response
      summary: Destroy a search result store for a node
      tags:
      - ResultStore
  /result-store/v1/exists/{nodeName}:
    post:
      operationId: resultStoreExists
      parameters:
      - in: path
        name: nodeName
        required: true
        schema:
          type: string
      requestBody:
        content:
          application/json:
            schema:
              $ref: '#/components/schemas/QueryKey'
        description: queryKey
        required: true
      responses:
        default:
          content:
            application/json:
              schema:
                type: boolean
          description: default response
      summary: Determines if the requested result store still exists
      tags:
      - ResultStore
  /result-store/v1/find/{nodeName}:
    post:
      operationId: findResultStores
      parameters:
      - in: path
        name: nodeName
        required: true
        schema:
          type: string
      requestBody:
        content:
          application/json:
            schema:
              $ref: '#/components/schemas/FindResultStoreCriteria'
        description: criteria
        required: true
      responses:
        default:
          content:
            application/json:
              schema:
                $ref: '#/components/schemas/ResultStoreResponse'
          description: default response
      summary: Find the result stores matching the supplied criteria for a node
      tags:
      - ResultStore
  /result-store/v1/list/{nodeName}:
    get:
      operationId: listResultStores
      parameters:
      - in: path
        name: nodeName
        required: true
        schema:
          type: string
      responses:
        default:
          content:
            application/json:
              schema:
                $ref: '#/components/schemas/ResultStoreResponse'
          description: default response
      summary: Lists result stores for a node
      tags:
      - ResultStore
  /result-store/v1/terminate/{nodeName}:
    post:
      operationId: terminateSearchTask
      parameters:
      - in: path
        name: nodeName
        required: true
        schema:
          type: string
      requestBody:
        content:
          application/json:
            schema:
              $ref: '#/components/schemas/QueryKey'
        description: queryKey
        required: true
      responses:
        default:
          content:
            application/json:
              schema:
                type: boolean
          description: default response
      summary: Terminates search tasks for a node
      tags:
      - ResultStore
  /result-store/v1/update/{nodeName}:
    post:
      operationId: updateResultStore
      parameters:
      - in: path
        name: nodeName
        required: true
        schema:
          type: string
      requestBody:
        content:
          application/json:
            schema:
              $ref: '#/components/schemas/UpdateStoreRequest'
        description: request
        required: true
      responses:
        default:
          content:
            application/json:
              schema:
                type: boolean
          description: default response
      summary: Find the result stores matching the supplied criteria for a node
      tags:
      - ResultStore
  /ruleset/v2/export:
    post:
      operationId: exportReceiveDataRules
      requestBody:
        content:
          application/json:
            schema:
              $ref: '#/components/schemas/DocRef'
        description: DocRef
        required: true
      responses:
        default:
          content:
            application/json:
              schema:
                $ref: '#/components/schemas/Base64EncodedDocumentData'
          description: default response
      summary: Submit an export request
      tags:
      - Rule Set
  /ruleset/v2/import:
    post:
      operationId: importReceiveDataRules
      requestBody:
        content:
          application/json:
            schema:
              $ref: '#/components/schemas/Base64EncodedDocumentData'
        description: DocumentData
        required: true
      responses:
        default:
          content:
            application/json:
              schema:
                $ref: '#/components/schemas/DocRef'
          description: default response
      summary: Submit an import request
      tags:
      - Rule Set
  /ruleset/v2/list:
    get:
      operationId: listReceiveDataRules
      responses:
        default:
          content:
            application/json:
              schema:
                type: array
                items:
                  $ref: '#/components/schemas/DocRef'
                uniqueItems: true
          description: default response
      summary: Submit a request for a list of doc refs held by this service
      tags:
      - Rule Set
  /ruleset/v2/{uuid}:
    get:
      operationId: fetchReceiveDataRules
      parameters:
      - in: path
        name: uuid
        required: true
        schema:
          type: string
      responses:
        default:
          content:
            application/json:
              schema:
                $ref: '#/components/schemas/ReceiveDataRules'
          description: default response
      summary: Fetch a rules doc by its UUID
      tags:
      - Rule Set
    put:
      operationId: updateReceiveDataRules
      parameters:
      - in: path
        name: uuid
        required: true
        schema:
          type: string
      requestBody:
        content:
          application/json:
            schema:
              $ref: '#/components/schemas/ReceiveDataRules'
        description: doc
        required: true
      responses:
        default:
          content:
            application/json:
              schema:
                $ref: '#/components/schemas/ReceiveDataRules'
          description: default response
      summary: Update a rules doc
      tags:
      - Rule Set
  /scheduledTime/v1:
    post:
      operationId: getScheduledTimes
      requestBody:
        content:
          application/json:
            schema:
              $ref: '#/components/schemas/GetScheduledTimesRequest'
        description: request
        required: true
      responses:
        default:
          content:
            application/json:
              schema:
                $ref: '#/components/schemas/ScheduledTimes'
          description: default response
      summary: Gets scheduled time info
      tags:
      - Scheduled Time
  /script/v1/fetchLinkedScripts:
    post:
      operationId: fetchLinkedScripts
      requestBody:
        content:
          application/json:
            schema:
              $ref: '#/components/schemas/FetchLinkedScriptRequest'
        description: request
        required: true
      responses:
        default:
          content:
            application/json:
              schema:
                type: array
                items:
                  $ref: '#/components/schemas/ScriptDoc'
          description: default response
      summary: Fetch related scripts
      tags:
      - Scripts
  /script/v1/{uuid}:
    get:
      operationId: fetchScript
      parameters:
      - in: path
        name: uuid
        required: true
        schema:
          type: string
      responses:
        default:
          content:
            application/json:
              schema:
                $ref: '#/components/schemas/ScriptDoc'
          description: default response
      summary: Fetch a script doc by its UUID
      tags:
      - Scripts
    put:
      operationId: updateScript
      parameters:
      - in: path
        name: uuid
        required: true
        schema:
          type: string
      requestBody:
        content:
          application/json:
            schema:
              $ref: '#/components/schemas/ScriptDoc'
        description: doc
        required: true
      responses:
        default:
          content:
            application/json:
              schema:
                $ref: '#/components/schemas/ScriptDoc'
          description: default response
      summary: Update a script doc
      tags:
      - Scripts
  /searchable/v2/destroy:
    post:
      operationId: destroySearchableQuery
      requestBody:
        content:
          application/json:
            schema:
              $ref: '#/components/schemas/QueryKey'
        description: QueryKey
        required: true
      responses:
        default:
          content:
            application/json:
              schema:
                type: boolean
          description: default response
      summary: Destroy a running query
      tags:
      - Searchable
  /searchable/v2/search:
    post:
      operationId: startSearchableQuery
      requestBody:
        content:
          application/json:
            schema:
              $ref: '#/components/schemas/SearchRequest'
        description: SearchRequest
        required: true
      responses:
        default:
          content:
            application/json:
              schema:
                $ref: '#/components/schemas/SearchResponse'
          description: default response
      summary: Submit a search request
      tags:
      - Searchable
  /session/v1/list:
    get:
      operationId: listSessions
      parameters:
      - in: query
        name: nodeName
        schema:
          type: string
      responses:
        default:
          content:
            application/json:
              schema:
                $ref: '#/components/schemas/SessionListResponse'
          description: default response
      summary: "Lists user sessions for a node, or all nodes in the cluster if nodeName\
        \ is null"
      tags:
      - Sessions
  /session/v1/logout:
    get:
      operationId: stroomLogout
      parameters:
      - in: query
        name: redirect_uri
        required: true
        schema:
          type: string
      responses:
        default:
          content:
            application/json:
              schema:
                $ref: '#/components/schemas/UrlResponse'
          description: default response
      summary: Logout of Stroom session
      tags:
      - Sessions
  /session/v1/noauth/validateSession:
    get:
      operationId: validateStroomSession
      parameters:
      - in: query
        name: redirect_uri
        required: true
        schema:
          type: string
      responses:
        default:
          content:
            application/json:
              schema:
                $ref: '#/components/schemas/ValidateSessionResponse'
          description: default response
      summary: "Validate the current session, return a redirect Uri if invalid."
      tags:
      - Sessions
  /sessionInfo/v1:
    get:
      operationId: getSessionInfo
      responses:
        default:
          content:
            application/json:
              schema:
                $ref: '#/components/schemas/SessionInfo'
          description: default response
      summary: Get information for the current session
      tags:
      - Session Info
  /solrIndex/v1/fetchSolrTypes:
    post:
      operationId: fetchSolrTypes
      requestBody:
        content:
          application/json:
            schema:
              $ref: '#/components/schemas/SolrIndexDoc'
        description: solrIndexDoc
        required: true
      responses:
        default:
          content:
            application/json:
              schema:
                type: array
                items:
                  type: string
          description: default response
      summary: Fetch Solr types
      tags:
      - Solr Indices
  /solrIndex/v1/solrConnectionTest:
    post:
      operationId: solrConnectionTest
      requestBody:
        content:
          application/json:
            schema:
              $ref: '#/components/schemas/SolrIndexDoc'
        description: solrIndexDoc
        required: true
      responses:
        default:
          content:
            application/json:
              schema:
                $ref: '#/components/schemas/SolrConnectionTestResponse'
          description: default response
      summary: Test connection to Solr
      tags:
      - Solr Indices
  /solrIndex/v1/{uuid}:
    get:
      operationId: fetchSolrIndex
      parameters:
      - in: path
        name: uuid
        required: true
        schema:
          type: string
      responses:
        default:
          content:
            application/json:
              schema:
                $ref: '#/components/schemas/SolrIndexDoc'
          description: default response
      summary: Fetch a solr index doc by its UUID
      tags:
      - Solr Indices
    put:
      operationId: updateSolrIndex
      parameters:
      - in: path
        name: uuid
        required: true
        schema:
          type: string
      requestBody:
        content:
          application/json:
            schema:
              $ref: '#/components/schemas/SolrIndexDoc'
        description: doc
        required: true
      responses:
        default:
          content:
            application/json:
              schema:
                $ref: '#/components/schemas/SolrIndexDoc'
          description: default response
      summary: Update a solr index doc
      tags:
      - Solr Indices
  /sqlstatistics/v2/destroy:
    post:
      operationId: destroySqlStatisticsQuery
      requestBody:
        content:
          application/json:
            schema:
              $ref: '#/components/schemas/QueryKey'
        description: QueryKey
        required: true
      responses:
        default:
          content:
            application/json:
              schema:
                type: boolean
          description: default response
      summary: Destroy a running query
      tags:
      - Sql Statistics Query
  /sqlstatistics/v2/search:
    post:
      operationId: startSqlStatisticsQuery
      requestBody:
        content:
          application/json:
            schema:
              $ref: '#/components/schemas/SearchRequest'
        description: SearchRequest
        required: true
      responses:
        default:
          content:
            application/json:
              schema:
                $ref: '#/components/schemas/SearchResponse'
          description: default response
      summary: Submit a search request
      tags:
      - Sql Statistics Query
  /statistic/rollUp/v1/bitMaskConversion:
    post:
      operationId: statisticBitMaskConversion
      requestBody:
        content:
          application/json:
            schema:
              type: array
              items:
                type: integer
                format: int32
        description: maskValues
        required: true
      responses:
        default:
          content:
            application/json:
              schema:
                type: array
                items:
                  $ref: '#/components/schemas/CustomRollUpMaskFields'
          description: default response
      summary: Get rollup bit mask
      tags:
      - SQL Statistics RollUps
  /statistic/rollUp/v1/bitMaskPermGeneration:
    post:
      operationId: statisticBitMaskPermGeneration
      requestBody:
        content:
          application/json:
            schema:
              type: integer
              format: int32
        description: fieldCount
        required: true
      responses:
        default:
          content:
            application/json:
              schema:
                type: array
                items:
                  $ref: '#/components/schemas/CustomRollUpMask'
          description: default response
      summary: Create rollup bit mask
      tags:
      - SQL Statistics RollUps
  /statistic/rollUp/v1/dataSourceFieldChange:
    post:
      operationId: statisticFieldChange
      requestBody:
        content:
          application/json:
            schema:
              $ref: '#/components/schemas/StatisticsDataSourceFieldChangeRequest'
        description: request
        required: true
      responses:
        default:
          content:
            application/json:
              schema:
                $ref: '#/components/schemas/StatisticsDataSourceData'
          description: default response
      summary: Change fields
      tags:
      - SQL Statistics RollUps
  /statistic/v1/{uuid}:
    get:
      operationId: fetchStatisticStore
      parameters:
      - in: path
        name: uuid
        required: true
        schema:
          type: string
      responses:
        default:
          content:
            application/json:
              schema:
                $ref: '#/components/schemas/StatisticStoreDoc'
          description: default response
      summary: Fetch a statistic doc by its UUID
      tags:
      - SQL Statistics Stores
    put:
      operationId: updateStatisticStore
      parameters:
      - in: path
        name: uuid
        required: true
        schema:
          type: string
      requestBody:
        content:
          application/json:
            schema:
              $ref: '#/components/schemas/StatisticStoreDoc'
        description: doc
        required: true
      responses:
        default:
          content:
            application/json:
              schema:
                $ref: '#/components/schemas/StatisticStoreDoc'
          description: default response
      summary: Update a statistic doc
      tags:
      - SQL Statistics Stores
  /statsStore/rollUp/v1/bitMaskConversion:
    post:
      operationId: statsBitMaskConversion
      requestBody:
        content:
          application/json:
            schema:
              type: array
              items:
                type: integer
                format: int32
        description: maskValues
        required: true
      responses:
        default:
          content:
            application/json:
              schema:
                $ref: '#/components/schemas/ResultPageCustomRollUpMaskFields'
          description: default response
      summary: Get rollup bit mask
      tags:
      - Stroom Stats RollUps
  /statsStore/rollUp/v1/bitMaskPermGeneration:
    post:
      operationId: statsBitMaskPermGeneration
      requestBody:
        content:
          application/json:
            schema:
              type: integer
              format: int32
        description: fieldCount
        required: true
      responses:
        default:
          content:
            application/json:
              schema:
                $ref: '#/components/schemas/ResultPageCustomRollUpMask'
          description: default response
      summary: Create rollup bit mask
      tags:
      - Stroom Stats RollUps
  /statsStore/rollUp/v1/dataSourceFieldChange:
    post:
      operationId: statsFieldChange
      requestBody:
        content:
          application/json:
            schema:
              $ref: '#/components/schemas/StroomStatsStoreFieldChangeRequest'
        description: request
        required: true
      responses:
        default:
          content:
            application/json:
              schema:
                $ref: '#/components/schemas/StroomStatsStoreEntityData'
          description: default response
      summary: Change fields
      tags:
      - Stroom Stats RollUps
  /statsStore/v1/{uuid}:
    get:
      operationId: fetchStroomStatsStore
      parameters:
      - in: path
        name: uuid
        required: true
        schema:
          type: string
      responses:
        default:
          content:
            application/json:
              schema:
                $ref: '#/components/schemas/StroomStatsStoreDoc'
          description: default response
      summary: Fetch a store doc doc by its UUID
      tags:
      - Stroom Stats Stores
    put:
      operationId: updateStroomStatsStore
      parameters:
      - in: path
        name: uuid
        required: true
        schema:
          type: string
      requestBody:
        content:
          application/json:
            schema:
              $ref: '#/components/schemas/StroomStatsStoreDoc'
        description: doc
        required: true
      responses:
        default:
          content:
            application/json:
              schema:
                $ref: '#/components/schemas/StroomStatsStoreDoc'
          description: default response
      summary: Update a stats store doc
      tags:
      - Stroom Stats Stores
  /stepping/v1/findElementDoc:
    post:
      operationId: findElementDoc
      requestBody:
        content:
          application/json:
            schema:
              $ref: '#/components/schemas/FindElementDocRequest'
      responses:
        default:
          content:
            application/json:
              schema:
                $ref: '#/components/schemas/DocRef'
          description: default response
      summary: Load the document for an element
      tags:
      - Stepping
  /stepping/v1/getPipelineForStepping:
    post:
      operationId: getPipelineForStepping
      requestBody:
        content:
          application/json:
            schema:
              $ref: '#/components/schemas/GetPipelineForMetaRequest'
        description: request
        required: true
      responses:
        default:
          content:
            application/json:
              schema:
                $ref: '#/components/schemas/DocRef'
          description: default response
      summary: Get a pipeline for stepping
      tags:
      - Stepping
  /stepping/v1/step:
    post:
      operationId: step
      requestBody:
        content:
          application/json:
            schema:
              $ref: '#/components/schemas/PipelineStepRequest'
        description: request
        required: true
      responses:
        default:
          content:
            application/json:
              schema:
                $ref: '#/components/schemas/SteppingResult'
          description: default response
      summary: Step a pipeline
      tags:
      - Stepping
  /storedQuery/v1/create:
    post:
      operationId: createStoredQuery
      requestBody:
        content:
          application/json:
            schema:
              $ref: '#/components/schemas/StoredQuery'
        description: storedQuery
        required: true
      responses:
        default:
          content:
            application/json:
              schema:
                $ref: '#/components/schemas/StoredQuery'
          description: default response
      summary: Create a stored query
      tags:
      - Stored Queries
  /storedQuery/v1/delete:
    delete:
      operationId: deleteStoredQuery
      requestBody:
        content:
          application/json:
            schema:
              $ref: '#/components/schemas/StoredQuery'
      responses:
        default:
          content:
            application/json:
              schema:
                type: boolean
          description: default response
      summary: Delete a stored query
      tags:
      - Stored Queries
  /storedQuery/v1/find:
    post:
      operationId: findStoredQueries
      requestBody:
        content:
          application/json:
            schema:
              $ref: '#/components/schemas/FindStoredQueryCriteria'
        description: criteria
        required: true
      responses:
        default:
          content:
            application/json:
              schema:
                $ref: '#/components/schemas/ResultPageStoredQuery'
          description: default response
      summary: Find stored queries
      tags:
      - Stored Queries
  /storedQuery/v1/read:
    post:
      operationId: fetchStoredQuery
      requestBody:
        content:
          application/json:
            schema:
              $ref: '#/components/schemas/StoredQuery'
        description: storedQuery
        required: true
      responses:
        default:
          content:
            application/json:
              schema:
                $ref: '#/components/schemas/StoredQuery'
          description: default response
      summary: Fetch a stored query
      tags:
      - Stored Queries
  /storedQuery/v1/update:
    put:
      operationId: updateStoredQuery
      requestBody:
        content:
          application/json:
            schema:
              $ref: '#/components/schemas/StoredQuery'
      responses:
        default:
          content:
            application/json:
              schema:
                $ref: '#/components/schemas/StoredQuery'
          description: default response
      summary: Update a stored query
      tags:
      - Stored Queries
  /stroom-elastic-index/v2/destroy:
    post:
      operationId: destroyElasticIndexQuery
      requestBody:
        content:
          application/json:
            schema:
              $ref: '#/components/schemas/QueryKey'
        description: QueryKey
        required: true
      responses:
        default:
          content:
            application/json:
              schema:
                type: boolean
          description: default response
      summary: Destroy a running query
      tags:
      - Elasticsearch Queries
  /stroom-elastic-index/v2/search:
    post:
      operationId: searchElasticIndex
      requestBody:
        content:
          application/json:
            schema:
              $ref: '#/components/schemas/SearchRequest'
        description: SearchRequest
        required: true
      responses:
        default:
          content:
            application/json:
              schema:
                $ref: '#/components/schemas/SearchResponse'
          description: default response
      summary: Submit a search request
      tags:
      - Elasticsearch Queries
  /stroom-index/v2/destroy:
    post:
      operationId: destroyStroomIndexQuery
      requestBody:
        content:
          application/json:
            schema:
              $ref: '#/components/schemas/QueryKey'
        description: QueryKey
        required: true
      responses:
        default:
          content:
            application/json:
              schema:
                type: boolean
          description: default response
      summary: Destroy a running query
      tags:
      - Stroom-Index Queries
  /stroom-index/v2/search:
    post:
      operationId: startStroomIndexQuery
      requestBody:
        content:
          application/json:
            schema:
              $ref: '#/components/schemas/SearchRequest'
        description: SearchRequest
        required: true
      responses:
        default:
          content:
            application/json:
              schema:
                $ref: '#/components/schemas/SearchResponse'
          description: default response
      summary: Submit a search request
      tags:
      - Stroom-Index Queries
  /stroom-solr-index/v2/destroy:
    post:
      operationId: destroySolrIndexQuery
      requestBody:
        content:
          application/json:
            schema:
              $ref: '#/components/schemas/QueryKey'
        description: QueryKey
        required: true
      responses:
        default:
          content:
            application/json:
              schema:
                type: boolean
          description: default response
      summary: Destroy a running query
      tags:
      - Solr Queries
  /stroom-solr-index/v2/search:
    post:
      operationId: startSolrIndexQuery
      requestBody:
        content:
          application/json:
            schema:
              $ref: '#/components/schemas/SearchRequest'
        description: SearchRequest
        required: true
      responses:
        default:
          content:
            application/json:
              schema:
                $ref: '#/components/schemas/SearchResponse'
          description: default response
      summary: Submit a search request
      tags:
      - Solr Queries
  /suggest/v1:
    post:
      operationId: fetchSuggestions
      requestBody:
        content:
          application/json:
            schema:
              $ref: '#/components/schemas/FetchSuggestionsRequest'
        description: request
        required: true
      responses:
        default:
          content:
            application/json:
              schema:
                $ref: '#/components/schemas/Suggestions'
          description: default response
      summary: Fetch some suggestions
      tags:
      - Suggestions
  /systemInfo/v1:
    get:
      operationId: getAllSystemInfo
      responses:
        default:
          content:
            application/json:
              schema:
                $ref: '#/components/schemas/SystemInfoResultList'
          description: default response
      summary: Get all system info results
      tags:
      - System Info
  /systemInfo/v1/names:
    get:
      operationId: getSystemInfoNames
      responses:
        default:
          content:
            application/json:
              schema:
                type: array
                items:
                  type: string
          description: default response
      summary: Get all system info result names
      tags:
      - System Info
  /systemInfo/v1/params/{name}:
    get:
      operationId: getSystemInfoParams
      parameters:
      - in: path
        name: name
        required: true
        schema:
          type: string
      responses:
        default:
          content:
            application/json:
              schema:
                type: array
                items:
                  $ref: '#/components/schemas/ParamInfo'
          description: default response
      summary: Gets the parameters for this system info provider
      tags:
      - System Info
  /systemInfo/v1/{name}:
    get:
      operationId: getSystemInfoByName
      parameters:
      - in: path
        name: name
        required: true
        schema:
          type: string
      responses:
        default:
          content:
            application/json:
              schema:
                $ref: '#/components/schemas/SystemInfoResult'
          description: default response
      summary: Get a system info result by name
      tags:
      - System Info
  /task/v1/find/{nodeName}:
    post:
      operationId: findTasks
      parameters:
      - in: path
        name: nodeName
        required: true
        schema:
          type: string
      requestBody:
        content:
          application/json:
            schema:
              $ref: '#/components/schemas/FindTaskProgressRequest'
        description: request
        required: true
      responses:
        default:
          content:
            application/json:
              schema:
                $ref: '#/components/schemas/TaskProgressResponse'
          description: default response
      summary: Finds tasks for a node
      tags:
      - Tasks
  /task/v1/list/{nodeName}:
    get:
      operationId: listTasks
      parameters:
      - in: path
        name: nodeName
        required: true
        schema:
          type: string
      responses:
        default:
          content:
            application/json:
              schema:
                $ref: '#/components/schemas/TaskProgressResponse'
          description: default response
      summary: Lists tasks for a node
      tags:
      - Tasks
  /task/v1/terminate/{nodeName}:
    post:
      operationId: terminateTasks
      parameters:
      - in: path
        name: nodeName
        required: true
        schema:
          type: string
      requestBody:
        content:
          application/json:
            schema:
              $ref: '#/components/schemas/TerminateTaskProgressRequest'
        description: request
        required: true
      responses:
        default:
          content:
            application/json:
              schema:
                type: boolean
          description: default response
      summary: Terminates tasks for a node
      tags:
      - Tasks
  /task/v1/user/{nodeName}:
    get:
      operationId: listUserTasks
      parameters:
      - in: path
        name: nodeName
        required: true
        schema:
          type: string
      responses:
        default:
          content:
            application/json:
              schema:
                $ref: '#/components/schemas/TaskProgressResponse'
          description: default response
      summary: Lists tasks for a node
      tags:
      - Tasks
  /textConverter/v1/{uuid}:
    get:
      operationId: fetchTextConverter
      parameters:
      - in: path
        name: uuid
        required: true
        schema:
          type: string
      responses:
        default:
          content:
            application/json:
              schema:
                $ref: '#/components/schemas/TextConverterDoc'
          description: default response
      summary: Fetch a text converter doc by its UUID
      tags:
      - Text Converters
    put:
      operationId: updateTextConverter
      parameters:
      - in: path
        name: uuid
        required: true
        schema:
          type: string
      requestBody:
        content:
          application/json:
            schema:
              $ref: '#/components/schemas/TextConverterDoc'
        description: doc
        required: true
      responses:
        default:
          content:
            application/json:
              schema:
                $ref: '#/components/schemas/TextConverterDoc'
          description: default response
      summary: Update a text converter doc
      tags:
      - Text Converters
  /userNames/v1/find:
    post:
      operationId: findUserNames
      requestBody:
        content:
          application/json:
            schema:
              $ref: '#/components/schemas/FindUserNameCriteria'
        description: criteria
        required: true
      responses:
        default:
          content:
            application/json:
              schema:
                $ref: '#/components/schemas/ResultPageUserName'
          description: default response
      summary: Find the user names matching the supplied criteria
      tags:
      - Authorisation
  /userNames/v1/findAssociates:
    post:
      operationId: findAssociateUserNames
      requestBody:
        content:
          application/json:
            schema:
              $ref: '#/components/schemas/FindUserNameCriteria'
        description: criteria
        required: true
      responses:
        default:
          content:
            application/json:
              schema:
                $ref: '#/components/schemas/ResultPageUserName'
          description: default response
      summary: Find the user names matching the supplied criteria of users who belong
        to at least one of the same groups as the current user. If the current user
        is admin or has Manage Users permission then they can see all users.
      tags:
      - Authorisation
  /userNames/v1/getByDisplayName/{displayName}:
    get:
      operationId: getByDisplayName
      parameters:
      - in: path
        name: displayName
        required: true
        schema:
          type: string
      responses:
        default:
          content:
            application/json:
              schema:
                $ref: '#/components/schemas/UserName'
          description: default response
      summary: Find the user name matching the supplied displayName
      tags:
      - Authorisation
  /userNames/v1/getByUuid/{userUuid}:
    get:
      operationId: getByUuid
      parameters:
      - in: path
        name: userUuid
        required: true
        schema:
          type: string
      responses:
        default:
          content:
            application/json:
              schema:
                $ref: '#/components/schemas/UserName'
          description: default response
      summary: Find the user name matching the supplied unique Stroom user UUID
      tags:
      - Authorisation
  /userNames/v1/{subjectId}:
    get:
      operationId: getByUserId
      parameters:
      - in: path
        name: subjectId
        required: true
        schema:
          type: string
      responses:
        default:
          content:
            application/json:
              schema:
                $ref: '#/components/schemas/UserName'
          description: default response
      summary: Find the user name matching the supplied unique user subject ID
      tags:
      - Authorisation
  /users/v1:
    get:
      operationId: findUsers
      parameters:
      - in: query
        name: name
        schema:
          type: string
      - in: query
        name: isGroup
        schema:
          type: boolean
      - in: query
        name: uuid
        schema:
          type: string
      responses:
        default:
          content:
            application/json:
              schema:
                type: array
                items:
                  $ref: '#/components/schemas/User'
          description: default response
      summary: Find the users matching the supplied criteria
      tags:
      - Authorisation
  /users/v1/associates:
    get:
      operationId: getAssociatedUsers
      parameters:
      - in: query
        name: filter
        schema:
          type: string
      responses:
        default:
          content:
            application/json:
              schema:
                type: array
                items:
                  $ref: '#/components/schemas/UserName'
          description: default response
      summary: Gets a list of associated users
      tags:
      - Authorisation
  /users/v1/createGroup:
    post:
      operationId: createGroup
      requestBody:
        content:
          application/json:
            schema:
              type: string
        description: name
        required: true
      responses:
        default:
          content:
            application/json:
              schema:
                $ref: '#/components/schemas/User'
          description: default response
      summary: Creates a group with the supplied name
      tags:
      - Authorisation
  /users/v1/createUser:
    post:
      operationId: createUser
      requestBody:
        content:
          application/json:
            schema:
              $ref: '#/components/schemas/UserName'
        description: name
        required: true
      responses:
        default:
          content:
            application/json:
              schema:
                $ref: '#/components/schemas/User'
          description: default response
      summary: Creates a user with the supplied name
      tags:
      - Authorisation
  /users/v1/createUsers:
    post:
      operationId: createUsers
      requestBody:
        content:
          application/json:
            schema:
              type: string
        description: users
        required: true
      responses:
        default:
          content:
            application/json:
              schema:
                type: array
                items:
                  $ref: '#/components/schemas/User'
          description: default response
      summary: "Creates a batch of users from a list of CSV entries. Each line is\
        \ of the form 'id,displayName,fullName', where displayName and fullName are\
        \ optional"
      tags:
      - Authorisation
  /users/v1/find:
    post:
      operationId: findUsersByCriteria
      requestBody:
        content:
          application/json:
            schema:
              $ref: '#/components/schemas/FindUserCriteria'
        description: criteria
        required: true
      responses:
        default:
          content:
            application/json:
              schema:
                $ref: '#/components/schemas/ResultPageUser'
          description: default response
      summary: Find the users matching the supplied criteria
      tags:
      - Authorisation
  /users/v1/{userUuid}:
    get:
      operationId: fetchUser
      parameters:
      - in: path
        name: userUuid
        required: true
        schema:
          type: string
      responses:
        default:
          content:
            application/json:
              schema:
                $ref: '#/components/schemas/User'
          description: default response
      summary: Fetches the user with the supplied UUID
      tags:
      - Authorisation
  /users/v1/{userUuid}/{groupUuid}:
    delete:
      operationId: removeUserFromGroup
      parameters:
      - in: path
        name: userUuid
        required: true
        schema:
          type: string
      - in: path
        name: groupUuid
        required: true
        schema:
          type: string
      responses:
        default:
          content:
            application/json:
              schema:
                type: boolean
          description: default response
      summary: Removes user with UUID userUuid from the group with UUID groupUuid
      tags:
      - Authorisation
    put:
      operationId: addUserToGroup
      parameters:
      - in: path
        name: userUuid
        required: true
        schema:
          type: string
      - in: path
        name: groupUuid
        required: true
        schema:
          type: string
      responses:
        default:
          content:
            application/json:
              schema:
                type: boolean
          description: default response
      summary: Adds user with UUID userUuid to the group with UUID groupUuid
      tags:
      - Authorisation
  /users/v1/{uuid}:
    delete:
      operationId: deleteUser
      parameters:
      - in: path
        name: uuid
        required: true
        schema:
          type: string
      responses:
        default:
          content:
            application/json:
              schema:
                type: boolean
          description: default response
      summary: Deletes the user with the supplied UUID
      tags:
      - Authorisation
  /view/v1/list:
    get:
      operationId: listViews
      responses:
        default:
          content:
            application/json:
              schema:
                type: array
                items:
                  $ref: '#/components/schemas/DocRef'
          description: default response
      summary: Fetch view names
      tags:
      - Views
  /view/v1/{uuid}:
    get:
      operationId: fetchView
      parameters:
      - in: path
        name: uuid
        required: true
        schema:
          type: string
      responses:
        default:
          content:
            application/json:
              schema:
                $ref: '#/components/schemas/ViewDoc'
          description: default response
      summary: Fetch a view doc by its UUID
      tags:
      - Views
    put:
      operationId: updateView
      parameters:
      - in: path
        name: uuid
        required: true
        schema:
          type: string
      requestBody:
        content:
          application/json:
            schema:
              $ref: '#/components/schemas/ViewDoc'
        description: doc
        required: true
      responses:
        default:
          content:
            application/json:
              schema:
                $ref: '#/components/schemas/ViewDoc'
          description: default response
      summary: Update a view doc
      tags:
      - Views
  /visualisation/v1/{uuid}:
    get:
      operationId: fetchVisualisation
      parameters:
      - in: path
        name: uuid
        required: true
        schema:
          type: string
      responses:
        default:
          content:
            application/json:
              schema:
                $ref: '#/components/schemas/VisualisationDoc'
          description: default response
      summary: Fetch a visualisation doc by its UUID
      tags:
      - Visualisations
    put:
      operationId: updateVisualisation
      parameters:
      - in: path
        name: uuid
        required: true
        schema:
          type: string
      requestBody:
        content:
          application/json:
            schema:
              $ref: '#/components/schemas/VisualisationDoc'
        description: doc
        required: true
      responses:
        default:
          content:
            application/json:
              schema:
                $ref: '#/components/schemas/VisualisationDoc'
          description: default response
      summary: Update a visualisation doc
      tags:
      - Visualisations
  /welcome/v1:
    get:
      operationId: fetchWelcome
      responses:
        default:
          content:
            application/json:
              schema:
                $ref: '#/components/schemas/Welcome'
          description: default response
      summary: Get the configured HTML welcome message
      tags:
      - Welcome
  /wordList/v1/{uuid}:
    get:
      operationId: getWords
      parameters:
      - in: path
        name: uuid
        required: true
        schema:
          type: string
      responses:
        default:
          content:
            application/json:
              schema:
                type: array
                items:
                  type: string
          description: default response
      summary: Fetch a list of words from a dictionary by its UUID
      tags:
      - Word List (v1)
  /xmlSchema/v1/{uuid}:
    get:
      operationId: fetchXmlSchema
      parameters:
      - in: path
        name: uuid
        required: true
        schema:
          type: string
      responses:
        default:
          content:
            application/json:
              schema:
                $ref: '#/components/schemas/XmlSchemaDoc'
          description: default response
      summary: Fetch a xml schema doc by its UUID
      tags:
      - XML Schemas
    put:
      operationId: updateXmlSchema
      parameters:
      - in: path
        name: uuid
        required: true
        schema:
          type: string
      requestBody:
        content:
          application/json:
            schema:
              $ref: '#/components/schemas/XmlSchemaDoc'
        description: doc
        required: true
      responses:
        default:
          content:
            application/json:
              schema:
                $ref: '#/components/schemas/XmlSchemaDoc'
          description: default response
      summary: Update a xml schema doc
      tags:
      - XML Schemas
  /xslt/v1/{uuid}:
    get:
      operationId: fetchXslt
      parameters:
      - in: path
        name: uuid
        required: true
        schema:
          type: string
      responses:
        default:
          content:
            application/json:
              schema:
                $ref: '#/components/schemas/XsltDoc'
          description: default response
      summary: Fetch an xslt doc by its UUID
      tags:
      - XSLTs
    put:
      operationId: updateXslt
      parameters:
      - in: path
        name: uuid
        required: true
        schema:
          type: string
      requestBody:
        content:
          application/json:
            schema:
              $ref: '#/components/schemas/XsltDoc'
        description: doc
        required: true
      responses:
        default:
          content:
            application/json:
              schema:
                $ref: '#/components/schemas/XsltDoc'
          description: default response
      summary: Update a an xslt doc
      tags:
      - XSLTs
components:
  schemas:
    AbstractFetchDataResult:
      type: object
      discriminator:
        propertyName: type
      properties:
        availableChildStreamTypes:
          type: array
          items:
            type: string
          uniqueItems: true
        classification:
          type: string
        displayMode:
          type: string
          enum:
          - TEXT
          - HEX
          - MARKER
        errors:
          type: array
          items:
            type: string
        feedName:
          type: string
        itemRange:
          $ref: '#/components/schemas/OffsetRange'
        sourceLocation:
          $ref: '#/components/schemas/SourceLocation'
        streamTypeName:
          type: string
        totalCharacterCount:
          $ref: '#/components/schemas/CountLong'
        totalItemCount:
          $ref: '#/components/schemas/CountLong'
        type:
          type: string
      required:
      - type
    Account:
      type: object
      properties:
        comments:
          type: string
        createTimeMs:
          type: integer
          format: int64
        createUser:
          type: string
        email:
          type: string
        enabled:
          type: boolean
        firstName:
          type: string
        forcePasswordChange:
          type: boolean
        id:
          type: integer
          format: int32
        inactive:
          type: boolean
        lastLoginMs:
          type: integer
          format: int64
        lastName:
          type: string
        locked:
          type: boolean
        loginCount:
          type: integer
          format: int32
        loginFailures:
          type: integer
          format: int32
        neverExpires:
          type: boolean
        processingAccount:
          type: boolean
        reactivatedMs:
          type: integer
          format: int64
        updateTimeMs:
          type: integer
          format: int64
        updateUser:
          type: string
        userId:
          type: string
        version:
          type: integer
          format: int32
    AccountResultPage:
      type: object
      properties:
        pageResponse:
          $ref: '#/components/schemas/PageResponse'
        qualifiedFilterInput:
          type: string
        values:
          type: array
          items:
            $ref: '#/components/schemas/Account'
    AcknowledgeSplashRequest:
      type: object
      properties:
        message:
          type: string
        version:
          type: string
    Activity:
      type: object
      properties:
        createTimeMs:
          type: integer
          format: int64
        createUser:
          type: string
        details:
          $ref: '#/components/schemas/ActivityDetails'
        id:
          type: integer
          format: int32
        json:
          type: string
        updateTimeMs:
          type: integer
          format: int64
        updateUser:
          type: string
        userId:
          type: string
        version:
          type: integer
          format: int32
    ActivityConfig:
      type: object
      properties:
        chooseOnStartup:
          type: boolean
        editorBody:
          type: string
        editorTitle:
          type: string
        enabled:
          type: boolean
        managerTitle:
          type: string
    ActivityDetails:
      type: object
      properties:
        properties:
          type: array
          items:
            $ref: '#/components/schemas/Prop'
    ActivityValidationResult:
      type: object
      properties:
        messages:
          type: string
        valid:
          type: boolean
    AddPermissionEvent:
      type: object
      allOf:
      - $ref: '#/components/schemas/PermissionChangeEvent'
      - type: object
        properties:
          documentUuid:
            type: string
          permission:
            type: string
          userUuid:
            type: string
    AddRemoveTagsRequest:
      type: object
      properties:
        docRefs:
          type: array
          items:
            $ref: '#/components/schemas/DocRef'
        tags:
          type: array
          items:
            type: string
          uniqueItems: true
    AnalyticDataShard:
      type: object
      properties:
        createTimeMs:
          type: integer
          format: int64
        node:
          type: string
        path:
          type: string
        size:
          type: integer
          format: int64
    AnalyticNotificationConfig:
      type: object
      properties:
        destination:
          $ref: '#/components/schemas/AnalyticNotificationDestination'
        destinationType:
          type: string
          enum:
          - STREAM
          - EMAIL
        errorFeed:
          $ref: '#/components/schemas/DocRef'
        limitNotifications:
          type: boolean
        maxNotifications:
          type: integer
          format: int32
        resumeAfter:
          $ref: '#/components/schemas/SimpleDuration'
    AnalyticNotificationDestination:
      type: object
      discriminator:
        propertyName: type
      properties:
        type:
          type: string
      required:
      - type
    AnalyticNotificationEmailDestination:
      type: object
      allOf:
      - $ref: '#/components/schemas/AnalyticNotificationDestination'
      - type: object
        properties:
          bcc:
            type: string
          cc:
            type: string
          to:
            type: string
    AnalyticNotificationStreamDestination:
      type: object
      allOf:
      - $ref: '#/components/schemas/AnalyticNotificationDestination'
      - type: object
        properties:
          destinationFeed:
            $ref: '#/components/schemas/DocRef'
          useSourceFeedIfPossible:
            type: boolean
    AnalyticProcessConfig:
      type: object
      discriminator:
        propertyName: type
      properties:
        type:
          type: string
      required:
      - type
    AnalyticRuleDoc:
      type: object
      properties:
        analyticNotificationConfig:
          $ref: '#/components/schemas/AnalyticNotificationConfig'
        analyticProcessConfig:
          $ref: '#/components/schemas/AnalyticProcessConfig'
        analyticProcessType:
          type: string
          enum:
          - STREAMING
          - TABLE_BUILDER
          - SCHEDULED_QUERY
        createTimeMs:
          type: integer
          format: int64
        createUser:
          type: string
        description:
          type: string
        languageVersion:
          type: string
          enum:
          - STROOM_QL_VERSION_0_1
          - SIGMA
        name:
          type: string
        parameters:
          type: array
          items:
            $ref: '#/components/schemas/Param'
        query:
          type: string
        timeRange:
          $ref: '#/components/schemas/TimeRange'
        type:
          type: string
        updateTimeMs:
          type: integer
          format: int64
        updateUser:
          type: string
        uuid:
          type: string
        version:
          type: string
    AnalyticTracker:
      type: object
      properties:
        analyticTrackerData:
          $ref: '#/components/schemas/AnalyticTrackerData'
        analyticUuid:
          type: string
    AnalyticTrackerData:
      type: object
      discriminator:
        propertyName: type
      properties:
        message:
          type: string
        type:
          type: string
      required:
      - type
    AnalyticUiDefaultConfig:
      type: object
      properties:
        defaultDestinationFeed:
          $ref: '#/components/schemas/DocRef'
        defaultErrorFeed:
          $ref: '#/components/schemas/DocRef'
        defaultNode:
          type: string
    Annotation:
      type: object
      properties:
        assignedTo:
          $ref: '#/components/schemas/UserName'
        comment:
          type: string
        createTime:
          type: integer
          format: int64
        createUser:
          type: string
        history:
          type: string
        id:
          type: integer
          format: int64
        status:
          type: string
        subject:
          type: string
        title:
          type: string
        updateTime:
          type: integer
          format: int64
        updateUser:
          type: string
        version:
          type: integer
          format: int32
    AnnotationDetail:
      type: object
      properties:
        annotation:
          $ref: '#/components/schemas/Annotation'
        entries:
          type: array
          items:
            $ref: '#/components/schemas/AnnotationEntry'
    AnnotationEntry:
      type: object
      properties:
        createTime:
          type: integer
          format: int64
        createUser:
          type: string
        entryType:
          type: string
        entryValue:
          $ref: '#/components/schemas/EntryValue'
        id:
          type: integer
          format: int64
        updateTime:
          type: integer
          format: int64
        updateUser:
          type: string
        version:
          type: integer
          format: int32
    ApiKey:
      type: object
      properties:
        comments:
          type: string
        createTimeMs:
          type: integer
          format: int64
        createUser:
          type: string
        data:
          type: string
        enabled:
          type: boolean
        expiresOnMs:
          type: integer
          format: int64
        id:
          type: integer
          format: int32
        type:
          type: string
        updateTimeMs:
          type: integer
          format: int64
        updateUser:
          type: string
        userEmail:
          type: string
        userId:
          type: string
        version:
          type: integer
          format: int32
    ApiKeyResultPage:
      type: object
      properties:
        pageResponse:
          $ref: '#/components/schemas/PageResponse'
        qualifiedFilterInput:
          type: string
        values:
          type: array
          items:
            $ref: '#/components/schemas/HashedApiKey'
    Arg:
      type: object
      properties:
        allowedValues:
          type: array
          items:
            type: string
        argType:
          type: string
          enum:
          - UNKNOWN
          - BOOLEAN
          - DOUBLE
          - ERROR
          - INTEGER
          - LONG
          - "NULL"
          - NUMBER
          - STRING
        defaultValue:
          type: string
        description:
          type: string
        minVarargsCount:
          type: integer
          format: int32
        name:
          type: string
        optional:
          type: boolean
        varargs:
          type: boolean
    AssignTasksRequest:
      type: object
      properties:
        count:
          type: integer
          format: int32
        nodeName:
          type: string
        sourceTaskId:
          $ref: '#/components/schemas/TaskId'
    AuthenticationState:
      type: object
      properties:
        allowPasswordResets:
          type: boolean
        userId:
          type: string
    Automate:
      type: object
      properties:
        open:
          type: boolean
        refresh:
          type: boolean
        refreshInterval:
          type: string
    AwsBasicCredentials:
      type: object
      allOf:
      - $ref: '#/components/schemas/AwsCredentials'
      - type: object
        properties:
          accessKeyId:
            type: string
          secretAccessKey:
            type: string
    AwsCredentials:
      type: object
      discriminator:
        propertyName: type
      properties:
        type:
          type: string
      required:
      - type
    AwsHttpConfig:
      type: object
      properties:
        connectionTimeout:
          type: string
        proxyConfiguration:
          $ref: '#/components/schemas/AwsProxyConfig'
        trustAllCertificatesEnabled:
          type: boolean
    AwsProfileCredentials:
      type: object
      allOf:
      - $ref: '#/components/schemas/AwsCredentials'
      - type: object
        properties:
          profileFilePath:
            type: string
          profileName:
            type: string
    AwsProxyConfig:
      type: object
      properties:
        host:
          type: string
        password:
          type: string
        port:
          type: integer
          format: int32
        scheme:
          type: string
        useSystemPropertyValues:
          type: boolean
        username:
          type: string
    AwsSessionCredentials:
      type: object
      allOf:
      - $ref: '#/components/schemas/AwsCredentials'
      - type: object
        properties:
          accessKeyId:
            type: string
          secretAccessKey:
            type: string
          sessionToken:
            type: string
    AwsWebCredentials:
      type: object
      allOf:
      - $ref: '#/components/schemas/AwsCredentials'
      - type: object
        properties:
          asyncCredentialUpdateEnabled:
            type: boolean
          prefetchTime:
            type: string
          roleArn:
            type: string
          roleSessionName:
            type: string
          sessionDuration:
            type: string
          staleTime:
            type: string
          webIdentityTokenFile:
            type: string
    Base64EncodedDocumentData:
      type: object
      properties:
        dataMap:
          type: object
          additionalProperties:
            type: string
        docRef:
          $ref: '#/components/schemas/DocRef'
    BuildInfo:
      type: object
      properties:
        buildTime:
          type: integer
          format: int64
        buildVersion:
          type: string
        upTime:
          type: integer
          format: int64
    BulkActionResult:
      type: object
      properties:
        explorerNodes:
          type: array
          items:
            $ref: '#/components/schemas/ExplorerNode'
        message:
          type: string
    CacheIdentity:
      type: object
      properties:
        basePropertyPath:
          $ref: '#/components/schemas/PropertyPath'
        cacheName:
          type: string
    CacheInfo:
      type: object
      properties:
        basePropertyPath:
          $ref: '#/components/schemas/PropertyPath'
        map:
          type: object
          additionalProperties:
            type: string
        name:
          type: string
        nodeName:
          type: string
    CacheInfoResponse:
      type: object
      properties:
        pageResponse:
          $ref: '#/components/schemas/PageResponse'
        values:
          type: array
          items:
            $ref: '#/components/schemas/CacheInfo'
    CacheNamesResponse:
      type: object
      properties:
        pageResponse:
          $ref: '#/components/schemas/PageResponse'
        values:
          type: array
          items:
            $ref: '#/components/schemas/CacheIdentity'
    ChangeDocumentPermissionsRequest:
      type: object
      properties:
        cascade:
          type: string
          enum:
          - "NO"
          - CHANGES_ONLY
          - ALL
        changes:
          $ref: '#/components/schemas/Changes'
        docRef:
          $ref: '#/components/schemas/DocRef'
    ChangePasswordRequest:
      type: object
      properties:
        confirmNewPassword:
          type: string
        currentPassword:
          type: string
        newPassword:
          type: string
        userId:
          type: string
    ChangePasswordResponse:
      type: object
      properties:
        changeSucceeded:
          type: boolean
        forceSignIn:
          type: boolean
        message:
          type: string
    ChangeSetString:
      type: object
      properties:
        addSet:
          type: array
          items:
            type: string
          uniqueItems: true
        removeSet:
          type: array
          items:
            type: string
          uniqueItems: true
    ChangeSetUser:
      type: object
      properties:
        addSet:
          type: array
          items:
            $ref: '#/components/schemas/User'
          uniqueItems: true
        removeSet:
          type: array
          items:
            $ref: '#/components/schemas/User'
          uniqueItems: true
    ChangeUserRequest:
      type: object
      properties:
        changedAppPermissions:
          $ref: '#/components/schemas/ChangeSetString'
        changedLinkedUsers:
          $ref: '#/components/schemas/ChangeSetUser'
        user:
          $ref: '#/components/schemas/User'
    Changes:
      type: object
      properties:
        add:
          type: object
          additionalProperties:
            type: array
            items:
              type: string
            uniqueItems: true
        remove:
          type: object
          additionalProperties:
            type: array
            items:
              type: string
            uniqueItems: true
    CheckDocumentPermissionRequest:
      type: object
      properties:
        documentUuid:
          type: string
        permission:
          type: string
    ClearDocumentPermissionsEvent:
      type: object
      allOf:
      - $ref: '#/components/schemas/PermissionChangeEvent'
      - type: object
        properties:
          documentUuid:
            type: string
    ClientCredentials:
      type: object
      properties:
        clientId:
          type: string
        clientSecret:
          type: string
    ClusterLockKey:
      type: object
      properties:
        creationTime:
          type: integer
          format: int64
        name:
          type: string
        nodeName:
          type: string
    ClusterNodeInfo:
      type: object
      properties:
        buildInfo:
          $ref: '#/components/schemas/BuildInfo'
        discoverTime:
          type: integer
          format: int64
        endpointUrl:
          type: string
        error:
          type: string
        itemList:
          type: array
          items:
            $ref: '#/components/schemas/ClusterNodeInfoItem'
        nodeName:
          type: string
        ping:
          type: integer
          format: int64
    ClusterNodeInfoItem:
      type: object
      properties:
        active:
          type: boolean
        master:
          type: boolean
        nodeName:
          type: string
    Column:
      type: object
      description: "Describes a field in a result set. The field can have various\
        \ expressions applied to it, e.g. SUM(), along with sorting, filtering, formatting\
        \ and grouping"
      properties:
        expression:
          type: string
          description: The expression to use to generate the value for this field
          example: "SUM(${count})"
        filter:
          $ref: '#/components/schemas/Filter'
        format:
          $ref: '#/components/schemas/Format'
        group:
          type: integer
          format: int32
        id:
          type: string
        name:
          type: string
        sort:
          $ref: '#/components/schemas/Sort'
      required:
      - expression
    CompletionValue:
      type: object
      properties:
        caption:
          type: string
        meta:
          type: string
        score:
          type: integer
          format: int32
        tooltip:
          type: string
        value:
          type: string
    CompletionsRequest:
      type: object
      properties:
        column:
          type: integer
          format: int32
        dataSourceRef:
          $ref: '#/components/schemas/DocRef'
        pageRequest:
          $ref: '#/components/schemas/PageRequest'
        row:
          type: integer
          format: int32
        showAll:
          type: boolean
        sort:
          type: string
          writeOnly: true
        sortList:
          type: array
          items:
            $ref: '#/components/schemas/CriteriaFieldSort'
        stringMatch:
          $ref: '#/components/schemas/StringMatch'
        text:
          type: string
    ComponentConfig:
      type: object
      properties:
        id:
          type: string
        name:
          type: string
        settings:
          $ref: '#/components/schemas/ComponentSettings'
        type:
          type: string
    ComponentResultRequest:
      type: object
      discriminator:
        propertyName: type
      properties:
        componentId:
          type: string
          description: The ID of the component that will receive the results corresponding
            to this ResultRequest
        fetch:
          type: string
          enum:
          - NONE
          - CHANGES
          - ALL
        type:
          type: string
      required:
      - componentId
      - type
    ComponentSelectionHandler:
      type: object
      properties:
        componentId:
          type: string
        enabled:
          type: boolean
        expression:
          $ref: '#/components/schemas/ExpressionOperator'
        id:
          type: string
    ComponentSettings:
      type: object
      discriminator:
        propertyName: type
      properties:
        type:
          type: string
      required:
      - type
    ConfigProperty:
      type: object
      properties:
        createTimeMs:
          type: integer
          format: int64
        createUser:
          type: string
        dataTypeName:
          type: string
        databaseOverrideValue:
          $ref: '#/components/schemas/OverrideValueString'
        defaultValue:
          type: string
        description:
          type: string
        editable:
          type: boolean
        id:
          type: integer
          format: int32
        name:
          $ref: '#/components/schemas/PropertyPath'
        password:
          type: boolean
        requireRestart:
          type: boolean
        requireUiRestart:
          type: boolean
        updateTimeMs:
          type: integer
          format: int64
        updateUser:
          type: string
        version:
          type: integer
          format: int32
        yamlOverrideValue:
          $ref: '#/components/schemas/OverrideValueString'
    ConfirmPasswordRequest:
      type: object
      properties:
        password:
          type: string
    ConfirmPasswordResponse:
      type: object
      properties:
        message:
          type: string
        valid:
          type: boolean
    CoprocessorSettings:
      type: object
      discriminator:
        propertyName: type
      properties:
        coprocessorId:
          type: integer
          format: int32
        type:
          type: string
      required:
      - type
    CopyPermissionsFromParentRequest:
      type: object
      properties:
        docRef:
          $ref: '#/components/schemas/DocRef'
    CountLong:
      type: object
      properties:
        count:
          type: integer
          format: int64
        exact:
          type: boolean
    CreateAccountRequest:
      type: object
      properties:
        comments:
          type: string
        confirmPassword:
          type: string
        email:
          type: string
        firstName:
          type: string
        forcePasswordChange:
          type: boolean
        lastName:
          type: string
        neverExpires:
          type: boolean
        password:
          type: string
        userId:
          type: string
    CreateApiKeyRequest:
      type: object
      properties:
        comments:
          type: string
        enabled:
          type: boolean
        expiresOnMs:
          type: integer
          format: int64
        tokenType:
          type: string
          pattern: ^user$|^api$|^email_reset$
        userId:
          type: string
      required:
      - tokenType
      - userId
    CreateEntryRequest:
      type: object
      properties:
        annotation:
          $ref: '#/components/schemas/Annotation'
        entryValue:
          $ref: '#/components/schemas/EntryValue'
        linkedEvents:
          type: array
          items:
            $ref: '#/components/schemas/EventId'
        type:
          type: string
    CreateHashedApiKeyRequest:
      type: object
      properties:
        comments:
          type: string
        enabled:
          type: boolean
        expireTimeMs:
          type: integer
          format: int64
        name:
          type: string
        owner:
          $ref: '#/components/schemas/UserName'
    CreateHashedApiKeyResponse:
      type: object
      properties:
        apiKey:
          type: string
        hashedApiKey:
          $ref: '#/components/schemas/HashedApiKey'
    CreateProcessFilterRequest:
      type: object
      properties:
        autoPriority:
          type: boolean
        enabled:
          type: boolean
        maxMetaCreateTimeMs:
          type: integer
          format: int64
        maxProcessingTasks:
          type: integer
          format: int32
        minMetaCreateTimeMs:
          type: integer
          format: int64
        pipeline:
          $ref: '#/components/schemas/DocRef'
        priority:
          type: integer
          format: int32
        processorType:
          type: string
          enum:
          - PIPELINE
          - STREAMING_ANALYTIC
        queryData:
          $ref: '#/components/schemas/QueryData'
        reprocess:
          type: boolean
    CriteriaFieldSort:
      type: object
      properties:
        desc:
          type: boolean
        id:
          type: string
        ignoreCase:
          type: boolean
    CustomRollUpMask:
      type: object
      properties:
        rolledUpTagPosition:
          type: array
          items:
            type: integer
            format: int32
    CustomRollUpMaskFields:
      type: object
      properties:
        id:
          type: integer
          format: int32
        maskValue:
          type: integer
          format: int32
        rolledUpFieldPositions:
          type: array
          items:
            type: integer
            format: int32
          uniqueItems: true
    DBTableStatus:
      type: object
      properties:
        count:
          type: integer
          format: int64
        dataSize:
          type: integer
          format: int64
        db:
          type: string
        indexSize:
          type: integer
          format: int64
        table:
          type: string
    DashboardConfig:
      type: object
      properties:
        components:
          type: array
          items:
            $ref: '#/components/schemas/ComponentConfig'
          xml:
            wrapped: true
        designMode:
          type: boolean
        layout:
          $ref: '#/components/schemas/LayoutConfig'
        layoutConstraints:
          $ref: '#/components/schemas/LayoutConstraints'
        modelVersion:
          type: string
        parameters:
          type: string
        preferredSize:
          $ref: '#/components/schemas/Size'
        timeRange:
          $ref: '#/components/schemas/TimeRange'
      xml:
        name: dashboard
    DashboardDoc:
      type: object
      properties:
        createTimeMs:
          type: integer
          format: int64
        createUser:
          type: string
        dashboardConfig:
          $ref: '#/components/schemas/DashboardConfig'
        description:
          type: string
        name:
          type: string
        type:
          type: string
        updateTimeMs:
          type: integer
          format: int64
        updateUser:
          type: string
        uuid:
          type: string
        version:
          type: string
    DashboardSearchRequest:
      type: object
      properties:
        componentResultRequests:
          type: array
          items:
            $ref: '#/components/schemas/ComponentResultRequest'
        dateTimeSettings:
          $ref: '#/components/schemas/DateTimeSettings'
        queryKey:
          $ref: '#/components/schemas/QueryKey'
        search:
          $ref: '#/components/schemas/Search'
        searchRequestSource:
          $ref: '#/components/schemas/SearchRequestSource'
        storeHistory:
          type: boolean
        timeout:
          type: integer
          format: int64
          description: "Set the maximum time (in ms) for the server to wait for a\
            \ complete result set. The timeout applies to both incremental and non\
            \ incremental queries, though the behaviour is slightly different. The\
            \ timeout will make the server wait for which ever comes first out of\
            \ the query completing or the timeout period being reached. If no value\
            \ is supplied then for an incremental query a default value of 0 will\
            \ be used (i.e. returning immediately) and for a non-incremental query\
            \ the server's default timeout period will be used. For an incremental\
            \ query, if the query has not completed by the end of the timeout period,\
            \ it will return the currently know results with complete=false, however\
            \ for a non-incremental query it will return no results, complete=false\
            \ and details of the timeout in the error field"
    DashboardSearchResponse:
      type: object
      properties:
        complete:
          type: boolean
        errors:
          type: array
          items:
            type: string
        highlights:
          type: array
          items:
            type: string
          uniqueItems: true
        node:
          type: string
        queryKey:
          $ref: '#/components/schemas/QueryKey'
        results:
          type: array
          items:
            $ref: '#/components/schemas/Result'
        tokenError:
          $ref: '#/components/schemas/TokenError'
    DataInfoSection:
      type: object
      properties:
        entries:
          type: array
          items:
            $ref: '#/components/schemas/Entry'
        title:
          type: string
    DataRange:
      type: object
      properties:
        byteOffsetFrom:
          type: integer
          format: int64
        byteOffsetTo:
          type: integer
          format: int64
        charOffsetFrom:
          type: integer
          format: int64
        charOffsetTo:
          type: integer
          format: int64
        length:
          type: integer
          format: int64
        locationFrom:
          $ref: '#/components/schemas/Location'
        locationTo:
          $ref: '#/components/schemas/Location'
    DataRetentionDeleteSummary:
      type: object
      properties:
        count:
          type: integer
          format: int32
        feed:
          type: string
        ruleName:
          type: string
        ruleNumber:
          type: integer
          format: int32
        type:
          type: string
    DataRetentionDeleteSummaryRequest:
      type: object
      properties:
        criteria:
          $ref: '#/components/schemas/FindDataRetentionImpactCriteria'
        dataRetentionRules:
          $ref: '#/components/schemas/DataRetentionRules'
        queryId:
          type: string
    DataRetentionDeleteSummaryResponse:
      type: object
      properties:
        pageResponse:
          $ref: '#/components/schemas/PageResponse'
        queryId:
          type: string
        values:
          type: array
          items:
            $ref: '#/components/schemas/DataRetentionDeleteSummary'
    DataRetentionRule:
      type: object
      properties:
        age:
          type: integer
          format: int32
        creationTime:
          type: integer
          format: int64
        enabled:
          type: boolean
        expression:
          $ref: '#/components/schemas/ExpressionOperator'
        forever:
          type: boolean
        name:
          type: string
        ruleNumber:
          type: integer
          format: int32
        timeUnit:
          type: string
          enum:
          - NANOSECONDS
          - MILLISECONDS
          - SECONDS
          - MINUTES
          - HOURS
          - DAYS
          - WEEKS
          - MONTHS
          - YEARS
      xml:
        name: dataRetentionRule
    DataRetentionRules:
      type: object
      properties:
        createTimeMs:
          type: integer
          format: int64
        createUser:
          type: string
        name:
          type: string
        rules:
          type: array
          items:
            $ref: '#/components/schemas/DataRetentionRule'
        type:
          type: string
        updateTimeMs:
          type: integer
          format: int64
        updateUser:
          type: string
        uuid:
          type: string
        version:
          type: string
      xml:
        name: dataRetentionPolicy
    DateTimeFormatSettings:
      type: object
      allOf:
      - $ref: '#/components/schemas/FormatSettings'
      - type: object
        properties:
          pattern:
            type: string
            description: A date time formatting pattern string conforming to the specification
              of java.time.format.DateTimeFormatter
          timeZone:
            $ref: '#/components/schemas/UserTimeZone'
          usePreferences:
            type: boolean
            description: Choose if you want to use the user preference to determine
              the date/time format
      description: The string formatting to apply to a date value
      required:
      - pattern
      - timeZone
      - usePreferences
    DateTimeSettings:
      type: object
      description: The client date/time settings
      properties:
        dateTimePattern:
          type: string
          description: A date time formatting pattern string conforming to the specification
            of java.time.format.DateTimeFormatter
        localZoneId:
          type: string
          description: The local zone id to use when formatting date values in the
            search results. The value is the string form of a java.time.ZoneId
        referenceTime:
          type: integer
          format: int64
          description: The time in milliseconds since epoch to use as the reference
            time for relative date functions like `day()`. Typically this is the current
            time when the query is executed. If null the current time will be assumed.
        timeZone:
          $ref: '#/components/schemas/UserTimeZone'
      required:
      - localZoneId
      - referenceTime
    DefaultLocation:
      type: object
      properties:
        colNo:
          type: integer
          format: int32
        lineNo:
          type: integer
          format: int32
    Dependency:
      type: object
      properties:
        from:
          $ref: '#/components/schemas/DocRef'
        ok:
          type: boolean
        to:
          $ref: '#/components/schemas/DocRef'
    DependencyCriteria:
      type: object
      properties:
        pageRequest:
          $ref: '#/components/schemas/PageRequest'
        partialName:
          type: string
        sort:
          type: string
          writeOnly: true
        sortList:
          type: array
          items:
            $ref: '#/components/schemas/CriteriaFieldSort'
    DestroyStoreRequest:
      type: object
      properties:
        destroyReason:
          type: string
          enum:
          - MANUAL
          - NO_LONGER_NEEDED
          - TAB_CLOSE
          - WINDOW_CLOSE
        queryKey:
          $ref: '#/components/schemas/QueryKey'
    DictionaryDoc:
      type: object
      properties:
        createTimeMs:
          type: integer
          format: int64
        createUser:
          type: string
        data:
          type: string
        description:
          type: string
        imports:
          type: array
          items:
            $ref: '#/components/schemas/DocRef'
        name:
          type: string
        type:
          type: string
        updateTimeMs:
          type: integer
          format: int64
        updateUser:
          type: string
        uuid:
          type: string
        version:
          type: string
    DocContentHighlights:
      type: object
      properties:
        docRef:
          $ref: '#/components/schemas/DocRef'
        highlights:
          type: array
          items:
            $ref: '#/components/schemas/StringMatchLocation'
        text:
          type: string
    DocContentMatch:
      type: object
      properties:
        docRef:
          $ref: '#/components/schemas/DocRef'
        extension:
          type: string
        location:
          $ref: '#/components/schemas/StringMatchLocation'
        sample:
          type: string
    DocRef:
      type: object
      description: A class for describing a unique reference to a 'document' in stroom.  A
        'document' is an entity in stroom such as a data source dictionary or pipeline.
      properties:
        name:
          type: string
          description: The name for the data source
          example: MyStatistic
        type:
          type: string
          description: The type of the 'document' that this DocRef refers to
          example: StroomStatsStore
        uuid:
          type: string
          description: The unique identifier for this 'document'
          example: 9f6184b4-bd78-48bc-b0cd-6e51a357f6a6
      required:
      - name
      - type
      - uuid
      xml:
        name: doc
    DocRefInfo:
      type: object
      properties:
        createTime:
          type: integer
          format: int64
        createUser:
          type: string
        docRef:
          $ref: '#/components/schemas/DocRef'
        otherInfo:
          type: string
        updateTime:
          type: integer
          format: int64
        updateUser:
          type: string
    DocRefs:
      type: object
      properties:
        docRefs:
          type: array
          items:
            $ref: '#/components/schemas/DocRef'
          uniqueItems: true
    DocumentPermissions:
      type: object
      properties:
        docUuid:
          type: string
        groups:
          type: array
          items:
            $ref: '#/components/schemas/User'
        permissions:
          type: object
          additionalProperties:
            type: array
            items:
              type: string
            uniqueItems: true
        users:
          type: array
          items:
            $ref: '#/components/schemas/User'
    DocumentType:
      type: object
      properties:
        displayType:
          type: string
        group:
          type: string
          enum:
          - STRUCTURE
          - DATA_PROCESSING
          - TRANSFORMATION
          - SEARCH
          - INDEXING
          - CONFIGURATION
          - SYSTEM
        icon:
          type: string
          enum:
          - ADD
          - ADD_ABOVE
          - ADD_BELOW
          - ADD_MULTIPLE
          - ALERT
          - ALERT_SIMPLE
          - ARROW_DOWN
          - ARROW_LEFT
          - ARROW_RIGHT
          - ARROW_UP
          - AUTO_REFRESH
          - BACKWARD
          - BORDERED_CIRCLE
          - CALENDAR
          - CANCEL
          - CASE_SENSITIVE
          - CLEAR
          - CLIPBOARD
          - CLOSE
          - CODE
          - COLLAPSE_ALL
          - COLLAPSE_UP
          - COPY
          - DATABASE
          - DELETE
          - DEPENDENCIES
          - DISABLE
          - DOCUMENT_ANALYTIC_OUTPUT_STORE
          - DOCUMENT_ANALYTIC_RULE
          - DOCUMENT_ANNOTATIONS_INDEX
          - DOCUMENT_DASHBOARD
          - DOCUMENT_DICTIONARY
          - DOCUMENT_DOCUMENTATION
          - DOCUMENT_ELASTIC_CLUSTER
          - DOCUMENT_ELASTIC_INDEX
          - DOCUMENT_FAVOURITES
          - DOCUMENT_FEED
          - DOCUMENT_FOLDER
          - DOCUMENT_INDEX
          - DOCUMENT_KAFKA_CONFIG
          - DOCUMENT_PIPELINE
          - DOCUMENT_QUERY
          - DOCUMENT_RECEIVE_DATA_RULE_SET
          - DOCUMENT_SCRIPT
          - DOCUMENT_SEARCHABLE
          - DOCUMENT_SELECT_ALL_OR_NONE
          - DOCUMENT_SIGMA_RULE
          - DOCUMENT_SOLR_INDEX
          - DOCUMENT_STATISTIC_STORE
          - DOCUMENT_STROOM_STATS_STORE
          - DOCUMENT_SYSTEM
          - DOCUMENT_TEXT_CONVERTER
          - DOCUMENT_VIEW
          - DOCUMENT_VISUALISATION
          - DOCUMENT_XMLSCHEMA
          - DOCUMENT_XSLT
          - DOT
          - DOUBLE_ARROW
          - DOWN
          - DOWNLOAD
          - DROP_DOWN
          - EDIT
          - ELLIPSES_HORIZONTAL
          - ELLIPSES_VERTICAL
          - ERROR
          - EXCLAMATION
          - EXPAND_ALL
          - EXPAND_DOWN
          - EXPLORER
          - FAST_BACKWARD
          - FAST_FORWARD
          - FATAL
          - FATAL_DARK
          - FAVOURITES
          - FAVOURITES_OUTLINE
          - FEED
          - FIELD
          - FIELDS_EXPRESSION
          - FIELDS_FILTER
          - FIELDS_FORMAT
          - FIELDS_GROUP
          - FIELDS_SORTAZ
          - FIELDS_SORTZA
          - FILE
          - FILE_FORMATTED
          - FILE_RAW
          - FILTER
          - FIND
          - FOLDER
          - FOLDER_TREE
          - FORMAT
          - FORWARD
          - FUNCTION
          - GENERATE
          - HELP
          - HIDE
          - HIDE_MENU
          - HISTORY
          - INFO
          - INSERT
          - JOBS
          - KEY
          - LOCATE
          - LOCKED
          - LOGO
          - LOGOUT
          - MENU
          - MONITORING
          - MOVE
          - NODES
          - OK
          - OO
          - OPEN
          - OPERATOR
          - PASSWORD
          - PAUSE
          - PEN
          - PIPELINE_ELASTIC_INDEX
          - PIPELINE_FILE
          - PIPELINE_FILES
          - PIPELINE_HADOOP
          - PIPELINE_ID
          - PIPELINE_INDEX
          - PIPELINE_JSON
          - PIPELINE_KAFKA
          - PIPELINE_RECORD_COUNT
          - PIPELINE_RECORD_OUTPUT
          - PIPELINE_REFERENCE_DATA
          - PIPELINE_SEARCH_OUTPUT
          - PIPELINE_SOLR
          - PIPELINE_SPLIT
          - PIPELINE_STATISTICS
          - PIPELINE_STREAM
          - PIPELINE_STROOM_STATS
          - PIPELINE_STROOM_STATS_STORE
          - PIPELINE_TEXT
          - PIPELINE_XML
          - PIPELINE_XML_SEARCH
          - PIPELINE_XSD
          - PIPELINE_XSLT
          - PLAY
          - PROCESS
          - PROPERTIES
          - QUESTION
          - RAW
          - REFRESH
          - REGEX
          - REMOVE
          - RESIZE
          - RESIZE_HANDLE
          - SAVE
          - SAVEAS
          - SEARCH
          - SETTINGS
          - SHARD_CLOSE
          - SHARD_FLUSH
          - SHARE
          - SHIELD
          - SHOW
          - SHOW_MENU
          - STEP
          - STEPPING
          - STEPPING_CIRCLE
          - STEP_BACKWARD
          - STEP_FORWARD
          - STOP
          - TABLE
          - TABLE_NESTED
          - TAB_CLOSE
          - TAGS
          - TEXT_WRAP
          - TICK
          - UNDO
          - UNLOCK
          - UP
          - UPLOAD
          - USER
          - USERS
          - VOLUMES
          - WARNING
        type:
          type: string
    DocumentTypes:
      type: object
      properties:
        types:
          type: array
          items:
            $ref: '#/components/schemas/DocumentType'
        visibleTypes:
          type: array
          items:
            $ref: '#/components/schemas/DocumentType'
    Documentation:
      type: object
      properties:
        markdown:
          type: string
    DocumentationDoc:
      type: object
      properties:
        createTimeMs:
          type: integer
          format: int64
        createUser:
          type: string
        data:
          type: string
        documentation:
          type: string
        name:
          type: string
        type:
          type: string
        updateTimeMs:
          type: integer
          format: int64
        updateUser:
          type: string
        uuid:
          type: string
        version:
          type: string
    DownloadQueryResultsRequest:
      type: object
      properties:
        componentId:
          type: string
        fileType:
          type: string
          enum:
          - EXCEL
          - CSV
          - TSV
        percent:
          type: integer
          format: int32
        sample:
          type: boolean
        searchRequest:
          $ref: '#/components/schemas/QuerySearchRequest'
    DownloadSearchResultsRequest:
      type: object
      properties:
        componentId:
          type: string
        downloadAllTables:
          type: boolean
        fileType:
          type: string
          enum:
          - EXCEL
          - CSV
          - TSV
        percent:
          type: integer
          format: int32
        sample:
          type: boolean
        searchRequest:
          $ref: '#/components/schemas/DashboardSearchRequest'
    ElasticClusterDoc:
      type: object
      properties:
        connection:
          $ref: '#/components/schemas/ElasticConnectionConfig'
        createTimeMs:
          type: integer
          format: int64
        createUser:
          type: string
        description:
          type: string
        name:
          type: string
        type:
          type: string
        updateTimeMs:
          type: integer
          format: int64
        updateUser:
          type: string
        uuid:
          type: string
        version:
          type: string
    ElasticClusterTestResponse:
      type: object
      properties:
        message:
          type: string
        ok:
          type: boolean
    ElasticConnectionConfig:
      type: object
      properties:
        apiKeyId:
          type: string
        apiKeySecret:
          type: string
        caCertificate:
          type: string
        connectionUrls:
          type: array
          items:
            type: string
        socketTimeoutMillis:
          type: integer
          format: int32
        useAuthentication:
          type: boolean
    ElasticIndexDoc:
      type: object
      properties:
        clusterRef:
          $ref: '#/components/schemas/DocRef'
        createTimeMs:
          type: integer
          format: int64
        createUser:
          type: string
        defaultExtractionPipeline:
          $ref: '#/components/schemas/DocRef'
        description:
          type: string
        fields:
          type: array
          items:
            $ref: '#/components/schemas/ElasticIndexField'
        indexName:
          type: string
        name:
          type: string
        retentionExpression:
          $ref: '#/components/schemas/ExpressionOperator'
        searchScrollSize:
          type: integer
          format: int32
        searchSlices:
          type: integer
          format: int32
        timeField:
          type: string
        type:
          type: string
        updateTimeMs:
          type: integer
          format: int64
        updateUser:
          type: string
        uuid:
          type: string
        version:
          type: string
    ElasticIndexField:
      type: object
      properties:
        fieldName:
          type: string
        fieldType:
          type: string
        fieldUse:
          type: string
          enum:
          - ID
          - BOOLEAN
          - INTEGER
          - LONG
          - FLOAT
          - DOUBLE
          - DATE
          - TEXT
          - KEYWORD
          - IPV4_ADDRESS
          - DOC_REF
        fldName:
          type: string
        fldType:
          type: string
          enum:
          - ID
          - BOOLEAN
          - INTEGER
          - LONG
          - FLOAT
          - DOUBLE
          - DATE
          - TEXT
          - KEYWORD
          - IPV4_ADDRESS
          - DOC_REF
        indexed:
          type: boolean
        nativeType:
          type: string
    ElasticIndexTestResponse:
      type: object
      properties:
        message:
          type: string
        ok:
          type: boolean
    EntityEvent:
      type: object
      properties:
        action:
          type: string
          enum:
          - CREATE
          - UPDATE
          - DELETE
          - CLEAR_CACHE
          - CREATE_EXPLORER_NODE
          - UPDATE_EXPLORER_NODE
          - DELETE_EXPLORER_NODE
        docRef:
          $ref: '#/components/schemas/DocRef'
        oldDocRef:
          $ref: '#/components/schemas/DocRef'
    Entry:
      type: object
      properties:
        key:
          type: string
        value:
          type: string
    EntryCounts:
      type: object
      properties:
        keyValueCount:
          type: integer
          format: int64
        rangeValueCount:
          type: integer
          format: int64
    EntryValue:
      type: object
      discriminator:
        propertyName: type
      properties:
        type:
          type: string
      required:
      - type
    EventCoprocessorSettings:
      type: object
      allOf:
      - $ref: '#/components/schemas/CoprocessorSettings'
      - type: object
        properties:
          maxEvent:
            $ref: '#/components/schemas/EventRef'
          maxEvents:
            type: integer
            format: int64
          maxEventsPerStream:
            type: integer
            format: int64
          maxStreams:
            type: integer
            format: int64
          minEvent:
            $ref: '#/components/schemas/EventRef'
    EventId:
      type: object
      properties:
        eventId:
          type: integer
          format: int64
        streamId:
          type: integer
          format: int64
    EventLink:
      type: object
      properties:
        annotationId:
          type: integer
          format: int64
        eventId:
          $ref: '#/components/schemas/EventId'
    EventRef:
      type: object
      properties:
        eventId:
          type: integer
          format: int64
        streamId:
          type: integer
          format: int64
    ExecutionHistory:
      type: object
      properties:
        effectiveExecutionTimeMs:
          type: integer
          format: int64
        executionSchedule:
          $ref: '#/components/schemas/ExecutionSchedule'
        executionTimeMs:
          type: integer
          format: int64
        id:
          type: integer
          format: int64
        message:
          type: string
        status:
          type: string
    ExecutionHistoryRequest:
      type: object
      properties:
        executionSchedule:
          $ref: '#/components/schemas/ExecutionSchedule'
        pageRequest:
          $ref: '#/components/schemas/PageRequest'
        sort:
          type: string
          writeOnly: true
        sortList:
          type: array
          items:
            $ref: '#/components/schemas/CriteriaFieldSort'
    ExecutionSchedule:
      type: object
      properties:
        contiguous:
          type: boolean
        enabled:
          type: boolean
        id:
          type: integer
          format: int32
        name:
          type: string
        nodeName:
          type: string
        owningDoc:
          $ref: '#/components/schemas/DocRef'
        schedule:
          $ref: '#/components/schemas/Schedule'
        scheduleBounds:
          $ref: '#/components/schemas/ScheduleBounds'
    ExecutionScheduleRequest:
      type: object
      properties:
        enabled:
          type: boolean
        nodeName:
          $ref: '#/components/schemas/StringMatch'
        ownerDocRef:
          $ref: '#/components/schemas/DocRef'
        pageRequest:
          $ref: '#/components/schemas/PageRequest'
        sort:
          type: string
          writeOnly: true
        sortList:
          type: array
          items:
            $ref: '#/components/schemas/CriteriaFieldSort'
    ExecutionTracker:
      type: object
      properties:
        actualExecutionTimeMs:
          type: integer
          format: int64
        lastEffectiveExecutionTimeMs:
          type: integer
          format: int64
        nextEffectiveExecutionTimeMs:
          type: integer
          format: int64
    Expander:
      type: object
      properties:
        depth:
          type: integer
          format: int32
        expanded:
          type: boolean
        leaf:
          type: boolean
    ExplorerNode:
      type: object
      properties:
        children:
          type: array
          items:
            $ref: '#/components/schemas/ExplorerNode'
        depth:
          type: integer
          format: int32
        icon:
          type: string
          enum:
          - ADD
          - ADD_ABOVE
          - ADD_BELOW
          - ADD_MULTIPLE
          - ALERT
          - ALERT_SIMPLE
          - ARROW_DOWN
          - ARROW_LEFT
          - ARROW_RIGHT
          - ARROW_UP
          - AUTO_REFRESH
          - BACKWARD
          - BORDERED_CIRCLE
          - CALENDAR
          - CANCEL
          - CASE_SENSITIVE
          - CLEAR
          - CLIPBOARD
          - CLOSE
          - CODE
          - COLLAPSE_ALL
          - COLLAPSE_UP
          - COPY
          - DATABASE
          - DELETE
          - DEPENDENCIES
          - DISABLE
          - DOCUMENT_ANALYTIC_OUTPUT_STORE
          - DOCUMENT_ANALYTIC_RULE
          - DOCUMENT_ANNOTATIONS_INDEX
          - DOCUMENT_DASHBOARD
          - DOCUMENT_DICTIONARY
          - DOCUMENT_DOCUMENTATION
          - DOCUMENT_ELASTIC_CLUSTER
          - DOCUMENT_ELASTIC_INDEX
          - DOCUMENT_FAVOURITES
          - DOCUMENT_FEED
          - DOCUMENT_FOLDER
          - DOCUMENT_INDEX
          - DOCUMENT_KAFKA_CONFIG
          - DOCUMENT_PIPELINE
          - DOCUMENT_QUERY
          - DOCUMENT_RECEIVE_DATA_RULE_SET
          - DOCUMENT_SCRIPT
          - DOCUMENT_SEARCHABLE
          - DOCUMENT_SELECT_ALL_OR_NONE
          - DOCUMENT_SIGMA_RULE
          - DOCUMENT_SOLR_INDEX
          - DOCUMENT_STATISTIC_STORE
          - DOCUMENT_STROOM_STATS_STORE
          - DOCUMENT_SYSTEM
          - DOCUMENT_TEXT_CONVERTER
          - DOCUMENT_VIEW
          - DOCUMENT_VISUALISATION
          - DOCUMENT_XMLSCHEMA
          - DOCUMENT_XSLT
          - DOT
          - DOUBLE_ARROW
          - DOWN
          - DOWNLOAD
          - DROP_DOWN
          - EDIT
          - ELLIPSES_HORIZONTAL
          - ELLIPSES_VERTICAL
          - ERROR
          - EXCLAMATION
          - EXPAND_ALL
          - EXPAND_DOWN
          - EXPLORER
          - FAST_BACKWARD
          - FAST_FORWARD
          - FATAL
          - FATAL_DARK
          - FAVOURITES
          - FAVOURITES_OUTLINE
          - FEED
          - FIELD
          - FIELDS_EXPRESSION
          - FIELDS_FILTER
          - FIELDS_FORMAT
          - FIELDS_GROUP
          - FIELDS_SORTAZ
          - FIELDS_SORTZA
          - FILE
          - FILE_FORMATTED
          - FILE_RAW
          - FILTER
          - FIND
          - FOLDER
          - FOLDER_TREE
          - FORMAT
          - FORWARD
          - FUNCTION
          - GENERATE
          - HELP
          - HIDE
          - HIDE_MENU
          - HISTORY
          - INFO
          - INSERT
          - JOBS
          - KEY
          - LOCATE
          - LOCKED
          - LOGO
          - LOGOUT
          - MENU
          - MONITORING
          - MOVE
          - NODES
          - OK
          - OO
          - OPEN
          - OPERATOR
          - PASSWORD
          - PAUSE
          - PEN
          - PIPELINE_ELASTIC_INDEX
          - PIPELINE_FILE
          - PIPELINE_FILES
          - PIPELINE_HADOOP
          - PIPELINE_ID
          - PIPELINE_INDEX
          - PIPELINE_JSON
          - PIPELINE_KAFKA
          - PIPELINE_RECORD_COUNT
          - PIPELINE_RECORD_OUTPUT
          - PIPELINE_REFERENCE_DATA
          - PIPELINE_SEARCH_OUTPUT
          - PIPELINE_SOLR
          - PIPELINE_SPLIT
          - PIPELINE_STATISTICS
          - PIPELINE_STREAM
          - PIPELINE_STROOM_STATS
          - PIPELINE_STROOM_STATS_STORE
          - PIPELINE_TEXT
          - PIPELINE_XML
          - PIPELINE_XML_SEARCH
          - PIPELINE_XSD
          - PIPELINE_XSLT
          - PLAY
          - PROCESS
          - PROPERTIES
          - QUESTION
          - RAW
          - REFRESH
          - REGEX
          - REMOVE
          - RESIZE
          - RESIZE_HANDLE
          - SAVE
          - SAVEAS
          - SEARCH
          - SETTINGS
          - SHARD_CLOSE
          - SHARD_FLUSH
          - SHARE
          - SHIELD
          - SHOW
          - SHOW_MENU
          - STEP
          - STEPPING
          - STEPPING_CIRCLE
          - STEP_BACKWARD
          - STEP_FORWARD
          - STOP
          - TABLE
          - TABLE_NESTED
          - TAB_CLOSE
          - TAGS
          - TEXT_WRAP
          - TICK
          - UNDO
          - UNLOCK
          - UP
          - UPLOAD
          - USER
          - USERS
          - VOLUMES
          - WARNING
        name:
          type: string
        nodeFlags:
          type: array
          items:
            type: string
            enum:
            - C
            - D
            - I
            - V
            - FM
            - FN
            - F
            - L
            - O
          uniqueItems: true
        nodeInfoList:
          type: array
          items:
            $ref: '#/components/schemas/NodeInfo'
        rootNodeUuid:
          type: string
        tags:
          type: array
          items:
            type: string
          uniqueItems: true
        type:
          type: string
        uniqueKey:
          $ref: '#/components/schemas/ExplorerNodeKey'
        uuid:
          type: string
    ExplorerNodeInfo:
      type: object
      properties:
        docRefInfo:
          $ref: '#/components/schemas/DocRefInfo'
        explorerNode:
          $ref: '#/components/schemas/ExplorerNode'
        owners:
          type: array
          items:
            $ref: '#/components/schemas/UserName'
          uniqueItems: true
    ExplorerNodeKey:
      type: object
      properties:
        rootNodeUuid:
          type: string
        type:
          type: string
        uuid:
          type: string
    ExplorerNodePermissions:
      type: object
      properties:
        admin:
          type: boolean
        createPermissions:
          type: array
          items:
            type: string
          uniqueItems: true
        documentPermissions:
          type: array
          items:
            type: string
          uniqueItems: true
        explorerNode:
          $ref: '#/components/schemas/ExplorerNode'
    ExplorerServiceCopyRequest:
      type: object
      properties:
        allowRename:
          type: boolean
        destinationFolder:
          $ref: '#/components/schemas/ExplorerNode'
        docName:
          type: string
        explorerNodes:
          type: array
          items:
            $ref: '#/components/schemas/ExplorerNode'
        permissionInheritance:
          type: string
          enum:
          - NONE
          - SOURCE
          - DESTINATION
          - COMBINED
    ExplorerServiceCreateRequest:
      type: object
      properties:
        destinationFolder:
          $ref: '#/components/schemas/ExplorerNode'
        docName:
          type: string
        docType:
          type: string
        permissionInheritance:
          type: string
          enum:
          - NONE
          - SOURCE
          - DESTINATION
          - COMBINED
    ExplorerServiceDeleteRequest:
      type: object
      properties:
        docRefs:
          type: array
          items:
            $ref: '#/components/schemas/DocRef'
    ExplorerServiceMoveRequest:
      type: object
      properties:
        destinationFolder:
          $ref: '#/components/schemas/ExplorerNode'
        explorerNodes:
          type: array
          items:
            $ref: '#/components/schemas/ExplorerNode'
        permissionInheritance:
          type: string
          enum:
          - NONE
          - SOURCE
          - DESTINATION
          - COMBINED
    ExplorerServiceRenameRequest:
      type: object
      properties:
        docName:
          type: string
        explorerNode:
          $ref: '#/components/schemas/ExplorerNode'
    ExplorerTreeFilter:
      type: object
      properties:
        includedRootTypes:
          type: array
          items:
            type: string
          uniqueItems: true
        includedTypes:
          type: array
          items:
            type: string
          uniqueItems: true
        nameFilter:
          type: string
        nameFilterChange:
          type: boolean
        nodeFlags:
          type: array
          items:
            type: string
            enum:
            - C
            - D
            - I
            - V
            - FM
            - FN
            - F
            - L
            - O
          uniqueItems: true
        recentItems:
          type: array
          items:
            $ref: '#/components/schemas/DocRef'
        requiredPermissions:
          type: array
          items:
            type: string
          uniqueItems: true
        tags:
          type: array
          items:
            type: string
          uniqueItems: true
    ExpressionCriteria:
      type: object
      properties:
        expression:
          $ref: '#/components/schemas/ExpressionOperator'
        pageRequest:
          $ref: '#/components/schemas/PageRequest'
        sort:
          type: string
          writeOnly: true
        sortList:
          type: array
          items:
            $ref: '#/components/schemas/CriteriaFieldSort'
    ExpressionItem:
      type: object
      description: Base type for an item in an expression tree
      discriminator:
        propertyName: type
      properties:
        enabled:
          type: boolean
          description: Whether this item in the expression tree is enabled or not
          example: true
        type:
          type: string
      required:
      - type
    ExpressionOperator:
      type: object
      description: A logical addOperator term in a query expression tree
      properties:
        children:
          type: array
          items:
            $ref: '#/components/schemas/ExpressionItem'
          xml:
            wrapped: true
        enabled:
          type: boolean
          description: Whether this item in the expression tree is enabled or not
          example: true
        op:
          type: string
          description: The logical addOperator type
          enum:
          - AND
          - OR
          - NOT
      required:
      - op
    ExpressionTerm:
      type: object
      allOf:
      - $ref: '#/components/schemas/ExpressionItem'
      - type: object
        properties:
          condition:
            type: string
            description: The condition of the predicate term
            enum:
            - CONTAINS
            - EQUALS
            - NOT_EQUALS
            - GREATER_THAN
            - GREATER_THAN_OR_EQUAL_TO
            - LESS_THAN
            - LESS_THAN_OR_EQUAL_TO
            - BETWEEN
            - IN
            - IN_DICTIONARY
            - IN_FOLDER
            - IS_DOC_REF
            - IS_NULL
            - IS_NOT_NULL
            - MATCHES_REGEX
          docRef:
            $ref: '#/components/schemas/DocRef'
          field:
            type: string
            description: The name of the field that is being evaluated in this predicate
              term
          value:
            type: string
            description: The value that the field value is being evaluated against.
              Not required if a dictionary is supplied
      description: A predicate term in a query expression tree
      required:
      - condition
      - field
    ExtendedUiConfig:
      type: object
      properties:
        dependencyWarningsEnabled:
          type: boolean
        externalIdentityProvider:
          type: boolean
        maxApiKeyExpiryAgeMs:
          type: integer
          format: int64
        uiConfig:
          $ref: '#/components/schemas/UiConfig'
    FeedDoc:
      type: object
      properties:
        classification:
          type: string
        contextEncoding:
          type: string
        createTimeMs:
          type: integer
          format: int64
        createUser:
          type: string
        description:
          type: string
        encoding:
          type: string
        name:
          type: string
        reference:
          type: boolean
        retentionDayAge:
          type: integer
          format: int32
        status:
          type: string
          enum:
          - RECEIVE
          - REJECT
          - DROP
        streamType:
          type: string
        type:
          type: string
        updateTimeMs:
          type: integer
          format: int64
        updateUser:
          type: string
        uuid:
          type: string
        version:
          type: string
        volumeGroup:
          type: string
    FetchAllDocumentPermissionsRequest:
      type: object
      properties:
        docRef:
          $ref: '#/components/schemas/DocRef'
    FetchDataRequest:
      type: object
      properties:
        displayMode:
          type: string
          enum:
          - TEXT
          - HEX
          - MARKER
        expandedSeverities:
          type: array
          items:
            type: string
            enum:
            - INFO
            - WARN
            - ERROR
            - FATAL
        pipeline:
          $ref: '#/components/schemas/DocRef'
        recordCount:
          type: integer
          format: int64
        showAsHtml:
          type: boolean
        sourceLocation:
          $ref: '#/components/schemas/SourceLocation'
    FetchDataResult:
      type: object
      allOf:
      - $ref: '#/components/schemas/AbstractFetchDataResult'
      - type: object
        properties:
          data:
            type: string
          dataType:
            type: string
            enum:
            - SEGMENTED
            - NON_SEGMENTED
            - MARKER
          html:
            type: boolean
          totalBytes:
            type: integer
            format: int64
    FetchExplorerNodeResult:
      type: object
      properties:
        openedItems:
          type: array
          items:
            $ref: '#/components/schemas/ExplorerNodeKey'
        qualifiedFilterInput:
          type: string
        rootNodes:
          type: array
          items:
            $ref: '#/components/schemas/ExplorerNode'
        temporaryOpenedItems:
          type: array
          items:
            $ref: '#/components/schemas/ExplorerNodeKey'
          uniqueItems: true
    FetchExplorerNodesRequest:
      type: object
      properties:
        ensureVisible:
          type: array
          items:
            $ref: '#/components/schemas/ExplorerNodeKey'
          uniqueItems: true
        filter:
          $ref: '#/components/schemas/ExplorerTreeFilter'
        minDepth:
          type: integer
          format: int32
        openItems:
          type: array
          items:
            $ref: '#/components/schemas/ExplorerNodeKey'
          uniqueItems: true
        showAlerts:
          type: boolean
        temporaryOpenedItems:
          type: array
          items:
            $ref: '#/components/schemas/ExplorerNodeKey'
          uniqueItems: true
    FetchHighlightsRequest:
      type: object
      properties:
        docRef:
          $ref: '#/components/schemas/DocRef'
        extension:
          type: string
        filter:
          $ref: '#/components/schemas/StringMatch'
    FetchLinkedScriptRequest:
      type: object
      properties:
        loadedScripts:
          type: array
          items:
            $ref: '#/components/schemas/DocRef'
          uniqueItems: true
        script:
          $ref: '#/components/schemas/DocRef'
    FetchMarkerResult:
      type: object
      allOf:
      - $ref: '#/components/schemas/AbstractFetchDataResult'
      - type: object
        properties:
          markers:
            type: array
            items:
              $ref: '#/components/schemas/Marker'
    FetchNodeStatusResponse:
      type: object
      properties:
        pageResponse:
          $ref: '#/components/schemas/PageResponse'
        values:
          type: array
          items:
            $ref: '#/components/schemas/NodeStatusResult'
    FetchPipelineXmlResponse:
      type: object
      properties:
        pipeline:
          $ref: '#/components/schemas/DocRef'
        xml:
          type: string
    FetchProcessorRequest:
      type: object
      properties:
        expandedRows:
          type: array
          items:
            $ref: '#/components/schemas/ProcessorListRow'
          uniqueItems: true
        expression:
          $ref: '#/components/schemas/ExpressionOperator'
    FetchPropertyTypesResult:
      type: object
      properties:
        pipelineElementType:
          $ref: '#/components/schemas/PipelineElementType'
        propertyTypes:
          type: object
          additionalProperties:
            $ref: '#/components/schemas/PipelinePropertyType'
    FetchSuggestionsRequest:
      type: object
      properties:
        dataSource:
          $ref: '#/components/schemas/DocRef'
        field:
          $ref: '#/components/schemas/QueryField'
        text:
          type: string
      required:
      - dataSource
      - field
    Filter:
      type: object
      description: A pair of regular expression filters (inclusion and exclusion)
        to apply to the field.  Either or both can be supplied
      properties:
        excludes:
          type: string
          description: Only results NOT matching this filter will be included
          example: "^[0-9]{3}$"
        includes:
          type: string
          description: Only results matching this filter will be included
          example: "^[0-9]{3}$"
    FilterFieldDefinition:
      type: object
      properties:
        defaultField:
          type: boolean
        displayName:
          type: string
        filterQualifier:
          type: string
    FilterUsersRequest:
      type: object
      properties:
        quickFilterInput:
          type: string
        users:
          type: array
          items:
            $ref: '#/components/schemas/UserName'
    FindAnalyticDataShardCriteria:
      type: object
      properties:
        analyticDocUuid:
          type: string
        pageRequest:
          $ref: '#/components/schemas/PageRequest'
        quickFilterInput:
          type: string
        sort:
          type: string
          writeOnly: true
        sortList:
          type: array
          items:
            $ref: '#/components/schemas/CriteriaFieldSort'
    FindApiKeyCriteria:
      type: object
      properties:
        owner:
          $ref: '#/components/schemas/UserName'
        pageRequest:
          $ref: '#/components/schemas/PageRequest'
        quickFilterInput:
          type: string
        sort:
          type: string
          writeOnly: true
        sortList:
          type: array
          items:
            $ref: '#/components/schemas/CriteriaFieldSort'
    FindDBTableCriteria:
      type: object
      properties:
        pageRequest:
          $ref: '#/components/schemas/PageRequest'
        sort:
          type: string
          writeOnly: true
        sortList:
          type: array
          items:
            $ref: '#/components/schemas/CriteriaFieldSort'
    FindDataRetentionImpactCriteria:
      type: object
      properties:
        expression:
          $ref: '#/components/schemas/ExpressionOperator'
        pageRequest:
          $ref: '#/components/schemas/PageRequest'
        sort:
          type: string
          writeOnly: true
        sortList:
          type: array
          items:
            $ref: '#/components/schemas/CriteriaFieldSort'
    FindElementDocRequest:
      type: object
      properties:
        feedName:
          type: string
        pipelineElement:
          $ref: '#/components/schemas/PipelineElement'
        pipelineName:
          type: string
        properties:
          type: array
          items:
            $ref: '#/components/schemas/PipelineProperty'
    FindFieldInfoCriteria:
      type: object
      properties:
        dataSourceRef:
          $ref: '#/components/schemas/DocRef'
        pageRequest:
          $ref: '#/components/schemas/PageRequest'
        sort:
          type: string
          writeOnly: true
        sortList:
          type: array
          items:
            $ref: '#/components/schemas/CriteriaFieldSort'
        stringMatch:
          $ref: '#/components/schemas/StringMatch'
    FindFsVolumeCriteria:
      type: object
      properties:
        group:
          $ref: '#/components/schemas/FsVolumeGroup'
        pageRequest:
          $ref: '#/components/schemas/PageRequest'
        selection:
          $ref: '#/components/schemas/SelectionVolumeUseStatus'
        sort:
          type: string
          writeOnly: true
        sortList:
          type: array
          items:
            $ref: '#/components/schemas/CriteriaFieldSort'
    FindInContentRequest:
      type: object
      properties:
        filter:
          $ref: '#/components/schemas/StringMatch'
        pageRequest:
          $ref: '#/components/schemas/PageRequest'
        sort:
          type: string
          writeOnly: true
        sortList:
          type: array
          items:
            $ref: '#/components/schemas/CriteriaFieldSort'
    FindInContentResult:
      type: object
      properties:
        docContentMatch:
          $ref: '#/components/schemas/DocContentMatch'
        icon:
          type: string
          enum:
          - ADD
          - ADD_ABOVE
          - ADD_BELOW
          - ADD_MULTIPLE
          - ALERT
          - ALERT_SIMPLE
          - ARROW_DOWN
          - ARROW_LEFT
          - ARROW_RIGHT
          - ARROW_UP
          - AUTO_REFRESH
          - BACKWARD
          - BORDERED_CIRCLE
          - CALENDAR
          - CANCEL
          - CASE_SENSITIVE
          - CLEAR
          - CLIPBOARD
          - CLOSE
          - CODE
          - COLLAPSE_ALL
          - COLLAPSE_UP
          - COPY
          - DATABASE
          - DELETE
          - DEPENDENCIES
          - DISABLE
          - DOCUMENT_ANALYTIC_OUTPUT_STORE
          - DOCUMENT_ANALYTIC_RULE
          - DOCUMENT_ANNOTATIONS_INDEX
          - DOCUMENT_DASHBOARD
          - DOCUMENT_DICTIONARY
          - DOCUMENT_DOCUMENTATION
          - DOCUMENT_ELASTIC_CLUSTER
          - DOCUMENT_ELASTIC_INDEX
          - DOCUMENT_FAVOURITES
          - DOCUMENT_FEED
          - DOCUMENT_FOLDER
          - DOCUMENT_INDEX
          - DOCUMENT_KAFKA_CONFIG
          - DOCUMENT_PIPELINE
          - DOCUMENT_QUERY
          - DOCUMENT_RECEIVE_DATA_RULE_SET
          - DOCUMENT_SCRIPT
          - DOCUMENT_SEARCHABLE
          - DOCUMENT_SELECT_ALL_OR_NONE
          - DOCUMENT_SIGMA_RULE
          - DOCUMENT_SOLR_INDEX
          - DOCUMENT_STATISTIC_STORE
          - DOCUMENT_STROOM_STATS_STORE
          - DOCUMENT_SYSTEM
          - DOCUMENT_TEXT_CONVERTER
          - DOCUMENT_VIEW
          - DOCUMENT_VISUALISATION
          - DOCUMENT_XMLSCHEMA
          - DOCUMENT_XSLT
          - DOT
          - DOUBLE_ARROW
          - DOWN
          - DOWNLOAD
          - DROP_DOWN
          - EDIT
          - ELLIPSES_HORIZONTAL
          - ELLIPSES_VERTICAL
          - ERROR
          - EXCLAMATION
          - EXPAND_ALL
          - EXPAND_DOWN
          - EXPLORER
          - FAST_BACKWARD
          - FAST_FORWARD
          - FATAL
          - FATAL_DARK
          - FAVOURITES
          - FAVOURITES_OUTLINE
          - FEED
          - FIELD
          - FIELDS_EXPRESSION
          - FIELDS_FILTER
          - FIELDS_FORMAT
          - FIELDS_GROUP
          - FIELDS_SORTAZ
          - FIELDS_SORTZA
          - FILE
          - FILE_FORMATTED
          - FILE_RAW
          - FILTER
          - FIND
          - FOLDER
          - FOLDER_TREE
          - FORMAT
          - FORWARD
          - FUNCTION
          - GENERATE
          - HELP
          - HIDE
          - HIDE_MENU
          - HISTORY
          - INFO
          - INSERT
          - JOBS
          - KEY
          - LOCATE
          - LOCKED
          - LOGO
          - LOGOUT
          - MENU
          - MONITORING
          - MOVE
          - NODES
          - OK
          - OO
          - OPEN
          - OPERATOR
          - PASSWORD
          - PAUSE
          - PEN
          - PIPELINE_ELASTIC_INDEX
          - PIPELINE_FILE
          - PIPELINE_FILES
          - PIPELINE_HADOOP
          - PIPELINE_ID
          - PIPELINE_INDEX
          - PIPELINE_JSON
          - PIPELINE_KAFKA
          - PIPELINE_RECORD_COUNT
          - PIPELINE_RECORD_OUTPUT
          - PIPELINE_REFERENCE_DATA
          - PIPELINE_SEARCH_OUTPUT
          - PIPELINE_SOLR
          - PIPELINE_SPLIT
          - PIPELINE_STATISTICS
          - PIPELINE_STREAM
          - PIPELINE_STROOM_STATS
          - PIPELINE_STROOM_STATS_STORE
          - PIPELINE_TEXT
          - PIPELINE_XML
          - PIPELINE_XML_SEARCH
          - PIPELINE_XSD
          - PIPELINE_XSLT
          - PLAY
          - PROCESS
          - PROPERTIES
          - QUESTION
          - RAW
          - REFRESH
          - REGEX
          - REMOVE
          - RESIZE
          - RESIZE_HANDLE
          - SAVE
          - SAVEAS
          - SEARCH
          - SETTINGS
          - SHARD_CLOSE
          - SHARD_FLUSH
          - SHARE
          - SHIELD
          - SHOW
          - SHOW_MENU
          - STEP
          - STEPPING
          - STEPPING_CIRCLE
          - STEP_BACKWARD
          - STEP_FORWARD
          - STOP
          - TABLE
          - TABLE_NESTED
          - TAB_CLOSE
          - TAGS
          - TEXT_WRAP
          - TICK
          - UNDO
          - UNLOCK
          - UP
          - UPLOAD
          - USER
          - USERS
          - VOLUMES
          - WARNING
        isFavourite:
          type: boolean
        path:
          type: string
    FindIndexShardCriteria:
      type: object
      properties:
        documentCountRange:
          $ref: '#/components/schemas/RangeInteger'
        indexShardIdSet:
          $ref: '#/components/schemas/SelectionLong'
        indexShardStatusSet:
          $ref: '#/components/schemas/SelectionIndexShardStatus'
        indexUuidSet:
          $ref: '#/components/schemas/SelectionString'
        nodeNameSet:
          $ref: '#/components/schemas/SelectionString'
        pageRequest:
          $ref: '#/components/schemas/PageRequest'
        partition:
          $ref: '#/components/schemas/StringCriteria'
        partitionTimeRange:
          $ref: '#/components/schemas/RangeLong'
        sort:
          type: string
          writeOnly: true
        sortList:
          type: array
          items:
            $ref: '#/components/schemas/CriteriaFieldSort'
        volumeIdSet:
          $ref: '#/components/schemas/SelectionInteger'
    FindJobNodeCriteria:
      type: object
      properties:
        jobName:
          $ref: '#/components/schemas/StringCriteria'
        nodeName:
          $ref: '#/components/schemas/StringCriteria'
        pageRequest:
          $ref: '#/components/schemas/PageRequest'
        sort:
          type: string
          writeOnly: true
        sortList:
          type: array
          items:
            $ref: '#/components/schemas/CriteriaFieldSort'
    FindMetaCriteria:
      type: object
      properties:
        expression:
          $ref: '#/components/schemas/ExpressionOperator'
        fetchRelationships:
          type: boolean
        pageRequest:
          $ref: '#/components/schemas/PageRequest'
        sort:
          type: string
          writeOnly: true
        sortList:
          type: array
          items:
            $ref: '#/components/schemas/CriteriaFieldSort'
    FindNodeStatusCriteria:
      type: object
      properties:
        pageRequest:
          $ref: '#/components/schemas/PageRequest'
        sort:
          type: string
          writeOnly: true
        sortList:
          type: array
          items:
            $ref: '#/components/schemas/CriteriaFieldSort'
    FindRequest:
      type: object
      properties:
        filter:
          $ref: '#/components/schemas/ExplorerTreeFilter'
        pageRequest:
          $ref: '#/components/schemas/PageRequest'
        sort:
          type: string
          writeOnly: true
        sortList:
          type: array
          items:
            $ref: '#/components/schemas/CriteriaFieldSort'
    FindResult:
      type: object
      properties:
        docRef:
          $ref: '#/components/schemas/DocRef'
        icon:
          type: string
          enum:
          - ADD
          - ADD_ABOVE
          - ADD_BELOW
          - ADD_MULTIPLE
          - ALERT
          - ALERT_SIMPLE
          - ARROW_DOWN
          - ARROW_LEFT
          - ARROW_RIGHT
          - ARROW_UP
          - AUTO_REFRESH
          - BACKWARD
          - BORDERED_CIRCLE
          - CALENDAR
          - CANCEL
          - CASE_SENSITIVE
          - CLEAR
          - CLIPBOARD
          - CLOSE
          - CODE
          - COLLAPSE_ALL
          - COLLAPSE_UP
          - COPY
          - DATABASE
          - DELETE
          - DEPENDENCIES
          - DISABLE
          - DOCUMENT_ANALYTIC_OUTPUT_STORE
          - DOCUMENT_ANALYTIC_RULE
          - DOCUMENT_ANNOTATIONS_INDEX
          - DOCUMENT_DASHBOARD
          - DOCUMENT_DICTIONARY
          - DOCUMENT_DOCUMENTATION
          - DOCUMENT_ELASTIC_CLUSTER
          - DOCUMENT_ELASTIC_INDEX
          - DOCUMENT_FAVOURITES
          - DOCUMENT_FEED
          - DOCUMENT_FOLDER
          - DOCUMENT_INDEX
          - DOCUMENT_KAFKA_CONFIG
          - DOCUMENT_PIPELINE
          - DOCUMENT_QUERY
          - DOCUMENT_RECEIVE_DATA_RULE_SET
          - DOCUMENT_SCRIPT
          - DOCUMENT_SEARCHABLE
          - DOCUMENT_SELECT_ALL_OR_NONE
          - DOCUMENT_SIGMA_RULE
          - DOCUMENT_SOLR_INDEX
          - DOCUMENT_STATISTIC_STORE
          - DOCUMENT_STROOM_STATS_STORE
          - DOCUMENT_SYSTEM
          - DOCUMENT_TEXT_CONVERTER
          - DOCUMENT_VIEW
          - DOCUMENT_VISUALISATION
          - DOCUMENT_XMLSCHEMA
          - DOCUMENT_XSLT
          - DOT
          - DOUBLE_ARROW
          - DOWN
          - DOWNLOAD
          - DROP_DOWN
          - EDIT
          - ELLIPSES_HORIZONTAL
          - ELLIPSES_VERTICAL
          - ERROR
          - EXCLAMATION
          - EXPAND_ALL
          - EXPAND_DOWN
          - EXPLORER
          - FAST_BACKWARD
          - FAST_FORWARD
          - FATAL
          - FATAL_DARK
          - FAVOURITES
          - FAVOURITES_OUTLINE
          - FEED
          - FIELD
          - FIELDS_EXPRESSION
          - FIELDS_FILTER
          - FIELDS_FORMAT
          - FIELDS_GROUP
          - FIELDS_SORTAZ
          - FIELDS_SORTZA
          - FILE
          - FILE_FORMATTED
          - FILE_RAW
          - FILTER
          - FIND
          - FOLDER
          - FOLDER_TREE
          - FORMAT
          - FORWARD
          - FUNCTION
          - GENERATE
          - HELP
          - HIDE
          - HIDE_MENU
          - HISTORY
          - INFO
          - INSERT
          - JOBS
          - KEY
          - LOCATE
          - LOCKED
          - LOGO
          - LOGOUT
          - MENU
          - MONITORING
          - MOVE
          - NODES
          - OK
          - OO
          - OPEN
          - OPERATOR
          - PASSWORD
          - PAUSE
          - PEN
          - PIPELINE_ELASTIC_INDEX
          - PIPELINE_FILE
          - PIPELINE_FILES
          - PIPELINE_HADOOP
          - PIPELINE_ID
          - PIPELINE_INDEX
          - PIPELINE_JSON
          - PIPELINE_KAFKA
          - PIPELINE_RECORD_COUNT
          - PIPELINE_RECORD_OUTPUT
          - PIPELINE_REFERENCE_DATA
          - PIPELINE_SEARCH_OUTPUT
          - PIPELINE_SOLR
          - PIPELINE_SPLIT
          - PIPELINE_STATISTICS
          - PIPELINE_STREAM
          - PIPELINE_STROOM_STATS
          - PIPELINE_STROOM_STATS_STORE
          - PIPELINE_TEXT
          - PIPELINE_XML
          - PIPELINE_XML_SEARCH
          - PIPELINE_XSD
          - PIPELINE_XSLT
          - PLAY
          - PROCESS
          - PROPERTIES
          - QUESTION
          - RAW
          - REFRESH
          - REGEX
          - REMOVE
          - RESIZE
          - RESIZE_HANDLE
          - SAVE
          - SAVEAS
          - SEARCH
          - SETTINGS
          - SHARD_CLOSE
          - SHARD_FLUSH
          - SHARE
          - SHIELD
          - SHOW
          - SHOW_MENU
          - STEP
          - STEPPING
          - STEPPING_CIRCLE
          - STEP_BACKWARD
          - STEP_FORWARD
          - STOP
          - TABLE
          - TABLE_NESTED
          - TAB_CLOSE
          - TAGS
          - TEXT_WRAP
          - TICK
          - UNDO
          - UNLOCK
          - UP
          - UPLOAD
          - USER
          - USERS
          - VOLUMES
          - WARNING
        path:
          type: string
    FindResultStoreCriteria:
      type: object
      properties:
        pageRequest:
          $ref: '#/components/schemas/PageRequest'
        quickFilterInput:
          type: string
        sort:
          type: string
          writeOnly: true
        sortList:
          type: array
          items:
            $ref: '#/components/schemas/CriteriaFieldSort'
    FindStoredQueryCriteria:
      type: object
      properties:
        componentId:
          type: string
        dashboardUuid:
          type: string
        favourite:
          type: boolean
        name:
          $ref: '#/components/schemas/StringCriteria'
        ownerUuid:
          type: string
        pageRequest:
          $ref: '#/components/schemas/PageRequest'
        requiredPermission:
          type: string
        sort:
          type: string
          writeOnly: true
        sortList:
          type: array
          items:
            $ref: '#/components/schemas/CriteriaFieldSort'
    FindTaskCriteria:
      type: object
      properties:
        ancestorIdSet:
          type: array
          items:
            $ref: '#/components/schemas/TaskId'
          uniqueItems: true
        idSet:
          type: array
          items:
            $ref: '#/components/schemas/TaskId'
          uniqueItems: true
        sessionId:
          type: string
    FindTaskProgressCriteria:
      type: object
      properties:
        expandedTasks:
          type: array
          items:
            $ref: '#/components/schemas/TaskProgress'
          uniqueItems: true
        nameFilter:
          type: string
        pageRequest:
          $ref: '#/components/schemas/PageRequest'
        sessionId:
          type: string
        sort:
          type: string
          writeOnly: true
        sortList:
          type: array
          items:
            $ref: '#/components/schemas/CriteriaFieldSort'
    FindTaskProgressRequest:
      type: object
      properties:
        criteria:
          $ref: '#/components/schemas/FindTaskProgressCriteria'
    FindUserCriteria:
      type: object
      properties:
        group:
          type: boolean
        pageRequest:
          $ref: '#/components/schemas/PageRequest'
        quickFilterInput:
          type: string
        relatedUser:
          $ref: '#/components/schemas/User'
        sort:
          type: string
          writeOnly: true
        sortList:
          type: array
          items:
            $ref: '#/components/schemas/CriteriaFieldSort'
    FindUserNameCriteria:
      type: object
      properties:
        pageRequest:
          $ref: '#/components/schemas/PageRequest'
        quickFilterInput:
          type: string
        sort:
          type: string
          writeOnly: true
        sortList:
          type: array
          items:
            $ref: '#/components/schemas/CriteriaFieldSort'
    FlatResult:
      type: object
      allOf:
      - $ref: '#/components/schemas/Result'
      - type: object
        properties:
          size:
            type: integer
            format: int64
          structure:
            type: array
            items:
              $ref: '#/components/schemas/Column'
          values:
            type: array
            items:
              type: array
              items:
                type: object
      description: A result structure used primarily for visualisation data
      required:
      - componentId
    Format:
      type: object
      description: Describes the formatting that will be applied to values in a field
      properties:
        settings:
          $ref: '#/components/schemas/FormatSettings'
        type:
          type: string
          description: The formatting type to apply
          enum:
          - GENERAL
          - NUMBER
          - DATE_TIME
          - TEXT
          example: NUMBER
        wrap:
          type: boolean
      required:
      - type
    FormatSettings:
      type: object
      discriminator:
        propertyName: type
      properties:
        default:
          type: boolean
        type:
          type: string
      required:
      - type
    FsVolume:
      type: object
      properties:
        byteLimit:
          type: integer
          format: int64
        createTimeMs:
          type: integer
          format: int64
        createUser:
          type: string
        id:
          type: integer
          format: int32
        path:
          type: string
        s3ClientConfig:
          $ref: '#/components/schemas/S3ClientConfig'
        s3ClientConfigData:
          type: string
        status:
          type: string
          enum:
          - ACTIVE
          - INACTIVE
          - CLOSED
        updateTimeMs:
          type: integer
          format: int64
        updateUser:
          type: string
        version:
          type: integer
          format: int32
        volumeGroupId:
          type: integer
          format: int32
        volumeState:
          $ref: '#/components/schemas/FsVolumeState'
        volumeType:
          type: string
          enum:
          - STANDARD
          - S3
    FsVolumeGroup:
      type: object
      properties:
        createTimeMs:
          type: integer
          format: int64
        createUser:
          type: string
        id:
          type: integer
          format: int32
        name:
          type: string
        updateTimeMs:
          type: integer
          format: int64
        updateUser:
          type: string
        version:
          type: integer
          format: int32
    FsVolumeState:
      type: object
      properties:
        bytesFree:
          type: integer
          format: int64
        bytesTotal:
          type: integer
          format: int64
        bytesUsed:
          type: integer
          format: int64
        id:
          type: integer
          format: int32
        updateTimeMs:
          type: integer
          format: int64
        version:
          type: integer
          format: int32
    GetAnalyticShardDataRequest:
      type: object
      properties:
        analyticDocUuid:
          type: string
        dateTimeSettings:
          $ref: '#/components/schemas/DateTimeSettings'
        path:
          type: string
        requestedRange:
          $ref: '#/components/schemas/OffsetRange'
        timeRange:
          $ref: '#/components/schemas/TimeRange'
    GetFeedStatusRequest:
      type: object
      properties:
        feedName:
          type: string
        senderDn:
          type: string
    GetFeedStatusResponse:
      type: object
      properties:
        message:
          type: string
        status:
          type: string
          enum:
          - Receive
          - Reject
          - Drop
        stroomStatusCode:
          type: string
          enum:
          - 200 - 0 - OK
          - 406 - 100 - Feed must be specified
          - 406 - 101 - Feed is not defined
          - 406 - 102 - Data type is invalid
          - 406 - 110 - Feed is not set to receive data
          - 406 - 120 - Unexpected data type
          - 406 - 200 - Unknown compression
          - 401 - 300 - Client Certificate Required
          - 401 - 301 - Client Token Required
          - 401 - 302 - Client Token or Certificate Required
          - 401 - 310 - Client Certificate failed authentication
          - 401 - 311 - Client Token failed authentication
          - 401 - 312 - Client Token or Certificate failed authentication
          - 500 - 400 - Compressed stream invalid
          - 500 - 999 - Unknown error
    GetPipelineForMetaRequest:
      type: object
      properties:
        childMetaId:
          type: integer
          format: int64
        metaId:
          type: integer
          format: int64
    GetScheduledTimesRequest:
      type: object
      properties:
        schedule:
          $ref: '#/components/schemas/Schedule'
        scheduleReferenceTime:
          type: integer
          format: int64
        scheduleRestriction:
          $ref: '#/components/schemas/ScheduleRestriction'
    GlobalConfigCriteria:
      type: object
      properties:
        pageRequest:
          $ref: '#/components/schemas/PageRequest'
        quickFilterInput:
          type: string
        sort:
          type: string
          writeOnly: true
        sortList:
          type: array
          items:
            $ref: '#/components/schemas/CriteriaFieldSort'
    HashedApiKey:
      type: object
      properties:
        apiKeyHash:
          type: string
        apiKeyPrefix:
          type: string
        comments:
          type: string
        createTimeMs:
          type: integer
          format: int64
        createUser:
          type: string
        enabled:
          type: boolean
        expireTimeMs:
          type: integer
          format: int64
        id:
          type: integer
          format: int32
        name:
          type: string
        owner:
          $ref: '#/components/schemas/UserName'
        updateTimeMs:
          type: integer
          format: int64
        updateUser:
          type: string
        version:
          type: integer
          format: int32
    HoppingWindow:
      type: object
      allOf:
      - $ref: '#/components/schemas/Window'
      - type: object
        properties:
          advanceSize:
            type: string
          timeField:
            type: string
          windowSize:
            type: string
    ImportConfigRequest:
      type: object
      properties:
        confirmList:
          type: array
          items:
            $ref: '#/components/schemas/ImportState'
        importSettings:
          $ref: '#/components/schemas/ImportSettings'
        resourceKey:
          $ref: '#/components/schemas/ResourceKey'
    ImportConfigResponse:
      type: object
      properties:
        confirmList:
          type: array
          items:
            $ref: '#/components/schemas/ImportState'
        resourceKey:
          $ref: '#/components/schemas/ResourceKey'
    ImportSettings:
      type: object
      properties:
        enableFilters:
          type: boolean
        enableFiltersFromTime:
          type: integer
          format: int64
        importMode:
          type: string
          enum:
          - CREATE_CONFIRMATION
          - ACTION_CONFIRMATION
          - IGNORE_CONFIRMATION
        rootDocRef:
          $ref: '#/components/schemas/DocRef'
        useImportFolders:
          type: boolean
        useImportNames:
          type: boolean
    ImportState:
      type: object
      properties:
        action:
          type: boolean
        destPath:
          type: string
        docRef:
          $ref: '#/components/schemas/DocRef'
        messageList:
          type: array
          items:
            $ref: '#/components/schemas/Message'
        sourcePath:
          type: string
        state:
          type: string
          enum:
          - NEW
          - UPDATE
          - EQUAL
          - IGNORE
        updatedFieldList:
          type: array
          items:
            type: string
    IndexShard:
      type: object
      properties:
        commitDocumentCount:
          type: integer
          format: int32
        commitDurationMs:
          type: integer
          format: int64
        commitMs:
          type: integer
          format: int64
        documentCount:
          type: integer
          format: int32
        fileSize:
          type: integer
          format: int64
        id:
          type: integer
          format: int64
        indexUuid:
          type: string
        indexVersion:
          type: string
        nodeName:
          type: string
        partition:
          type: string
        partitionFromTime:
          type: integer
          format: int64
        partitionToTime:
          type: integer
          format: int64
        status:
          type: string
          enum:
          - CLOSED
          - OPEN
          - CLOSING
          - OPENING
          - NEW
          - DELETED
          - CORRUPT
        volume:
          $ref: '#/components/schemas/IndexVolume'
    IndexVolume:
      type: object
      properties:
        bytesFree:
          type: integer
          format: int64
        bytesLimit:
          type: integer
          format: int64
        bytesTotal:
          type: integer
          format: int64
        bytesUsed:
          type: integer
          format: int64
        createTimeMs:
          type: integer
          format: int64
        createUser:
          type: string
        id:
          type: integer
          format: int32
        indexVolumeGroupId:
          type: integer
          format: int32
        nodeName:
          type: string
        path:
          type: string
        state:
          type: string
          enum:
          - ACTIVE
          - INACTIVE
          - CLOSED
        statusMs:
          type: integer
          format: int64
        updateTimeMs:
          type: integer
          format: int64
        updateUser:
          type: string
        version:
          type: integer
          format: int32
    IndexVolumeGroup:
      type: object
      properties:
        createTimeMs:
          type: integer
          format: int64
        createUser:
          type: string
        id:
          type: integer
          format: int32
        name:
          type: string
        updateTimeMs:
          type: integer
          format: int64
        updateUser:
          type: string
        version:
          type: integer
          format: int32
    Indicators:
      type: object
      properties:
        errorCount:
          type: object
          additionalProperties:
            type: integer
            format: int32
        errorList:
          type: array
          items:
            $ref: '#/components/schemas/StoredError'
        uniqueErrorSet:
          type: array
          items:
            $ref: '#/components/schemas/StoredError'
          uniqueItems: true
    InfoPopupConfig:
      type: object
      properties:
        enabled:
          type: boolean
        title:
          type: string
        validationRegex:
          type: string
    Job:
      type: object
      properties:
        advanced:
          type: boolean
        createTimeMs:
          type: integer
          format: int64
        createUser:
          type: string
        description:
          type: string
        enabled:
          type: boolean
        id:
          type: integer
          format: int32
        name:
          type: string
        updateTimeMs:
          type: integer
          format: int64
        updateUser:
          type: string
        version:
          type: integer
          format: int32
    JobNode:
      type: object
      properties:
        createTimeMs:
          type: integer
          format: int64
        createUser:
          type: string
        enabled:
          type: boolean
        id:
          type: integer
          format: int32
        job:
          $ref: '#/components/schemas/Job'
        jobType:
          type: string
          enum:
          - UNKNOWN
          - CRON
          - FREQUENCY
          - DISTRIBUTED
        nodeName:
          type: string
        schedule:
          type: string
        taskLimit:
          type: integer
          format: int32
        updateTimeMs:
          type: integer
          format: int64
        updateUser:
          type: string
        version:
          type: integer
          format: int32
    JobNodeInfo:
      type: object
      properties:
        currentTaskCount:
          type: integer
          format: int32
        lastExecutedTime:
          type: integer
          format: int64
        scheduleReferenceTime:
          type: integer
          format: int64
    KafkaConfigDoc:
      type: object
      properties:
        createTimeMs:
          type: integer
          format: int64
        createUser:
          type: string
        data:
          type: string
        description:
          type: string
        name:
          type: string
        type:
          type: string
        updateTimeMs:
          type: integer
          format: int64
        updateUser:
          type: string
        uuid:
          type: string
        version:
          type: string
    KeyValueInputComponentSettings:
      type: object
      allOf:
      - $ref: '#/components/schemas/ComponentSettings'
      - type: object
        properties:
          text:
            type: string
    LayoutConfig:
      type: object
      discriminator:
        propertyName: type
      properties:
        preferredSize:
          $ref: '#/components/schemas/Size'
        type:
          type: string
      required:
      - type
    LayoutConstraints:
      type: object
      properties:
        fitHeight:
          type: boolean
        fitWidth:
          type: boolean
    LifespanInfo:
      type: object
      properties:
        destroyOnTabClose:
          type: boolean
        destroyOnWindowClose:
          type: boolean
        timeToIdle:
          type: string
        timeToLive:
          type: string
    Limits:
      type: object
      properties:
        durationMs:
          type: integer
          format: int64
        eventCount:
          type: integer
          format: int64
        streamCount:
          type: integer
          format: int64
      xml:
        name: limits
    ListConfigResponse:
      type: object
      description: List of config properties
      properties:
        nodeName:
          type: string
        pageResponse:
          $ref: '#/components/schemas/PageResponse'
        qualifiedFilterInput:
          type: string
        values:
          type: array
          items:
            $ref: '#/components/schemas/ConfigProperty'
    ListInputComponentSettings:
      type: object
      allOf:
      - $ref: '#/components/schemas/ComponentSettings'
      - type: object
        properties:
          dictionary:
            $ref: '#/components/schemas/DocRef'
          key:
            type: string
          useDictionary:
            type: boolean
          value:
            type: string
          values:
            type: array
            items:
              type: string
    Location:
      type: object
      discriminator:
        propertyName: type
      properties:
        colNo:
          type: integer
          format: int32
        lineNo:
          type: integer
          format: int32
        type:
          type: string
        unknown:
          type: boolean
      required:
      - type
    LoginRequest:
      type: object
      properties:
        password:
          type: string
        userId:
          type: string
    LoginResponse:
      type: object
      properties:
        loginSuccessful:
          type: boolean
        message:
          type: string
        requirePasswordChange:
          type: boolean
    LuceneIndexDoc:
      type: object
      properties:
        createTimeMs:
          type: integer
          format: int64
        createUser:
          type: string
        defaultExtractionPipeline:
          $ref: '#/components/schemas/DocRef'
        description:
          type: string
        fields:
          type: array
          items:
            $ref: '#/components/schemas/LuceneIndexField'
        maxDocsPerShard:
          type: integer
          format: int32
        name:
          type: string
        partitionBy:
          type: string
          enum:
          - DAY
          - WEEK
          - MONTH
          - YEAR
        partitionSize:
          type: integer
          format: int32
        retentionDayAge:
          type: integer
          format: int32
        shardsPerPartition:
          type: integer
          format: int32
        timeField:
          type: string
        type:
          type: string
        updateTimeMs:
          type: integer
          format: int64
        updateUser:
          type: string
        uuid:
          type: string
        version:
          type: string
        volumeGroupName:
          type: string
    LuceneIndexField:
      type: object
      properties:
        analyzerType:
          type: string
          enum:
          - KEYWORD
          - ALPHA
          - NUMERIC
          - ALPHA_NUMERIC
          - WHITESPACE
          - STOP
          - STANDARD
        caseSensitive:
          type: boolean
        fieldName:
          type: string
        fieldType:
          type: string
          enum:
          - ID
          - BOOLEAN_FIELD
          - INTEGER_FIELD
          - LONG_FIELD
          - FLOAT_FIELD
          - DOUBLE_FIELD
          - DATE_FIELD
          - FIELD
          - NUMERIC_FIELD
        fldName:
          type: string
        fldType:
          type: string
          enum:
          - ID
          - BOOLEAN
          - INTEGER
          - LONG
          - FLOAT
          - DOUBLE
          - DATE
          - TEXT
          - KEYWORD
          - IPV4_ADDRESS
          - DOC_REF
        indexed:
          type: boolean
        stored:
          type: boolean
        termPositions:
          type: boolean
    MapDefinition:
      type: object
      properties:
        mapName:
          type: string
        refStreamDefinition:
          $ref: '#/components/schemas/RefStreamDefinition'
    Marker:
      type: object
      discriminator:
        propertyName: type
      properties:
        severity:
          type: string
          enum:
          - INFO
          - WARN
          - ERROR
          - FATAL
        type:
          type: string
      required:
      - type
    Message:
      type: object
      properties:
        message:
          type: string
        severity:
          type: string
          enum:
          - INFO
          - WARN
          - ERROR
          - FATAL
    Meta:
      type: object
      properties:
        createMs:
          type: integer
          format: int64
        effectiveMs:
          type: integer
          format: int64
        feedName:
          type: string
        id:
          type: integer
          format: int64
        parentMetaId:
          type: integer
          format: int64
        pipelineUuid:
          type: string
        processorFilterId:
          type: integer
          format: int32
        processorTaskId:
          type: integer
          format: int64
        processorUuid:
          type: string
        status:
          type: string
          enum:
          - UNLOCKED
          - LOCKED
          - DELETED
        statusMs:
          type: integer
          format: int64
        typeName:
          type: string
    MetaRow:
      type: object
      properties:
        attributes:
          type: object
          additionalProperties:
            type: string
        meta:
          $ref: '#/components/schemas/Meta'
        pipelineName:
          type: string
    Node:
      type: object
      properties:
        createTimeMs:
          type: integer
          format: int64
        createUser:
          type: string
        enabled:
          type: boolean
        id:
          type: integer
          format: int32
        name:
          type: string
        priority:
          type: integer
          format: int32
        updateTimeMs:
          type: integer
          format: int64
        updateUser:
          type: string
        url:
          type: string
        version:
          type: integer
          format: int32
    NodeInfo:
      type: object
      properties:
        description:
          type: string
        severity:
          type: string
          enum:
          - INFO
          - WARN
          - ERROR
          - FATAL
    NodeMonitoringConfig:
      type: object
      properties:
        pingMaxThreshold:
          type: integer
          format: int32
          minimum: 1
        pingWarnThreshold:
          type: integer
          format: int32
          minimum: 1
    NodeSearchTask:
      type: object
      properties:
        dateTimeSettings:
          $ref: '#/components/schemas/DateTimeSettings'
        key:
          $ref: '#/components/schemas/QueryKey'
        query:
          $ref: '#/components/schemas/Query'
        searchRequestSource:
          $ref: '#/components/schemas/SearchRequestSource'
        settings:
          type: array
          items:
            $ref: '#/components/schemas/CoprocessorSettings'
        shards:
          type: array
          items:
            type: integer
            format: int64
        sourceTaskId:
          $ref: '#/components/schemas/TaskId'
        taskName:
          type: string
        type:
          type: string
          enum:
          - LUCENE
          - ANALYTICS
    NodeSetJobsEnabledRequest:
      type: object
      properties:
        enabled:
          type: boolean
        excludeJobs:
          type: array
          items:
            type: string
          uniqueItems: true
        includeJobs:
          type: array
          items:
            type: string
          uniqueItems: true
    NodeSetJobsEnabledResponse:
      type: object
      properties:
        modifiedCount:
          type: integer
          format: int32
    NodeStatusResult:
      type: object
      properties:
        master:
          type: boolean
        node:
          $ref: '#/components/schemas/Node'
    NumberFormatSettings:
      type: object
      allOf:
      - $ref: '#/components/schemas/FormatSettings'
      - type: object
        properties:
          decimalPlaces:
            type: integer
            format: int32
            description: The number of decimal places
            example: 2
          useSeparator:
            type: boolean
            description: Whether to use a thousands separator or not. Defaults to
              false
            example: true
      description: The definition of a format to apply to numeric data
      required:
      - decimalPlaces
    OffsetRange:
      type: object
      description: The offset and length of a range of data in a sub-set of a query
        result set
      properties:
        length:
          type: integer
          format: int64
          description: The length in records of the sub-set of results
          example: 100
        offset:
          type: integer
          format: int64
          description: "The start offset for this sub-set of data, where zero is the\
            \ offset of the first record in the full result set"
          example: 0
      required:
      - length
      - offset
    OverrideValueString:
      type: object
      properties:
        hasOverride:
          type: boolean
        value:
          type: string
    PageRequest:
      type: object
      properties:
        length:
          type: integer
          format: int32
        offset:
          type: integer
          format: int32
    PageResponse:
      type: object
      description: Details of the page of results being returned.
      properties:
        exact:
          type: boolean
        length:
          type: integer
          format: int32
        offset:
          type: integer
          format: int64
        total:
          type: integer
          format: int64
    Param:
      type: object
      description: A key value pair that describes a property of a query
      properties:
        key:
          type: string
          description: The property key
        value:
          type: string
          description: The property value
      required:
      - key
      - value
    ParamInfo:
      type: object
      properties:
        description:
          type: string
        name:
          type: string
        paramType:
          type: string
          enum:
          - OPTIONAL
          - MANDATORY
    PasswordPolicyConfig:
      type: object
      properties:
        allowPasswordResets:
          type: boolean
        forcePasswordChangeOnFirstLogin:
          type: boolean
        mandatoryPasswordChangeDuration:
          type: string
        minimumPasswordLength:
          type: integer
          format: int32
          minimum: 0
        minimumPasswordStrength:
          type: integer
          format: int32
          maximum: 5
          minimum: 0
        neverUsedAccountDeactivationThreshold:
          type: string
        passwordComplexityRegex:
          type: string
        passwordPolicyMessage:
          type: string
        unusedAccountDeactivationThreshold:
          type: string
      required:
      - mandatoryPasswordChangeDuration
      - minimumPasswordLength
      - minimumPasswordStrength
      - neverUsedAccountDeactivationThreshold
      - unusedAccountDeactivationThreshold
    PermissionChangeEvent:
      type: object
      discriminator:
        propertyName: type
      properties:
        type:
          type: string
      required:
      - type
    PermissionChangeImpactSummary:
      type: object
      properties:
        impactDetail:
          type: string
        impactSummary:
          type: string
    PermissionChangeRequest:
      type: object
      properties:
        event:
          $ref: '#/components/schemas/PermissionChangeEvent'
    PipelineData:
      type: object
      properties:
        elements:
          $ref: '#/components/schemas/PipelineElements'
        links:
          $ref: '#/components/schemas/PipelineLinks'
        pipelineReferences:
          $ref: '#/components/schemas/PipelineReferences'
        processors:
          type: array
          items:
            $ref: '#/components/schemas/Processor'
        properties:
          $ref: '#/components/schemas/PipelineProperties'
      xml:
        name: pipeline
    PipelineDoc:
      type: object
      properties:
        createTimeMs:
          type: integer
          format: int64
        createUser:
          type: string
        description:
          type: string
        name:
          type: string
        parentPipeline:
          $ref: '#/components/schemas/DocRef'
        pipelineData:
          $ref: '#/components/schemas/PipelineData'
        type:
          type: string
        updateTimeMs:
          type: integer
          format: int64
        updateUser:
          type: string
        uuid:
          type: string
        version:
          type: string
    PipelineElement:
      type: object
      properties:
        elementType:
          $ref: '#/components/schemas/PipelineElementType'
        id:
          type: string
        type:
          type: string
      required:
      - id
      - type
    PipelineElementType:
      type: object
      properties:
        category:
          type: string
          enum:
          - INTERNAL
          - READER
          - PARSER
          - FILTER
          - WRITER
          - DESTINATION
        icon:
          type: string
          enum:
          - ADD
          - ADD_ABOVE
          - ADD_BELOW
          - ADD_MULTIPLE
          - ALERT
          - ALERT_SIMPLE
          - ARROW_DOWN
          - ARROW_LEFT
          - ARROW_RIGHT
          - ARROW_UP
          - AUTO_REFRESH
          - BACKWARD
          - BORDERED_CIRCLE
          - CALENDAR
          - CANCEL
          - CASE_SENSITIVE
          - CLEAR
          - CLIPBOARD
          - CLOSE
          - CODE
          - COLLAPSE_ALL
          - COLLAPSE_UP
          - COPY
          - DATABASE
          - DELETE
          - DEPENDENCIES
          - DISABLE
          - DOCUMENT_ANALYTIC_OUTPUT_STORE
          - DOCUMENT_ANALYTIC_RULE
          - DOCUMENT_ANNOTATIONS_INDEX
          - DOCUMENT_DASHBOARD
          - DOCUMENT_DICTIONARY
          - DOCUMENT_DOCUMENTATION
          - DOCUMENT_ELASTIC_CLUSTER
          - DOCUMENT_ELASTIC_INDEX
          - DOCUMENT_FAVOURITES
          - DOCUMENT_FEED
          - DOCUMENT_FOLDER
          - DOCUMENT_INDEX
          - DOCUMENT_KAFKA_CONFIG
          - DOCUMENT_PIPELINE
          - DOCUMENT_QUERY
          - DOCUMENT_RECEIVE_DATA_RULE_SET
          - DOCUMENT_SCRIPT
          - DOCUMENT_SEARCHABLE
          - DOCUMENT_SELECT_ALL_OR_NONE
          - DOCUMENT_SIGMA_RULE
          - DOCUMENT_SOLR_INDEX
          - DOCUMENT_STATISTIC_STORE
          - DOCUMENT_STROOM_STATS_STORE
          - DOCUMENT_SYSTEM
          - DOCUMENT_TEXT_CONVERTER
          - DOCUMENT_VIEW
          - DOCUMENT_VISUALISATION
          - DOCUMENT_XMLSCHEMA
          - DOCUMENT_XSLT
          - DOT
          - DOUBLE_ARROW
          - DOWN
          - DOWNLOAD
          - DROP_DOWN
          - EDIT
          - ELLIPSES_HORIZONTAL
          - ELLIPSES_VERTICAL
          - ERROR
          - EXCLAMATION
          - EXPAND_ALL
          - EXPAND_DOWN
          - EXPLORER
          - FAST_BACKWARD
          - FAST_FORWARD
          - FATAL
          - FATAL_DARK
          - FAVOURITES
          - FAVOURITES_OUTLINE
          - FEED
          - FIELD
          - FIELDS_EXPRESSION
          - FIELDS_FILTER
          - FIELDS_FORMAT
          - FIELDS_GROUP
          - FIELDS_SORTAZ
          - FIELDS_SORTZA
          - FILE
          - FILE_FORMATTED
          - FILE_RAW
          - FILTER
          - FIND
          - FOLDER
          - FOLDER_TREE
          - FORMAT
          - FORWARD
          - FUNCTION
          - GENERATE
          - HELP
          - HIDE
          - HIDE_MENU
          - HISTORY
          - INFO
          - INSERT
          - JOBS
          - KEY
          - LOCATE
          - LOCKED
          - LOGO
          - LOGOUT
          - MENU
          - MONITORING
          - MOVE
          - NODES
          - OK
          - OO
          - OPEN
          - OPERATOR
          - PASSWORD
          - PAUSE
          - PEN
          - PIPELINE_ELASTIC_INDEX
          - PIPELINE_FILE
          - PIPELINE_FILES
          - PIPELINE_HADOOP
          - PIPELINE_ID
          - PIPELINE_INDEX
          - PIPELINE_JSON
          - PIPELINE_KAFKA
          - PIPELINE_RECORD_COUNT
          - PIPELINE_RECORD_OUTPUT
          - PIPELINE_REFERENCE_DATA
          - PIPELINE_SEARCH_OUTPUT
          - PIPELINE_SOLR
          - PIPELINE_SPLIT
          - PIPELINE_STATISTICS
          - PIPELINE_STREAM
          - PIPELINE_STROOM_STATS
          - PIPELINE_STROOM_STATS_STORE
          - PIPELINE_TEXT
          - PIPELINE_XML
          - PIPELINE_XML_SEARCH
          - PIPELINE_XSD
          - PIPELINE_XSLT
          - PLAY
          - PROCESS
          - PROPERTIES
          - QUESTION
          - RAW
          - REFRESH
          - REGEX
          - REMOVE
          - RESIZE
          - RESIZE_HANDLE
          - SAVE
          - SAVEAS
          - SEARCH
          - SETTINGS
          - SHARD_CLOSE
          - SHARD_FLUSH
          - SHARE
          - SHIELD
          - SHOW
          - SHOW_MENU
          - STEP
          - STEPPING
          - STEPPING_CIRCLE
          - STEP_BACKWARD
          - STEP_FORWARD
          - STOP
          - TABLE
          - TABLE_NESTED
          - TAB_CLOSE
          - TAGS
          - TEXT_WRAP
          - TICK
          - UNDO
          - UNLOCK
          - UP
          - UPLOAD
          - USER
          - USERS
          - VOLUMES
          - WARNING
        roles:
          type: array
          items:
            type: string
        type:
          type: string
    PipelineElements:
      type: object
      properties:
        add:
          type: array
          items:
            $ref: '#/components/schemas/PipelineElement'
          xml:
            wrapped: true
        remove:
          type: array
          items:
            $ref: '#/components/schemas/PipelineElement'
          xml:
            wrapped: true
    PipelineLink:
      type: object
      properties:
        from:
          type: string
        sourcePipeline:
          $ref: '#/components/schemas/DocRef'
        to:
          type: string
      required:
      - from
      - to
    PipelineLinks:
      type: object
      properties:
        add:
          type: array
          items:
            $ref: '#/components/schemas/PipelineLink'
          xml:
            wrapped: true
        remove:
          type: array
          items:
            $ref: '#/components/schemas/PipelineLink'
          xml:
            wrapped: true
    PipelineProperties:
      type: object
      properties:
        add:
          type: array
          items:
            $ref: '#/components/schemas/PipelineProperty'
          xml:
            wrapped: true
        remove:
          type: array
          items:
            $ref: '#/components/schemas/PipelineProperty'
          xml:
            wrapped: true
    PipelineProperty:
      type: object
      properties:
        element:
          type: string
        name:
          type: string
        propertyType:
          $ref: '#/components/schemas/PipelinePropertyType'
        sourcePipeline:
          $ref: '#/components/schemas/DocRef'
        value:
          $ref: '#/components/schemas/PipelinePropertyValue'
      required:
      - element
      - name
    PipelinePropertyType:
      type: object
      properties:
        defaultValue:
          type: string
        description:
          type: string
        displayPriority:
          type: integer
          format: int32
        docRefTypes:
          type: array
          items:
            type: string
        elementType:
          $ref: '#/components/schemas/PipelineElementType'
        name:
          type: string
        pipelineReference:
          type: boolean
        type:
          type: string
    PipelinePropertyValue:
      type: object
      properties:
        boolean:
          type: boolean
        entity:
          $ref: '#/components/schemas/DocRef'
        integer:
          type: integer
          format: int32
        long:
          type: integer
          format: int64
        string:
          type: string
    PipelineReference:
      type: object
      properties:
        element:
          type: string
        feed:
          $ref: '#/components/schemas/DocRef'
        name:
          type: string
        pipeline:
          $ref: '#/components/schemas/DocRef'
        sourcePipeline:
          $ref: '#/components/schemas/DocRef'
        streamType:
          type: string
      required:
      - element
      - feed
      - name
      - pipeline
      - streamType
    PipelineReferences:
      type: object
      properties:
        add:
          type: array
          items:
            $ref: '#/components/schemas/PipelineReference'
          xml:
            wrapped: true
        remove:
          type: array
          items:
            $ref: '#/components/schemas/PipelineReference'
          xml:
            wrapped: true
    PipelineStepRequest:
      type: object
      properties:
        childStreamType:
          type: string
        code:
          type: object
          additionalProperties:
            type: string
        criteria:
          $ref: '#/components/schemas/FindMetaCriteria'
        pipeline:
          $ref: '#/components/schemas/DocRef'
        stepFilterMap:
          type: object
          additionalProperties:
            $ref: '#/components/schemas/SteppingFilterSettings'
        stepLocation:
          $ref: '#/components/schemas/StepLocation'
        stepSize:
          type: integer
          format: int32
        stepType:
          type: string
          enum:
          - FIRST
          - FORWARD
          - BACKWARD
          - LAST
          - REFRESH
    ProcessConfig:
      type: object
      properties:
        defaultRecordLimit:
          type: integer
          format: int64
        defaultTimeLimit:
          type: integer
          format: int64
    ProcessingInfoResponse:
      type: object
      properties:
        createTime:
          type: string
        effectiveTime:
          type: string
        lastAccessedTime:
          type: string
        maps:
          type: object
          additionalProperties:
            $ref: '#/components/schemas/EntryCounts'
        processingState:
          type: string
          enum:
          - LOAD_IN_PROGRESS
          - PURGE_IN_PROGRESS
          - COMPLETE
          - FAILED
          - TERMINATED
          - PURGE_FAILED
          - STAGED
          - READY_FOR_PURGE
        refStreamDefinition:
          $ref: '#/components/schemas/RefStreamDefinition'
    Processor:
      type: object
      properties:
        createTimeMs:
          type: integer
          format: int64
        createUser:
          type: string
        deleted:
          type: boolean
        enabled:
          type: boolean
        id:
          type: integer
          format: int32
        pipelineName:
          type: string
        pipelineUuid:
          type: string
        processorType:
          type: string
          enum:
          - PIPELINE
          - STREAMING_ANALYTIC
        updateTimeMs:
          type: integer
          format: int64
        updateUser:
          type: string
        uuid:
          type: string
        version:
          type: integer
          format: int32
      xml:
        name: parameters
    ProcessorFilter:
      type: object
      properties:
        createTimeMs:
          type: integer
          format: int64
        createUser:
          type: string
        data:
          type: string
        deleted:
          type: boolean
        enabled:
          type: boolean
        id:
          type: integer
          format: int32
        maxMetaCreateTimeMs:
          type: integer
          format: int64
        maxProcessingTasks:
          type: integer
          format: int32
        minMetaCreateTimeMs:
          type: integer
          format: int64
        pipelineName:
          type: string
        pipelineUuid:
          type: string
        priority:
          type: integer
          format: int32
        processor:
          $ref: '#/components/schemas/Processor'
        processorFilterTracker:
          $ref: '#/components/schemas/ProcessorFilterTracker'
        processorType:
          type: string
          enum:
          - PIPELINE
          - STREAMING_ANALYTIC
        processorUuid:
          type: string
        queryData:
          $ref: '#/components/schemas/QueryData'
        reprocess:
          type: boolean
        updateTimeMs:
          type: integer
          format: int64
        updateUser:
          type: string
        uuid:
          type: string
        version:
          type: integer
          format: int32
    ProcessorFilterRow:
      type: object
      allOf:
      - $ref: '#/components/schemas/ProcessorListRow'
      - type: object
        properties:
          ownerDisplayName:
            type: string
          processorFilter:
            $ref: '#/components/schemas/ProcessorFilter'
    ProcessorFilterTracker:
      type: object
      properties:
        eventCount:
          type: integer
          format: int64
        id:
          type: integer
          format: int32
        lastPollMs:
          type: integer
          format: int64
        lastPollTaskCount:
          type: integer
          format: int32
        maxMetaCreateMs:
          type: integer
          format: int64
        message:
          type: string
        metaCount:
          type: integer
          format: int64
        metaCreateMs:
          type: integer
          format: int64
        minEventId:
          type: integer
          format: int64
        minMetaCreateMs:
          type: integer
          format: int64
        minMetaId:
          type: integer
          format: int64
        status:
          type: string
          enum:
          - CREATED
          - COMPLETE
          - ERROR
        version:
          type: integer
          format: int32
    ProcessorListRow:
      type: object
      discriminator:
        propertyName: type
      properties:
        expander:
          $ref: '#/components/schemas/Expander'
        type:
          type: string
      required:
      - type
    ProcessorListRowResultPage:
      type: object
      properties:
        pageResponse:
          $ref: '#/components/schemas/PageResponse'
        values:
          type: array
          items:
            $ref: '#/components/schemas/ProcessorListRow'
    ProcessorRow:
      type: object
      allOf:
      - $ref: '#/components/schemas/ProcessorListRow'
      - type: object
        properties:
          processor:
            $ref: '#/components/schemas/Processor'
    ProcessorTask:
      type: object
      properties:
        createTimeMs:
          type: integer
          format: int64
        data:
          type: string
        endTimeMs:
          type: integer
          format: int64
        feedName:
          type: string
        id:
          type: integer
          format: int64
        metaId:
          type: integer
          format: int64
        nodeName:
          type: string
        processorFilter:
          $ref: '#/components/schemas/ProcessorFilter'
        startTimeMs:
          type: integer
          format: int64
        status:
          type: string
          enum:
          - CREATED
          - QUEUED
          - ASSIGNED
          - PROCESSING
          - COMPLETE
          - FAILED
          - DELETED
        statusTimeMs:
          type: integer
          format: int64
        version:
          type: integer
          format: int32
    ProcessorTaskList:
      type: object
      properties:
        list:
          type: array
          items:
            $ref: '#/components/schemas/ProcessorTask'
        nodeName:
          type: string
    ProcessorTaskSummary:
      type: object
      properties:
        count:
          type: integer
          format: int64
        feed:
          type: string
        pipeline:
          $ref: '#/components/schemas/DocRef'
        priority:
          type: integer
          format: int32
        status:
          type: string
          enum:
          - CREATED
          - QUEUED
          - ASSIGNED
          - PROCESSING
          - COMPLETE
          - FAILED
          - DELETED
    Prop:
      type: object
      properties:
        id:
          type: string
        name:
          type: string
        showInList:
          type: boolean
        showInSelection:
          type: boolean
        validation:
          type: string
        validationMessage:
          type: string
        value:
          type: string
    PropertyPath:
      type: object
      properties:
        leafPart:
          type: string
        parentParts:
          type: array
          items:
            type: string
    QLVisResult:
      type: object
      allOf:
      - $ref: '#/components/schemas/Result'
      - type: object
        properties:
          dataPoints:
            type: integer
            format: int64
          jsonData:
            type: string
          visSettings:
            $ref: '#/components/schemas/QLVisSettings'
      required:
      - componentId
    QLVisSettings:
      type: object
      properties:
        json:
          type: string
        visualisation:
          $ref: '#/components/schemas/DocRef'
    Query:
      type: object
      description: The query terms for the search
      properties:
        dataSource:
          $ref: '#/components/schemas/DocRef'
        expression:
          $ref: '#/components/schemas/ExpressionOperator'
        params:
          type: array
          items:
            $ref: '#/components/schemas/Param'
        timeRange:
          $ref: '#/components/schemas/TimeRange'
      required:
      - dataSource
      - expression
    QueryComponentSettings:
      type: object
      allOf:
      - $ref: '#/components/schemas/ComponentSettings'
      - type: object
        properties:
          automate:
            $ref: '#/components/schemas/Automate'
          dataSource:
            $ref: '#/components/schemas/DocRef'
          expression:
            $ref: '#/components/schemas/ExpressionOperator'
          lastQueryKey:
            $ref: '#/components/schemas/QueryKey'
          lastQueryNode:
            type: string
          selectionHandlers:
            type: array
            items:
              $ref: '#/components/schemas/ComponentSelectionHandler'
    QueryConfig:
      type: object
      properties:
        dashboardPipelineSelectorIncludedTags:
          type: array
          items:
            type: string
          uniqueItems: true
        infoPopup:
          $ref: '#/components/schemas/InfoPopupConfig'
        viewPipelineSelectorIncludedTags:
          type: array
          items:
            type: string
          uniqueItems: true
    QueryContext:
      type: object
      properties:
        dateTimeSettings:
          $ref: '#/components/schemas/DateTimeSettings'
        params:
          type: array
          items:
            $ref: '#/components/schemas/Param'
        queryInfo:
          type: string
        timeRange:
          $ref: '#/components/schemas/TimeRange'
    QueryData:
      type: object
      properties:
        dataSource:
          $ref: '#/components/schemas/DocRef'
        expression:
          $ref: '#/components/schemas/ExpressionOperator'
        limits:
          $ref: '#/components/schemas/Limits'
        params:
          type: array
          items:
            $ref: '#/components/schemas/Param'
        timeRange:
          $ref: '#/components/schemas/TimeRange'
      xml:
        name: query
    QueryDoc:
      type: object
      properties:
        createTimeMs:
          type: integer
          format: int64
        createUser:
          type: string
        description:
          type: string
        name:
          type: string
        query:
          type: string
        timeRange:
          $ref: '#/components/schemas/TimeRange'
        type:
          type: string
        updateTimeMs:
          type: integer
          format: int64
        updateUser:
          type: string
        uuid:
          type: string
        version:
          type: string
    QueryField:
      type: object
      properties:
        conditionSet:
          type: string
          enum:
          - "'=', '!=', 'between', '>', '>=', '<', '<='"
          - "'=', '!=', 'in', 'in dictionary', 'between', '>', '>=', '<', '<='"
          - "'=', '!='"
          - "'=', '!=', 'between', '>', '>=', '<', '<='"
          - "'=', '!=', 'in', 'in dictionary'"
          - "'is', 'in folder'"
          - "'=', '!=', 'in', 'in dictionary'"
          - "'is', 'in folder', '=', '!=', 'in', 'in dictionary'"
          - "'=', '!=', 'in', 'in dictionary'"
          - "'=', '!=', '>', '>=', '<', '<=', 'between', 'in', 'in dictionary'"
          - "'=', '!=', 'in', 'in dictionary', 'matches regex'"
          - "'=', '!=', 'in', 'in dictionary'"
          - "'=', '!=', 'in', 'in dictionary'"
          - "'=', '!=', '>', '>=', '<', '<=', 'between', 'in', 'in dictionary'"
          - "'=', '!='"
          - "'=', '!=', '>', '>=', '<', '<=', 'between', 'in', 'in dictionary'"
          - "'=', '!=', 'in', 'in dictionary'"
          - "'is', '=', '!='"
          - '''between'''
          - "'=', '!=', 'in'"
          - "'=', '!=', 'in'"
          - "'=', '!=', 'in', 'in dictionary'"
          - "'=', '!=', 'in', 'in dictionary', 'is'"
          - "'=', '!=', '>', '>=', '<', '<=', 'between', 'in', 'in dictionary'"
          - "'=', '!=', '>', '>=', '<', '<=', 'between', 'in', 'in dictionary'"
        docRefType:
          type: string
        fldName:
          type: string
        fldType:
          type: string
          enum:
          - ID
          - BOOLEAN
          - INTEGER
          - LONG
          - FLOAT
          - DOUBLE
          - DATE
          - TEXT
          - KEYWORD
          - IPV4_ADDRESS
          - DOC_REF
        name:
          type: string
        queryable:
          type: boolean
        type:
          type: string
    QueryHelpData:
      type: object
      discriminator:
        propertyName: type
      properties:
        type:
          type: string
      required:
      - type
    QueryHelpDataSource:
      type: object
      allOf:
      - $ref: '#/components/schemas/QueryHelpData'
      - type: object
        properties:
          docRef:
            $ref: '#/components/schemas/DocRef'
    QueryHelpDetail:
      type: object
      properties:
        documentation:
          type: string
        insertText:
          type: string
        insertType:
          type: string
          enum:
          - PLAIN_TEXT
          - SNIPPET
          - BLANK
          - NOT_INSERTABLE
    QueryHelpField:
      type: object
      allOf:
      - $ref: '#/components/schemas/QueryHelpData'
      - type: object
        properties:
          field:
            $ref: '#/components/schemas/QueryField'
    QueryHelpFunctionSignature:
      type: object
      allOf:
      - $ref: '#/components/schemas/QueryHelpData'
      - type: object
        properties:
          aliases:
            type: array
            items:
              type: string
          args:
            type: array
            items:
              $ref: '#/components/schemas/Arg'
          categoryPath:
            type: array
            items:
              type: string
          description:
            type: string
          helpAnchor:
            type: string
          name:
            type: string
          overloadType:
            type: string
            enum:
            - NOT_OVERLOADED
            - OVERLOADED_IN_CATEGORY
            - OVERLOADED_GLOBALLY
          returnDescription:
            type: string
          returnType:
            type: string
            enum:
            - UNKNOWN
            - BOOLEAN
            - DOUBLE
            - ERROR
            - INTEGER
            - LONG
            - "NULL"
            - NUMBER
            - STRING
    QueryHelpRequest:
      type: object
      properties:
        dataSourceRef:
          $ref: '#/components/schemas/DocRef'
        pageRequest:
          $ref: '#/components/schemas/PageRequest'
        parentPath:
          type: string
        query:
          type: string
        showAll:
          type: boolean
        sort:
          type: string
          writeOnly: true
        sortList:
          type: array
          items:
            $ref: '#/components/schemas/CriteriaFieldSort'
        stringMatch:
          $ref: '#/components/schemas/StringMatch'
    QueryHelpRow:
      type: object
      properties:
        data:
          $ref: '#/components/schemas/QueryHelpData'
        hasChildren:
          type: boolean
        icon:
          type: string
          enum:
          - ADD
          - ADD_ABOVE
          - ADD_BELOW
          - ADD_MULTIPLE
          - ALERT
          - ALERT_SIMPLE
          - ARROW_DOWN
          - ARROW_LEFT
          - ARROW_RIGHT
          - ARROW_UP
          - AUTO_REFRESH
          - BACKWARD
          - BORDERED_CIRCLE
          - CALENDAR
          - CANCEL
          - CASE_SENSITIVE
          - CLEAR
          - CLIPBOARD
          - CLOSE
          - CODE
          - COLLAPSE_ALL
          - COLLAPSE_UP
          - COPY
          - DATABASE
          - DELETE
          - DEPENDENCIES
          - DISABLE
          - DOCUMENT_ANALYTIC_OUTPUT_STORE
          - DOCUMENT_ANALYTIC_RULE
          - DOCUMENT_ANNOTATIONS_INDEX
          - DOCUMENT_DASHBOARD
          - DOCUMENT_DICTIONARY
          - DOCUMENT_DOCUMENTATION
          - DOCUMENT_ELASTIC_CLUSTER
          - DOCUMENT_ELASTIC_INDEX
          - DOCUMENT_FAVOURITES
          - DOCUMENT_FEED
          - DOCUMENT_FOLDER
          - DOCUMENT_INDEX
          - DOCUMENT_KAFKA_CONFIG
          - DOCUMENT_PIPELINE
          - DOCUMENT_QUERY
          - DOCUMENT_RECEIVE_DATA_RULE_SET
          - DOCUMENT_SCRIPT
          - DOCUMENT_SEARCHABLE
          - DOCUMENT_SELECT_ALL_OR_NONE
          - DOCUMENT_SIGMA_RULE
          - DOCUMENT_SOLR_INDEX
          - DOCUMENT_STATISTIC_STORE
          - DOCUMENT_STROOM_STATS_STORE
          - DOCUMENT_SYSTEM
          - DOCUMENT_TEXT_CONVERTER
          - DOCUMENT_VIEW
          - DOCUMENT_VISUALISATION
          - DOCUMENT_XMLSCHEMA
          - DOCUMENT_XSLT
          - DOT
          - DOUBLE_ARROW
          - DOWN
          - DOWNLOAD
          - DROP_DOWN
          - EDIT
          - ELLIPSES_HORIZONTAL
          - ELLIPSES_VERTICAL
          - ERROR
          - EXCLAMATION
          - EXPAND_ALL
          - EXPAND_DOWN
          - EXPLORER
          - FAST_BACKWARD
          - FAST_FORWARD
          - FATAL
          - FATAL_DARK
          - FAVOURITES
          - FAVOURITES_OUTLINE
          - FEED
          - FIELD
          - FIELDS_EXPRESSION
          - FIELDS_FILTER
          - FIELDS_FORMAT
          - FIELDS_GROUP
          - FIELDS_SORTAZ
          - FIELDS_SORTZA
          - FILE
          - FILE_FORMATTED
          - FILE_RAW
          - FILTER
          - FIND
          - FOLDER
          - FOLDER_TREE
          - FORMAT
          - FORWARD
          - FUNCTION
          - GENERATE
          - HELP
          - HIDE
          - HIDE_MENU
          - HISTORY
          - INFO
          - INSERT
          - JOBS
          - KEY
          - LOCATE
          - LOCKED
          - LOGO
          - LOGOUT
          - MENU
          - MONITORING
          - MOVE
          - NODES
          - OK
          - OO
          - OPEN
          - OPERATOR
          - PASSWORD
          - PAUSE
          - PEN
          - PIPELINE_ELASTIC_INDEX
          - PIPELINE_FILE
          - PIPELINE_FILES
          - PIPELINE_HADOOP
          - PIPELINE_ID
          - PIPELINE_INDEX
          - PIPELINE_JSON
          - PIPELINE_KAFKA
          - PIPELINE_RECORD_COUNT
          - PIPELINE_RECORD_OUTPUT
          - PIPELINE_REFERENCE_DATA
          - PIPELINE_SEARCH_OUTPUT
          - PIPELINE_SOLR
          - PIPELINE_SPLIT
          - PIPELINE_STATISTICS
          - PIPELINE_STREAM
          - PIPELINE_STROOM_STATS
          - PIPELINE_STROOM_STATS_STORE
          - PIPELINE_TEXT
          - PIPELINE_XML
          - PIPELINE_XML_SEARCH
          - PIPELINE_XSD
          - PIPELINE_XSLT
          - PLAY
          - PROCESS
          - PROPERTIES
          - QUESTION
          - RAW
          - REFRESH
          - REGEX
          - REMOVE
          - RESIZE
          - RESIZE_HANDLE
          - SAVE
          - SAVEAS
          - SEARCH
          - SETTINGS
          - SHARD_CLOSE
          - SHARD_FLUSH
          - SHARE
          - SHIELD
          - SHOW
          - SHOW_MENU
          - STEP
          - STEPPING
          - STEPPING_CIRCLE
          - STEP_BACKWARD
          - STEP_FORWARD
          - STOP
          - TABLE
          - TABLE_NESTED
          - TAB_CLOSE
          - TAGS
          - TEXT_WRAP
          - TICK
          - UNDO
          - UNLOCK
          - UP
          - UPLOAD
          - USER
          - USERS
          - VOLUMES
          - WARNING
        id:
          type: string
        title:
          type: string
        type:
          type: string
          enum:
          - DATA_SOURCE
          - FIELD
          - FUNCTION
          - TITLE
          - STRUCTURE
    QueryKey:
      type: object
      description: A unique key to identify the instance of the search by. This key
        is used to identify multiple requests for the same search when running in
        incremental mode.
      properties:
        uuid:
          type: string
          description: The UUID that makes up the query key
          example: 7740bcd0-a49e-4c22-8540-044f85770716
      required:
      - uuid
    QuerySearchRequest:
      type: object
      properties:
        incremental:
          type: boolean
        openGroups:
          type: array
          items:
            type: string
          uniqueItems: true
        query:
          type: string
        queryContext:
          $ref: '#/components/schemas/QueryContext'
        queryKey:
          $ref: '#/components/schemas/QueryKey'
        requestedRange:
          $ref: '#/components/schemas/OffsetRange'
        searchRequestSource:
          $ref: '#/components/schemas/SearchRequestSource'
        storeHistory:
          type: boolean
        timeout:
          type: integer
          format: int64
    RangeInteger:
      type: object
      properties:
        from:
          type: integer
          format: int32
        matchNull:
          type: boolean
        to:
          type: integer
          format: int32
    RangeLong:
      type: object
      properties:
        from:
          type: integer
          format: int64
        matchNull:
          type: boolean
        to:
          type: integer
          format: int64
    Rec:
      type: object
      properties:
        metaId:
          type: integer
          format: int64
        recordIndex:
          type: integer
          format: int64
    ReceiveDataRule:
      type: object
      properties:
        action:
          type: string
          enum:
          - RECEIVE
          - REJECT
          - DROP
        creationTime:
          type: integer
          format: int64
        enabled:
          type: boolean
        expression:
          $ref: '#/components/schemas/ExpressionOperator'
        name:
          type: string
        ruleNumber:
          type: integer
          format: int32
      xml:
        name: dataReceiptRule
    ReceiveDataRules:
      type: object
      properties:
        createTimeMs:
          type: integer
          format: int64
        createUser:
          type: string
        description:
          type: string
        fields:
          type: array
          items:
            $ref: '#/components/schemas/QueryField'
        name:
          type: string
        rules:
          type: array
          items:
            $ref: '#/components/schemas/ReceiveDataRule'
        type:
          type: string
        updateTimeMs:
          type: integer
          format: int64
        updateUser:
          type: string
        uuid:
          type: string
        version:
          type: string
    RefDataLookupRequest:
      type: object
      properties:
        effectiveTime:
          type: string
        key:
          type: string
        mapName:
          type: string
        referenceLoaders:
          type: array
          items:
            $ref: '#/components/schemas/ReferenceLoader'
      required:
      - key
      - mapName
      - referenceLoaders
    RefDataProcessingInfo:
      type: object
      properties:
        createTimeEpochMs:
          type: integer
          format: int64
        effectiveTimeEpochMs:
          type: integer
          format: int64
        lastAccessedTimeEpochMs:
          type: integer
          format: int64
        processingState:
          type: string
          enum:
          - LOAD_IN_PROGRESS
          - PURGE_IN_PROGRESS
          - COMPLETE
          - FAILED
          - TERMINATED
          - PURGE_FAILED
          - STAGED
          - READY_FOR_PURGE
    RefStoreEntry:
      type: object
      properties:
        feedName:
          type: string
        key:
          type: string
        mapDefinition:
          $ref: '#/components/schemas/MapDefinition'
        refDataProcessingInfo:
          $ref: '#/components/schemas/RefDataProcessingInfo'
        value:
          type: string
        valueReferenceCount:
          type: integer
          format: int32
    RefStreamDefinition:
      type: object
      properties:
        partIndex:
          type: integer
          format: int64
        pipelineDocRef:
          $ref: '#/components/schemas/DocRef'
        pipelineVersion:
          type: string
        streamId:
          type: integer
          format: int64
    ReferenceLoader:
      type: object
      properties:
        loaderPipeline:
          $ref: '#/components/schemas/DocRef'
        referenceFeed:
          $ref: '#/components/schemas/DocRef'
        streamType:
          type: string
      required:
      - loaderPipeline
      - referenceFeed
    RemovePermissionEvent:
      type: object
      allOf:
      - $ref: '#/components/schemas/PermissionChangeEvent'
      - type: object
        properties:
          documentUuid:
            type: string
          permission:
            type: string
          userUuid:
            type: string
    ReprocessDataInfo:
      type: object
      properties:
        details:
          type: string
        message:
          type: string
        severity:
          type: string
          enum:
          - INFO
          - WARN
          - ERROR
          - FATAL
    ResetPasswordRequest:
      type: object
      properties:
        confirmNewPassword:
          type: string
        newPassword:
          type: string
    ResourceGeneration:
      type: object
      properties:
        messageList:
          type: array
          items:
            $ref: '#/components/schemas/Message'
        resourceKey:
          $ref: '#/components/schemas/ResourceKey'
    ResourceKey:
      type: object
      properties:
        key:
          type: string
        name:
          type: string
    Result:
      type: object
      description: Base object for describing a set of result data
      discriminator:
        propertyName: type
      properties:
        componentId:
          type: string
          description: The ID of the component that this result set was requested
            for. See ResultRequest in SearchRequest
        errors:
          type: array
          description: If an error has occurred producing this result set then this
            will have details of the error
          items:
            type: string
            description: If an error has occurred producing this result set then this
              will have details of the error
        type:
          type: string
      required:
      - componentId
      - type
    ResultPageActivity:
      type: object
      description: A page of results.
      properties:
        pageResponse:
          $ref: '#/components/schemas/PageResponse'
        values:
          type: array
          items:
            $ref: '#/components/schemas/Activity'
    ResultPageAnalyticDataShard:
      type: object
      description: A page of results.
      properties:
        pageResponse:
          $ref: '#/components/schemas/PageResponse'
        values:
          type: array
          items:
            $ref: '#/components/schemas/AnalyticDataShard'
    ResultPageCompletionValue:
      type: object
      description: A page of results.
      properties:
        pageResponse:
          $ref: '#/components/schemas/PageResponse'
        values:
          type: array
          items:
            $ref: '#/components/schemas/CompletionValue'
    ResultPageCustomRollUpMask:
      type: object
      description: A page of results.
      properties:
        pageResponse:
          $ref: '#/components/schemas/PageResponse'
        values:
          type: array
          items:
            $ref: '#/components/schemas/CustomRollUpMask'
    ResultPageCustomRollUpMaskFields:
      type: object
      description: A page of results.
      properties:
        pageResponse:
          $ref: '#/components/schemas/PageResponse'
        values:
          type: array
          items:
            $ref: '#/components/schemas/CustomRollUpMaskFields'
    ResultPageDBTableStatus:
      type: object
      description: A page of results.
      properties:
        pageResponse:
          $ref: '#/components/schemas/PageResponse'
        values:
          type: array
          items:
            $ref: '#/components/schemas/DBTableStatus'
    ResultPageDependency:
      type: object
      description: A page of results.
      properties:
        pageResponse:
          $ref: '#/components/schemas/PageResponse'
        values:
          type: array
          items:
            $ref: '#/components/schemas/Dependency'
<<<<<<< HEAD
    ResultPageExecutionHistory:
      type: object
      description: A page of results.
      properties:
        pageResponse:
          $ref: '#/components/schemas/PageResponse'
        values:
          type: array
          items:
            $ref: '#/components/schemas/ExecutionHistory'
    ResultPageExecutionSchedule:
      type: object
      description: A page of results.
      properties:
        pageResponse:
          $ref: '#/components/schemas/PageResponse'
        values:
          type: array
          items:
            $ref: '#/components/schemas/ExecutionSchedule'
    ResultPageFieldInfo:
      type: object
      description: A page of results.
      properties:
        pageResponse:
          $ref: '#/components/schemas/PageResponse'
        values:
          type: array
          items:
            $ref: '#/components/schemas/FieldInfo'
=======
>>>>>>> 09b7b31f
    ResultPageFindInContentResult:
      type: object
      description: A page of results.
      properties:
        pageResponse:
          $ref: '#/components/schemas/PageResponse'
        values:
          type: array
          items:
            $ref: '#/components/schemas/FindInContentResult'
    ResultPageFindResult:
      type: object
      description: A page of results.
      properties:
        pageResponse:
          $ref: '#/components/schemas/PageResponse'
        values:
          type: array
          items:
            $ref: '#/components/schemas/FindResult'
    ResultPageFsVolume:
      type: object
      description: A page of results.
      properties:
        pageResponse:
          $ref: '#/components/schemas/PageResponse'
        values:
          type: array
          items:
            $ref: '#/components/schemas/FsVolume'
    ResultPageFsVolumeGroup:
      type: object
      description: A page of results.
      properties:
        pageResponse:
          $ref: '#/components/schemas/PageResponse'
        values:
          type: array
          items:
            $ref: '#/components/schemas/FsVolumeGroup'
    ResultPageIndexShard:
      type: object
      description: A page of results.
      properties:
        pageResponse:
          $ref: '#/components/schemas/PageResponse'
        values:
          type: array
          items:
            $ref: '#/components/schemas/IndexShard'
    ResultPageIndexVolume:
      type: object
      description: A page of results.
      properties:
        pageResponse:
          $ref: '#/components/schemas/PageResponse'
        values:
          type: array
          items:
            $ref: '#/components/schemas/IndexVolume'
    ResultPageIndexVolumeGroup:
      type: object
      description: A page of results.
      properties:
        pageResponse:
          $ref: '#/components/schemas/PageResponse'
        values:
          type: array
          items:
            $ref: '#/components/schemas/IndexVolumeGroup'
    ResultPageJob:
      type: object
      description: A page of results.
      properties:
        pageResponse:
          $ref: '#/components/schemas/PageResponse'
        values:
          type: array
          items:
            $ref: '#/components/schemas/Job'
    ResultPageJobNode:
      type: object
      description: A page of results.
      properties:
        pageResponse:
          $ref: '#/components/schemas/PageResponse'
        values:
          type: array
          items:
            $ref: '#/components/schemas/JobNode'
    ResultPageMetaRow:
      type: object
      description: A page of results.
      properties:
        pageResponse:
          $ref: '#/components/schemas/PageResponse'
        values:
          type: array
          items:
            $ref: '#/components/schemas/MetaRow'
    ResultPageProcessorTask:
      type: object
      description: A page of results.
      properties:
        pageResponse:
          $ref: '#/components/schemas/PageResponse'
        values:
          type: array
          items:
            $ref: '#/components/schemas/ProcessorTask'
    ResultPageProcessorTaskSummary:
      type: object
      description: A page of results.
      properties:
        pageResponse:
          $ref: '#/components/schemas/PageResponse'
        values:
          type: array
          items:
            $ref: '#/components/schemas/ProcessorTaskSummary'
    ResultPageQueryField:
      type: object
      description: A page of results.
      properties:
        pageResponse:
          $ref: '#/components/schemas/PageResponse'
        values:
          type: array
          items:
            $ref: '#/components/schemas/QueryField'
    ResultPageQueryHelpRow:
      type: object
      description: A page of results.
      properties:
        pageResponse:
          $ref: '#/components/schemas/PageResponse'
        values:
          type: array
          items:
            $ref: '#/components/schemas/QueryHelpRow'
    ResultPageStoredQuery:
      type: object
      description: A page of results.
      properties:
        pageResponse:
          $ref: '#/components/schemas/PageResponse'
        values:
          type: array
          items:
            $ref: '#/components/schemas/StoredQuery'
    ResultPageUser:
      type: object
      description: A page of results.
      properties:
        pageResponse:
          $ref: '#/components/schemas/PageResponse'
        values:
          type: array
          items:
            $ref: '#/components/schemas/User'
    ResultPageUserName:
      type: object
      description: A page of results.
      properties:
        pageResponse:
          $ref: '#/components/schemas/PageResponse'
        values:
          type: array
          items:
            $ref: '#/components/schemas/UserName'
    ResultRequest:
      type: object
      description: "A definition for how to return the raw results of the query in\
        \ the SearchResponse, e.g. sorted, grouped, limited, etc."
      properties:
        componentId:
          type: string
          description: The ID of the component that will receive the results corresponding
            to this ResultRequest
        fetch:
          type: string
          enum:
          - NONE
          - CHANGES
          - ALL
        mappings:
          type: array
          items:
            $ref: '#/components/schemas/TableSettings'
        openGroups:
          type: array
          description: A set of group keys of parent rows we want to display children
            for
          items:
            type: string
            description: A set of group keys of parent rows we want to display children
              for
          uniqueItems: true
        requestedRange:
          $ref: '#/components/schemas/OffsetRange'
        resultStyle:
          type: string
          description: "The style of results required. FLAT will provide a FlatResult\
            \ object, while TABLE will provide a TableResult object"
          enum:
          - FLAT
          - TABLE
          - VIS
          - QL_VIS
        timeFilter:
          $ref: '#/components/schemas/TimeFilter'
      required:
      - componentId
      - mappings
      - openGroups
      - requestedRange
      - resultStyle
    ResultStoreInfo:
      type: object
      properties:
        complete:
          type: boolean
        createUser:
          type: string
        creationTime:
          type: integer
          format: int64
        nodeName:
          type: string
        queryKey:
          $ref: '#/components/schemas/QueryKey'
        searchProcessLifespan:
          $ref: '#/components/schemas/LifespanInfo'
        searchRequestSource:
          $ref: '#/components/schemas/SearchRequestSource'
        storeLifespan:
          $ref: '#/components/schemas/LifespanInfo'
        storeSize:
          type: integer
          format: int64
        taskProgress:
          $ref: '#/components/schemas/SearchTaskProgress'
    ResultStoreResponse:
      type: object
      properties:
        errors:
          type: array
          items:
            type: string
        pageResponse:
          $ref: '#/components/schemas/PageResponse'
        values:
          type: array
          items:
            $ref: '#/components/schemas/ResultStoreInfo'
    Row:
      type: object
      description: A row of data in a result set
      properties:
        backgroundColor:
          type: string
        depth:
          type: integer
          format: int32
          description: "The grouping depth, where 0 is the top level of grouping,\
            \ or where there is no grouping"
          example: 0
        groupKey:
          type: string
          description: TODO
        textColor:
          type: string
        values:
          type: array
          description: The value for this row of data. The values in the list are
            in the same order as the fields in the ResultRequest
          items:
            type: string
            description: The value for this row of data. The values in the list are
              in the same order as the fields in the ResultRequest
      required:
      - depth
      - groupKey
      - values
    S3ClientConfig:
      type: object
      properties:
        accelerate:
          type: boolean
        async:
          type: boolean
        bucketName:
          type: string
        checksumValidationEnabled:
          type: boolean
        createBuckets:
          type: boolean
        credentials:
          $ref: '#/components/schemas/AwsCredentials'
        credentialsProviderType:
          type: string
          enum:
          - ANONYMOUS
          - DEFAULT
          - ENVIRONMENT_VARIABLE
          - PROFILE
          - STATIC
          - SYSTEM_PROPERTY
          - WEB
        crossRegionAccessEnabled:
          type: boolean
        endpointOverride:
          type: string
        forcePathStyle:
          type: boolean
        httpConfiguration:
          $ref: '#/components/schemas/AwsHttpConfig'
        keyPattern:
          type: string
        maxConcurrency:
          type: integer
          format: int32
        minimalPartSizeInBytes:
          type: integer
          format: int64
        multipart:
          type: boolean
        numRetries:
          type: integer
          format: int32
        readBufferSizeInBytes:
          type: integer
          format: int64
        region:
          type: string
        targetThroughputInGbps:
          type: number
          format: double
        thresholdInBytes:
          type: integer
          format: int64
    SavePipelineXmlRequest:
      type: object
      properties:
        pipeline:
          $ref: '#/components/schemas/DocRef'
        xml:
          type: string
    Schedule:
      type: object
      properties:
        expression:
          type: string
        type:
          type: string
          enum:
          - INSTANT
          - CRON
          - FREQUENCY
    ScheduleBounds:
      type: object
      properties:
        endTimeMs:
          type: integer
          format: int64
        startTimeMs:
          type: integer
          format: int64
    ScheduleRestriction:
      type: object
      properties:
        allowHour:
          type: boolean
        allowMinute:
          type: boolean
        allowSecond:
          type: boolean
    ScheduledQueryAnalyticProcessConfig:
      type: object
      allOf:
      - $ref: '#/components/schemas/AnalyticProcessConfig'
      - type: object
        properties:
          enabled:
            type: boolean
          errorFeed:
            $ref: '#/components/schemas/DocRef'
          maxEventTimeMs:
            type: integer
            format: int64
          minEventTimeMs:
            type: integer
            format: int64
          node:
            type: string
          queryFrequency:
            $ref: '#/components/schemas/SimpleDuration'
          timeToWaitForData:
            $ref: '#/components/schemas/SimpleDuration'
    ScheduledQueryAnalyticTrackerData:
      type: object
      allOf:
      - $ref: '#/components/schemas/AnalyticTrackerData'
      - type: object
        properties:
          actualExecutionTimeMs:
            type: integer
            format: int64
          lastEffectiveExecutionTimeMs:
            type: integer
            format: int64
          nextEffectiveExecutionTimeMs:
            type: integer
            format: int64
    ScheduledTimes:
      type: object
      properties:
        error:
          type: string
        nextScheduledTimeMs:
          type: integer
          format: int64
        schedule:
          $ref: '#/components/schemas/Schedule'
    ScriptDoc:
      type: object
      properties:
        createTimeMs:
          type: integer
          format: int64
        createUser:
          type: string
        data:
          type: string
        dependencies:
          type: array
          items:
            $ref: '#/components/schemas/DocRef'
        description:
          type: string
        name:
          type: string
        type:
          type: string
        updateTimeMs:
          type: integer
          format: int64
        updateUser:
          type: string
        uuid:
          type: string
        version:
          type: string
    Search:
      type: object
      properties:
        componentSettingsMap:
          type: object
          additionalProperties:
            $ref: '#/components/schemas/ComponentSettings'
        dataSourceRef:
          $ref: '#/components/schemas/DocRef'
        expression:
          $ref: '#/components/schemas/ExpressionOperator'
        incremental:
          type: boolean
        params:
          type: array
          items:
            $ref: '#/components/schemas/Param'
        queryInfo:
          type: string
        timeRange:
          $ref: '#/components/schemas/TimeRange'
    SearchAccountRequest:
      type: object
      properties:
        pageRequest:
          $ref: '#/components/schemas/PageRequest'
        quickFilter:
          type: string
        sort:
          type: string
          writeOnly: true
        sortList:
          type: array
          items:
            $ref: '#/components/schemas/CriteriaFieldSort'
    SearchApiKeyRequest:
      type: object
      properties:
        pageRequest:
          $ref: '#/components/schemas/PageRequest'
        quickFilter:
          type: string
        sort:
          type: string
          writeOnly: true
        sortList:
          type: array
          items:
            $ref: '#/components/schemas/CriteriaFieldSort'
    SearchRequest:
      type: object
      description: A request for new search or a follow up request for more data for
        an existing iterative search
      properties:
        dateTimeLocale:
          type: string
        dateTimeSettings:
          $ref: '#/components/schemas/DateTimeSettings'
        incremental:
          type: boolean
          description: "If true the response will contain all results found so far,\
            \ typically no results on the first request. Future requests for the same\
            \ query key may return more results. Intended for use on longer running\
            \ searches to allow partial result sets to be returned as soon as they\
            \ are available rather than waiting for the full result set."
        key:
          $ref: '#/components/schemas/QueryKey'
        query:
          $ref: '#/components/schemas/Query'
        resultRequests:
          type: array
          items:
            $ref: '#/components/schemas/ResultRequest'
          xml:
            wrapped: true
        searchRequestSource:
          $ref: '#/components/schemas/SearchRequestSource'
        timeout:
          type: integer
          format: int64
          description: "Set the maximum time (in ms) for the server to wait for a\
            \ complete result set. The timeout applies to both incremental and non\
            \ incremental queries, though the behaviour is slightly different. The\
            \ timeout will make the server wait for which ever comes first out of\
            \ the query completing or the timeout period being reached. If no value\
            \ is supplied then for an incremental query a default value of 0 will\
            \ be used (i.e. returning immediately) and for a non-incremental query\
            \ the server's default timeout period will be used. For an incremental\
            \ query, if the query has not completed by the end of the timeout period,\
            \ it will return the currently know results with complete=false, however\
            \ for a non-incremental query it will return no results, complete=false\
            \ and details of the timeout in the error field"
      required:
      - incremental
      - query
      - resultRequests
      xml:
        name: searchRequest
    SearchRequestSource:
      type: object
      properties:
        componentId:
          type: string
        ownerDocUuid:
          type: string
        sourceType:
          type: string
          enum:
          - TABLE_BUILDER_ANALYTIC
          - SCHEDULED_QUERY_ANALYTIC
          - DASHBOARD_UI
          - QUERY_UI
          - API
          - BATCH_SEARCH
    SearchResponse:
      type: object
      description: "The response to a search request, that may or may not contain\
        \ results. The results may only be a partial set if an iterative screech was\
        \ requested"
      properties:
        complete:
          type: boolean
        errors:
          type: array
          items:
            type: string
        highlights:
          type: array
          description: A list of strings to highlight in the UI that should correlate
            with the search query.
          items:
            type: string
            description: A list of strings to highlight in the UI that should correlate
              with the search query.
        key:
          $ref: '#/components/schemas/QueryKey'
        results:
          type: array
          items:
            $ref: '#/components/schemas/Result'
      required:
      - highlights
      - key
    SearchTaskProgress:
      type: object
      properties:
        nodeName:
          type: string
        submitTimeMs:
          type: integer
          format: int64
        taskInfo:
          type: string
        taskName:
          type: string
        threadName:
          type: string
        timeNowMs:
          type: integer
          format: int64
        userName:
          type: string
    SelectionIndexShardStatus:
      type: object
      properties:
        matchAll:
          type: boolean
        set:
          type: array
          items:
            type: string
            enum:
            - CLOSED
            - OPEN
            - CLOSING
            - OPENING
            - NEW
            - DELETED
            - CORRUPT
          uniqueItems: true
    SelectionInteger:
      type: object
      properties:
        matchAll:
          type: boolean
        set:
          type: array
          items:
            type: integer
            format: int32
          uniqueItems: true
    SelectionLong:
      type: object
      properties:
        matchAll:
          type: boolean
        set:
          type: array
          items:
            type: integer
            format: int64
          uniqueItems: true
    SelectionString:
      type: object
      properties:
        matchAll:
          type: boolean
        set:
          type: array
          items:
            type: string
          uniqueItems: true
    SelectionSummary:
      type: object
      properties:
        ageRange:
          $ref: '#/components/schemas/RangeLong'
        feedCount:
          type: integer
          format: int64
        itemCount:
          type: integer
          format: int64
        pipelineCount:
          type: integer
          format: int64
        processorCount:
          type: integer
          format: int64
        statusCount:
          type: integer
          format: int64
        typeCount:
          type: integer
          format: int64
    SelectionVolumeUseStatus:
      type: object
      properties:
        matchAll:
          type: boolean
        set:
          type: array
          items:
            type: string
            enum:
            - ACTIVE
            - INACTIVE
            - CLOSED
          uniqueItems: true
    SessionDetails:
      type: object
      properties:
        createMs:
          type: integer
          format: int64
        lastAccessedAgent:
          type: string
        lastAccessedMs:
          type: integer
          format: int64
        nodeName:
          type: string
        userName:
          $ref: '#/components/schemas/UserName'
    SessionInfo:
      type: object
      properties:
        buildInfo:
          $ref: '#/components/schemas/BuildInfo'
        nodeName:
          type: string
        userName:
          $ref: '#/components/schemas/UserName'
    SessionListResponse:
      type: object
      properties:
        pageResponse:
          $ref: '#/components/schemas/PageResponse'
        values:
          type: array
          items:
            $ref: '#/components/schemas/SessionDetails'
    SetAssignedToRequest:
      type: object
      properties:
        annotationIdList:
          type: array
          items:
            type: integer
            format: int64
        assignedTo:
          $ref: '#/components/schemas/UserName'
    SetStatusRequest:
      type: object
      properties:
        annotationIdList:
          type: array
          items:
            type: integer
            format: int64
        status:
          type: string
    SharedElementData:
      type: object
      properties:
        formatInput:
          type: boolean
        formatOutput:
          type: boolean
        indicators:
          $ref: '#/components/schemas/Indicators'
        input:
          type: string
        output:
          type: string
    SharedStepData:
      type: object
      properties:
        elementMap:
          type: object
          additionalProperties:
            $ref: '#/components/schemas/SharedElementData'
        sourceLocation:
          $ref: '#/components/schemas/SourceLocation'
    SimpleDuration:
      type: object
      properties:
        time:
          type: integer
          format: int64
        timeUnit:
          type: string
          enum:
          - NANOSECONDS
          - MILLISECONDS
          - SECONDS
          - MINUTES
          - HOURS
          - DAYS
          - WEEKS
          - MONTHS
          - YEARS
    Size:
      type: object
      properties:
        height:
          type: integer
          format: int32
        width:
          type: integer
          format: int32
      xml:
        name: size
    SolrConnectionConfig:
      type: object
      properties:
        instanceType:
          type: string
          enum:
          - SINGLE_NOOE
          - SOLR_CLOUD
        solrUrls:
          type: array
          items:
            type: string
        useZk:
          type: boolean
        zkHosts:
          type: array
          items:
            type: string
        zkPath:
          type: string
      xml:
        name: connection
    SolrConnectionTestResponse:
      type: object
      properties:
        message:
          type: string
        ok:
          type: boolean
    SolrIndexDoc:
      type: object
      properties:
        collection:
          type: string
        createTimeMs:
          type: integer
          format: int64
        createUser:
          type: string
        defaultExtractionPipeline:
          $ref: '#/components/schemas/DocRef'
        deletedFields:
          type: array
          items:
            $ref: '#/components/schemas/SolrIndexField'
        description:
          type: string
        fields:
          type: array
          items:
            $ref: '#/components/schemas/SolrIndexField'
        name:
          type: string
        retentionExpression:
          $ref: '#/components/schemas/ExpressionOperator'
        solrConnectionConfig:
          $ref: '#/components/schemas/SolrConnectionConfig'
        solrSynchState:
          $ref: '#/components/schemas/SolrSynchState'
        timeField:
          type: string
        type:
          type: string
        updateTimeMs:
          type: integer
          format: int64
        updateUser:
          type: string
        uuid:
          type: string
        version:
          type: string
    SolrIndexField:
      type: object
      properties:
        defaultValue:
          type: string
        docValues:
          type: boolean
        fieldName:
          type: string
        fieldType:
          type: string
        fieldUse:
          type: string
          enum:
          - ID
          - BOOLEAN_FIELD
          - INTEGER_FIELD
          - LONG_FIELD
          - FLOAT_FIELD
          - DOUBLE_FIELD
          - DATE_FIELD
          - FIELD
          - NUMERIC_FIELD
        fldName:
          type: string
        fldType:
          type: string
          enum:
          - ID
          - BOOLEAN
          - INTEGER
          - LONG
          - FLOAT
          - DOUBLE
          - DATE
          - TEXT
          - KEYWORD
          - IPV4_ADDRESS
          - DOC_REF
        indexed:
          type: boolean
        multiValued:
          type: boolean
        nativeType:
          type: string
        omitNorms:
          type: boolean
        omitPositions:
          type: boolean
        omitTermFreqAndPositions:
          type: boolean
        required:
          type: boolean
        sortMissingFirst:
          type: boolean
        sortMissingLast:
          type: boolean
        stored:
          type: boolean
        termOffsets:
          type: boolean
        termPayloads:
          type: boolean
        termPositions:
          type: boolean
        termVectors:
          type: boolean
        uninvertible:
          type: boolean
    SolrSynchState:
      type: object
      properties:
        lastSynchronized:
          type: integer
          format: int64
        messages:
          type: array
          items:
            type: string
    Sort:
      type: object
      description: Describes the sorting applied to a field
      properties:
        direction:
          type: string
          description: "The direction to sort in, ASCENDING or DESCENDING"
          enum:
          - ASCENDING
          - DESCENDING
          example: ASCENDING
        order:
          type: integer
          format: int32
          description: "Where multiple fields are sorted this value describes the\
            \ sort order, with 0 being the first field to sort on"
          example: 0
      required:
      - direction
      - order
    SourceConfig:
      type: object
      properties:
        maxCharactersInPreviewFetch:
          type: integer
          format: int64
          minimum: 1
        maxCharactersPerFetch:
          type: integer
          format: int64
          minimum: 1
        maxCharactersToCompleteLine:
          type: integer
          format: int64
          minimum: 0
        maxHexDumpLines:
          type: integer
          format: int32
          minimum: 1
    SourceLocation:
      type: object
      properties:
        childType:
          type: string
        dataRange:
          $ref: '#/components/schemas/DataRange'
        highlights:
          type: array
          items:
            $ref: '#/components/schemas/DataRange'
        metaId:
          type: integer
          format: int64
        partIndex:
          type: integer
          format: int64
        recordIndex:
          type: integer
          format: int64
    SplashConfig:
      type: object
      properties:
        body:
          type: string
        enabled:
          type: boolean
        title:
          type: string
        version:
          type: string
    SplitLayoutConfig:
      type: object
      allOf:
      - $ref: '#/components/schemas/LayoutConfig'
      - type: object
        properties:
          children:
            type: array
            items:
              $ref: '#/components/schemas/LayoutConfig'
            xml:
              wrapped: true
          dimension:
            type: integer
            format: int32
      xml:
        name: splitLayout
    StatisticField:
      type: object
      properties:
        fieldName:
          type: string
    StatisticStoreDoc:
      type: object
      properties:
        config:
          $ref: '#/components/schemas/StatisticsDataSourceData'
        createTimeMs:
          type: integer
          format: int64
        createUser:
          type: string
        description:
          type: string
        enabled:
          type: boolean
        name:
          type: string
        precision:
          type: integer
          format: int64
        rollUpType:
          type: string
          enum:
          - NONE
          - ALL
          - CUSTOM
        statisticType:
          type: string
          enum:
          - COUNT
          - VALUE
        type:
          type: string
        updateTimeMs:
          type: integer
          format: int64
        updateUser:
          type: string
        uuid:
          type: string
        version:
          type: string
    StatisticsDataSourceData:
      type: object
      properties:
        customRollUpMasks:
          type: array
          items:
            $ref: '#/components/schemas/CustomRollUpMask'
          uniqueItems: true
        fields:
          type: array
          items:
            $ref: '#/components/schemas/StatisticField'
    StatisticsDataSourceFieldChangeRequest:
      type: object
      properties:
        newStatisticsDataSourceData:
          $ref: '#/components/schemas/StatisticsDataSourceData'
        oldStatisticsDataSourceData:
          $ref: '#/components/schemas/StatisticsDataSourceData'
    StepLocation:
      type: object
      properties:
        metaId:
          type: integer
          format: int64
        partIndex:
          type: integer
          format: int64
        recordIndex:
          type: integer
          format: int64
    SteppingFilterSettings:
      type: object
      properties:
        filters:
          type: array
          items:
            $ref: '#/components/schemas/XPathFilter'
        skipToOutput:
          type: string
          enum:
          - NOT_EMPTY
          - EMPTY
        skipToSeverity:
          type: string
          enum:
          - INFO
          - WARN
          - ERROR
          - FATAL
    SteppingResult:
      type: object
      properties:
        currentStreamOffset:
          type: integer
          format: int32
        foundRecord:
          type: boolean
        generalErrors:
          type: array
          items:
            type: string
          uniqueItems: true
        segmentedData:
          type: boolean
        stepData:
          $ref: '#/components/schemas/SharedStepData'
        stepFilterMap:
          type: object
          additionalProperties:
            $ref: '#/components/schemas/SteppingFilterSettings'
        stepLocation:
          $ref: '#/components/schemas/StepLocation'
    StoredError:
      type: object
      properties:
        elementId:
          type: string
        errorType:
          type: string
          enum:
          - CODE
          - GENERIC
          - INPUT
          - OUTPUT
          - UNKNOWN
        location:
          $ref: '#/components/schemas/Location'
        message:
          type: string
        severity:
          type: string
          enum:
          - INFO
          - WARN
          - ERROR
          - FATAL
    StoredQuery:
      type: object
      properties:
        componentId:
          type: string
        createTimeMs:
          type: integer
          format: int64
        createUser:
          type: string
        dashboardUuid:
          type: string
        data:
          type: string
        favourite:
          type: boolean
        id:
          type: integer
          format: int32
        name:
          type: string
        ownerUuid:
          type: string
        query:
          $ref: '#/components/schemas/Query'
        updateTimeMs:
          type: integer
          format: int64
        updateUser:
          type: string
        uuid:
          type: string
        version:
          type: integer
          format: int32
    StreamLocation:
      type: object
      allOf:
      - $ref: '#/components/schemas/Location'
      - type: object
        properties:
          partIndex:
            type: integer
            format: int64
    StreamingAnalyticProcessConfig:
      type: object
      allOf:
      - $ref: '#/components/schemas/AnalyticProcessConfig'
      - type: object
        properties:
          errorFeed:
            $ref: '#/components/schemas/DocRef'
    StreamingAnalyticTrackerData:
      type: object
      allOf:
      - $ref: '#/components/schemas/AnalyticTrackerData'
      - type: object
        properties:
          lastExecutionTimeMs:
            type: integer
            format: int64
          lastStreamCount:
            type: integer
            format: int32
          lastStreamId:
            type: integer
            format: int64
          totalEventCount:
            type: integer
            format: int64
          totalStreamCount:
            type: integer
            format: int64
    StringCriteria:
      type: object
      properties:
        caseInsensitive:
          type: boolean
        matchNull:
          type: boolean
        matchStyle:
          type: string
          enum:
          - Wild
          - WildStart
          - WildEnd
          - WildStartAndEnd
        string:
          type: string
        stringUpper:
          type: string
    StringEntryValue:
      type: object
      allOf:
      - $ref: '#/components/schemas/EntryValue'
      - type: object
        properties:
          value:
            type: string
    StringMatch:
      type: object
      properties:
        caseSensitive:
          type: boolean
        matchType:
          type: string
          enum:
          - ANY
          - "NULL"
          - NON_NULL
          - BLANK
          - EMPTY
          - NULL_OR_BLANK
          - NULL_OR_EMPTY
          - CONTAINS
          - EQUALS
          - NOT_EQUALS
          - STARTS_WITH
          - ENDS_WITH
          - REGEX
        pattern:
          type: string
    StringMatchLocation:
      type: object
      properties:
        length:
          type: integer
          format: int32
        offset:
          type: integer
          format: int32
    StroomStatsStoreDoc:
      type: object
      properties:
        config:
          $ref: '#/components/schemas/StroomStatsStoreEntityData'
        createTimeMs:
          type: integer
          format: int64
        createUser:
          type: string
        description:
          type: string
        enabled:
          type: boolean
        name:
          type: string
        precision:
          type: string
          enum:
          - SECOND
          - MINUTE
          - HOUR
          - DAY
          - FOREVER
        rollUpType:
          type: string
          enum:
          - NONE
          - ALL
          - CUSTOM
        statisticType:
          type: string
          enum:
          - COUNT
          - VALUE
        type:
          type: string
        updateTimeMs:
          type: integer
          format: int64
        updateUser:
          type: string
        uuid:
          type: string
        version:
          type: string
    StroomStatsStoreEntityData:
      type: object
      properties:
        customRollUpMasks:
          type: array
          items:
            $ref: '#/components/schemas/CustomRollUpMask'
          uniqueItems: true
        fields:
          type: array
          items:
            $ref: '#/components/schemas/StatisticField'
    StroomStatsStoreFieldChangeRequest:
      type: object
      properties:
        newEntityData:
          $ref: '#/components/schemas/StroomStatsStoreEntityData'
        oldEntityData:
          $ref: '#/components/schemas/StroomStatsStoreEntityData'
    Suggestions:
      type: object
      properties:
        cacheable:
          type: boolean
        list:
          type: array
          items:
            type: string
    Summary:
      type: object
      allOf:
      - $ref: '#/components/schemas/Marker'
      - type: object
        properties:
          count:
            type: integer
            format: int32
          expander:
            $ref: '#/components/schemas/Expander'
          total:
            type: integer
            format: int32
    SystemInfoResult:
      type: object
      properties:
        description:
          type: string
        details:
          type: object
          additionalProperties:
            type: object
        name:
          type: string
      required:
      - name
    SystemInfoResultList:
      type: object
      properties:
        results:
          type: array
          items:
            $ref: '#/components/schemas/SystemInfoResult'
    TabConfig:
      type: object
      properties:
        id:
          type: string
        visible:
          type: boolean
      xml:
        name: tab
    TabLayoutConfig:
      type: object
      allOf:
      - $ref: '#/components/schemas/LayoutConfig'
      - type: object
        properties:
          selected:
            type: integer
            format: int32
          tabs:
            type: array
            items:
              $ref: '#/components/schemas/TabConfig'
            xml:
              wrapped: true
      xml:
        name: tabLayout
    TableBuilderAnalyticProcessConfig:
      type: object
      allOf:
      - $ref: '#/components/schemas/AnalyticProcessConfig'
      - type: object
        properties:
          dataRetention:
            $ref: '#/components/schemas/SimpleDuration'
          enabled:
            type: boolean
          maxMetaCreateTimeMs:
            type: integer
            format: int64
          minMetaCreateTimeMs:
            type: integer
            format: int64
          node:
            type: string
          timeToWaitForData:
            $ref: '#/components/schemas/SimpleDuration'
    TableBuilderAnalyticTrackerData:
      type: object
      allOf:
      - $ref: '#/components/schemas/AnalyticTrackerData'
      - type: object
        properties:
          lastEventId:
            type: integer
            format: int64
          lastEventTime:
            type: integer
            format: int64
          lastExecutionTimeMs:
            type: integer
            format: int64
          lastStreamCount:
            type: integer
            format: int32
          lastStreamId:
            type: integer
            format: int64
          lastWindowEndTimeMs:
            type: integer
            format: int64
          lastWindowStartTimeMs:
            type: integer
            format: int64
          totalEventCount:
            type: integer
            format: int64
          totalStreamCount:
            type: integer
            format: int64
    TableComponentSettings:
      type: object
      properties:
        dataSourceRef:
          $ref: '#/components/schemas/DocRef'
        extractValues:
          type: boolean
          description: TODO
        extractionPipeline:
          $ref: '#/components/schemas/DocRef'
        fields:
          type: array
          items:
            $ref: '#/components/schemas/Column'
        maxResults:
          type: array
          description: "Defines the maximum number of results to return at each grouping\
            \ level, e.g. '1000,10,1' means 1000 results at group level 0, 10 at level\
            \ 1 and 1 at level 2. In the absence of this field system defaults will\
            \ apply"
          example: "1000,10,1"
          items:
            type: integer
            format: int64
            description: "Defines the maximum number of results to return at each\
              \ grouping level, e.g. '1000,10,1' means 1000 results at group level\
              \ 0, 10 at level 1 and 1 at level 2. In the absence of this field system\
              \ defaults will apply"
        pageSize:
          type: integer
          format: int32
          description: Defines the maximum number of rows to display in the table
            at once (default 100).
          example: 100
        queryId:
          type: string
          description: TODO
        showDetail:
          type: boolean
        useDefaultExtractionPipeline:
          type: boolean
    TableCoprocessorSettings:
      type: object
      allOf:
      - $ref: '#/components/schemas/CoprocessorSettings'
      - type: object
        properties:
          componentIds:
            type: array
            items:
              type: string
          tableSettings:
            $ref: '#/components/schemas/TableSettings'
    TableResult:
      type: object
      allOf:
      - $ref: '#/components/schemas/Result'
      - type: object
        properties:
          fields:
            type: array
            items:
              $ref: '#/components/schemas/Column'
          resultRange:
            $ref: '#/components/schemas/OffsetRange'
          rows:
            type: array
            items:
              $ref: '#/components/schemas/Row'
          totalResults:
            type: integer
            format: int64
      description: Object for describing a set of results in a table form that supports
        grouped data
      required:
      - componentId
      - fields
      - resultRange
      - rows
    TableResultRequest:
      type: object
      allOf:
      - $ref: '#/components/schemas/ComponentResultRequest'
      - type: object
        properties:
          openGroups:
            type: array
            items:
              type: string
            uniqueItems: true
          requestedRange:
            $ref: '#/components/schemas/OffsetRange'
          tableName:
            type: string
          tableSettings:
            $ref: '#/components/schemas/TableSettings'
      required:
      - componentId
    TableSettings:
      type: object
      description: "An object to describe how the query results should be returned,\
        \ including which fields should be included and what sorting, grouping, filtering,\
        \ limiting, etc. should be applied"
      properties:
        aggregateFilter:
          $ref: '#/components/schemas/ExpressionOperator'
        extractValues:
          type: boolean
        extractionPipeline:
          $ref: '#/components/schemas/DocRef'
        fields:
          type: array
          items:
            $ref: '#/components/schemas/Column'
        maxResults:
          type: array
          description: "Defines the maximum number of results to return at each grouping\
            \ level, e.g. '1000,10,1' means 1000 results at group level 0, 10 at level\
            \ 1 and 1 at level 2. In the absence of this field system defaults will\
            \ apply"
          example: "1000,10,1"
          items:
            type: integer
            format: int64
            description: "Defines the maximum number of results to return at each\
              \ grouping level, e.g. '1000,10,1' means 1000 results at group level\
              \ 0, 10 at level 1 and 1 at level 2. In the absence of this field system\
              \ defaults will apply"
        queryId:
          type: string
          description: TODO
        showDetail:
          type: boolean
          description: When grouping is used a value of true indicates that the results
            will include the full detail of any results aggregated into a group as
            well as their aggregates. A value of false will only include the aggregated
            values for each group. Defaults to false.
        valueFilter:
          $ref: '#/components/schemas/ExpressionOperator'
        visSettings:
          $ref: '#/components/schemas/QLVisSettings'
        window:
          $ref: '#/components/schemas/Window'
    TaskId:
      type: object
      properties:
        id:
          type: string
        parentId:
          $ref: '#/components/schemas/TaskId'
    TaskProgress:
      type: object
      properties:
        expander:
          $ref: '#/components/schemas/Expander'
        filterMatchState:
          type: string
          enum:
          - MATCHED
          - NOT_MATCHED
        id:
          $ref: '#/components/schemas/TaskId'
        nodeName:
          type: string
        submitTimeMs:
          type: integer
          format: int64
        taskInfo:
          type: string
        taskName:
          type: string
        threadName:
          type: string
        timeNowMs:
          type: integer
          format: int64
        userName:
          type: string
    TaskProgressResponse:
      type: object
      properties:
        errors:
          type: array
          items:
            type: string
        pageResponse:
          $ref: '#/components/schemas/PageResponse'
        values:
          type: array
          items:
            $ref: '#/components/schemas/TaskProgress'
    TerminateTaskProgressRequest:
      type: object
      properties:
        criteria:
          $ref: '#/components/schemas/FindTaskCriteria'
    TextComponentSettings:
      type: object
      allOf:
      - $ref: '#/components/schemas/ComponentSettings'
      - type: object
        properties:
          colFromField:
            $ref: '#/components/schemas/Column'
          colToField:
            $ref: '#/components/schemas/Column'
          lineFromField:
            $ref: '#/components/schemas/Column'
          lineToField:
            $ref: '#/components/schemas/Column'
          modelVersion:
            type: string
          partNoField:
            $ref: '#/components/schemas/Column'
          pipeline:
            $ref: '#/components/schemas/DocRef'
          recordNoField:
            $ref: '#/components/schemas/Column'
          showAsHtml:
            type: boolean
          showStepping:
            type: boolean
          streamIdField:
            $ref: '#/components/schemas/Column'
          tableId:
            type: string
    TextConverterDoc:
      type: object
      properties:
        converterType:
          type: string
          enum:
          - NONE
          - DATA_SPLITTER
          - XML_FRAGMENT
        createTimeMs:
          type: integer
          format: int64
        createUser:
          type: string
        data:
          type: string
        description:
          type: string
        name:
          type: string
        type:
          type: string
        updateTimeMs:
          type: integer
          format: int64
        updateUser:
          type: string
        uuid:
          type: string
        version:
          type: string
    ThemeConfig:
      type: object
      properties:
        backgroundColour:
          type: string
        labelColours:
          type: string
        pageBorder:
          type: string
    TimeFilter:
      type: object
      description: If the data includes time in the key then you can apply a time
        filter when retrieving rows
      properties:
        from:
          type: integer
          format: int64
        to:
          type: integer
          format: int64
    TimeRange:
      type: object
      properties:
        condition:
          type: string
          enum:
          - CONTAINS
          - EQUALS
          - NOT_EQUALS
          - GREATER_THAN
          - GREATER_THAN_OR_EQUAL_TO
          - LESS_THAN
          - LESS_THAN_OR_EQUAL_TO
          - BETWEEN
          - IN
          - IN_DICTIONARY
          - IN_FOLDER
          - IS_DOC_REF
          - IS_NULL
          - IS_NOT_NULL
          - MATCHES_REGEX
        from:
          type: string
        name:
          type: string
        to:
          type: string
    TokenError:
      type: object
      properties:
        from:
          $ref: '#/components/schemas/DefaultLocation'
        text:
          type: string
        to:
          $ref: '#/components/schemas/DefaultLocation'
    TokenResponse:
      type: object
      properties:
        access_token:
          type: string
        expires_in:
          type: integer
          format: int64
        id_token:
          type: string
        refresh_expires_in:
          type: integer
          format: int64
        refresh_token:
          type: string
        refresh_token_expires_in:
          type: integer
          format: int64
        token_type:
          type: string
    UiConfig:
      type: object
      properties:
        aboutHtml:
          type: string
        activity:
          $ref: '#/components/schemas/ActivityConfig'
        analyticUiDefaultConfig:
          $ref: '#/components/schemas/AnalyticUiDefaultConfig'
        defaultMaxResults:
          type: string
        helpSubPathDocumentation:
          type: string
        helpSubPathExpressions:
          type: string
        helpSubPathJobs:
          type: string
        helpSubPathProperties:
          type: string
        helpSubPathQuickFilter:
          type: string
        helpSubPathStroomQueryLanguage:
          type: string
        helpUrl:
          type: string
        htmlTitle:
          type: string
        maintenanceMessage:
          type: string
        namePattern:
          type: string
        nestedIndexFieldsDelimiterPattern:
          type: string
        nodeMonitoring:
          $ref: '#/components/schemas/NodeMonitoringConfig'
        oncontextmenu:
          type: string
          pattern: ^return (true|false);$
        process:
          $ref: '#/components/schemas/ProcessConfig'
        query:
          $ref: '#/components/schemas/QueryConfig'
        referencePipelineSelectorIncludedTags:
          type: array
          items:
            type: string
          uniqueItems: true
        requireReactWrapper:
          type: boolean
        source:
          $ref: '#/components/schemas/SourceConfig'
        splash:
          $ref: '#/components/schemas/SplashConfig'
        theme:
          $ref: '#/components/schemas/ThemeConfig'
        welcomeHtml:
          type: string
    UpdateAccountRequest:
      type: object
      properties:
        account:
          $ref: '#/components/schemas/Account'
        confirmPassword:
          type: string
        password:
          type: string
    UpdateStatusRequest:
      type: object
      properties:
        criteria:
          $ref: '#/components/schemas/FindMetaCriteria'
        currentStatus:
          type: string
          enum:
          - UNLOCKED
          - LOCKED
          - DELETED
        newStatus:
          type: string
          enum:
          - UNLOCKED
          - LOCKED
          - DELETED
    UpdateStoreRequest:
      type: object
      properties:
        queryKey:
          $ref: '#/components/schemas/QueryKey'
        searchProcessLifespan:
          $ref: '#/components/schemas/LifespanInfo'
        storeLifespan:
          $ref: '#/components/schemas/LifespanInfo'
    UploadDataRequest:
      type: object
      properties:
        effectiveMs:
          type: integer
          format: int64
        feedName:
          type: string
        fileName:
          type: string
        key:
          $ref: '#/components/schemas/ResourceKey'
        metaData:
          type: string
        streamTypeName:
          type: string
    UrlResponse:
      type: object
      properties:
        url:
          type: string
    User:
      type: object
      properties:
        createTimeMs:
          type: integer
          format: int64
        createUser:
          type: string
        displayName:
          type: string
        fullName:
          type: string
        group:
          type: boolean
        id:
          type: integer
          format: int32
        subjectId:
          type: string
        updateTimeMs:
          type: integer
          format: int64
        updateUser:
          type: string
        userIdentityForAudit:
          type: string
        uuid:
          type: string
        version:
          type: integer
          format: int32
    UserAndPermissions:
      type: object
      properties:
        permissions:
          type: array
          items:
            type: string
          uniqueItems: true
        userName:
          $ref: '#/components/schemas/UserName'
    UserName:
      type: object
      properties:
        displayName:
          type: string
        fullName:
          type: string
        subjectId:
          type: string
        userIdentityForAudit:
          type: string
        uuid:
          type: string
    UserNameEntryValue:
      type: object
      allOf:
      - $ref: '#/components/schemas/EntryValue'
      - type: object
        properties:
          userName:
            $ref: '#/components/schemas/UserName'
    UserPreferences:
      type: object
      properties:
        dateTimePattern:
          type: string
          description: A date time formatting pattern string conforming to the specification
            of java.time.format.DateTimeFormatter
        density:
          type: string
        editorKeyBindings:
          type: string
          enum:
          - STANDARD
          - VIM
        editorLiveAutoCompletion:
          type: string
          enum:
          - "ON"
          - "OFF"
        editorTheme:
          type: string
        enableTransparency:
          type: boolean
        font:
          type: string
        fontSize:
          type: string
        theme:
          type: string
        timeZone:
          $ref: '#/components/schemas/UserTimeZone'
    UserTimeZone:
      type: object
      description: The timezone to apply to a date time value
      properties:
        id:
          type: string
          description: "The id of the time zone, conforming to java.time.ZoneId"
          example: GMT
        offsetHours:
          type: integer
          format: int32
          description: The number of hours this timezone is offset from UTC
          example: -1
        offsetMinutes:
          type: integer
          format: int32
          description: The number of minutes this timezone is offset from UTC
          example: -30
        use:
          type: string
          description: "How the time zone will be specified, e.g. from provided client\
            \ 'Local' time, 'UTC', a recognised timezone 'Id' or an 'Offset' from\
            \ UTC in hours and minutes."
          enum:
          - Local
          - UTC
          - Id
          - Offset
      required:
      - use
    ValidateExpressionRequest:
      type: object
      properties:
        dateTimeSettings:
          $ref: '#/components/schemas/DateTimeSettings'
        expressionItem:
          $ref: '#/components/schemas/ExpressionItem'
        fields:
          type: array
          items:
            $ref: '#/components/schemas/QueryField'
    ValidateExpressionResult:
      type: object
      properties:
        groupBy:
          type: boolean
        ok:
          type: boolean
        string:
          type: string
    ValidateSessionResponse:
      type: object
      properties:
        redirectUri:
          type: string
        userId:
          type: string
        valid:
          type: boolean
    ValidationResult:
      type: object
      properties:
        message:
          type: string
        severity:
          type: string
          enum:
          - INFO
          - WARN
          - ERROR
          - FATAL
    ViewDoc:
      type: object
      properties:
        createTimeMs:
          type: integer
          format: int64
        createUser:
          type: string
        dataSource:
          $ref: '#/components/schemas/DocRef'
        description:
          type: string
        filter:
          $ref: '#/components/schemas/ExpressionOperator'
        name:
          type: string
        pipeline:
          $ref: '#/components/schemas/DocRef'
        type:
          type: string
        updateTimeMs:
          type: integer
          format: int64
        updateUser:
          type: string
        uuid:
          type: string
        version:
          type: string
    VisComponentSettings:
      type: object
      allOf:
      - $ref: '#/components/schemas/ComponentSettings'
      - type: object
        properties:
          json:
            type: string
          tableId:
            type: string
          tableSettings:
            $ref: '#/components/schemas/TableComponentSettings'
          visualisation:
            $ref: '#/components/schemas/DocRef'
    VisResult:
      type: object
      allOf:
      - $ref: '#/components/schemas/Result'
      - type: object
        properties:
          dataPoints:
            type: integer
            format: int64
          jsonData:
            type: string
      required:
      - componentId
    VisResultRequest:
      type: object
      allOf:
      - $ref: '#/components/schemas/ComponentResultRequest'
      - type: object
        properties:
          requestedRange:
            $ref: '#/components/schemas/OffsetRange'
          visDashboardSettings:
            $ref: '#/components/schemas/VisComponentSettings'
      required:
      - componentId
    VisualisationDoc:
      type: object
      properties:
        createTimeMs:
          type: integer
          format: int64
        createUser:
          type: string
        description:
          type: string
        functionName:
          type: string
        name:
          type: string
        scriptRef:
          $ref: '#/components/schemas/DocRef'
        settings:
          type: string
        type:
          type: string
        updateTimeMs:
          type: integer
          format: int64
        updateUser:
          type: string
        uuid:
          type: string
        version:
          type: string
    Welcome:
      type: object
      properties:
        html:
          type: string
    Window:
      type: object
      discriminator:
        propertyName: type
      properties:
        type:
          type: string
      required:
      - type
    XPathFilter:
      type: object
      properties:
        ignoreCase:
          type: boolean
        matchType:
          type: string
          enum:
          - EXISTS
          - CONTAINS
          - EQUALS
          - NOT_EQUALS
          - UNIQUE
        path:
          type: string
        uniqueValues:
          type: object
          additionalProperties:
            $ref: '#/components/schemas/Rec'
        value:
          type: string
    XmlSchemaDoc:
      type: object
      properties:
        createTimeMs:
          type: integer
          format: int64
        createUser:
          type: string
        data:
          type: string
        deprecated:
          type: boolean
        description:
          type: string
        name:
          type: string
        namespaceURI:
          type: string
        schemaGroup:
          type: string
        systemId:
          type: string
        type:
          type: string
        updateTimeMs:
          type: integer
          format: int64
        updateUser:
          type: string
        uuid:
          type: string
        version:
          type: string
    XsltDoc:
      type: object
      properties:
        createTimeMs:
          type: integer
          format: int64
        createUser:
          type: string
        data:
          type: string
        description:
          type: string
        name:
          type: string
        type:
          type: string
        updateTimeMs:
          type: integer
          format: int64
        updateUser:
          type: string
        uuid:
          type: string
        version:
          type: string
  securitySchemes:
    ApiKeyAuth:
      in: header
      name: Authorization
      type: apiKey<|MERGE_RESOLUTION|>--- conflicted
+++ resolved
@@ -2233,126 +2233,6 @@
       summary: Sends an entity event
       tags:
       - Entity Events
-  /executionSchedule/v1/createExecutionSchedule:
-    post:
-      operationId: createExecutionSchedule
-      requestBody:
-        content:
-          application/json:
-            schema:
-              $ref: '#/components/schemas/ExecutionSchedule'
-        description: executionSchedule
-        required: true
-      responses:
-        default:
-          content:
-            application/json:
-              schema:
-                $ref: '#/components/schemas/ExecutionSchedule'
-          description: default response
-      summary: Create Execution Schedule
-      tags:
-      - ExecutionSchedule
-  /executionSchedule/v1/deleteExecutionSchedule:
-    post:
-      operationId: deleteExecutionSchedule
-      requestBody:
-        content:
-          application/json:
-            schema:
-              $ref: '#/components/schemas/ExecutionSchedule'
-        description: executionSchedule
-        required: true
-      responses:
-        default:
-          content:
-            application/json:
-              schema:
-                type: boolean
-          description: default response
-      summary: Delete Execution Schedule
-      tags:
-      - ExecutionSchedule
-  /executionSchedule/v1/fetchExecutionHistory:
-    post:
-      operationId: fetchExecutionHistory
-      requestBody:
-        content:
-          application/json:
-            schema:
-              $ref: '#/components/schemas/ExecutionHistoryRequest'
-        description: request
-        required: true
-      responses:
-        default:
-          content:
-            application/json:
-              schema:
-                $ref: '#/components/schemas/ResultPageExecutionHistory'
-          description: default response
-      summary: Fetch execution history
-      tags:
-      - ExecutionSchedule
-  /executionSchedule/v1/fetchExecutionSchedule:
-    post:
-      operationId: fetchExecutionSchedule
-      requestBody:
-        content:
-          application/json:
-            schema:
-              $ref: '#/components/schemas/ExecutionScheduleRequest'
-        description: request
-        required: true
-      responses:
-        default:
-          content:
-            application/json:
-              schema:
-                $ref: '#/components/schemas/ResultPageExecutionSchedule'
-          description: default response
-      summary: Fetch execution schedule
-      tags:
-      - ExecutionSchedule
-  /executionSchedule/v1/fetchTracker:
-    post:
-      operationId: fetchTracker
-      requestBody:
-        content:
-          application/json:
-            schema:
-              $ref: '#/components/schemas/ExecutionSchedule'
-        description: request
-        required: true
-      responses:
-        default:
-          content:
-            application/json:
-              schema:
-                $ref: '#/components/schemas/ExecutionTracker'
-          description: default response
-      summary: Fetch execution tracker
-      tags:
-      - ExecutionSchedule
-  /executionSchedule/v1/updateExecutionSchedule:
-    post:
-      operationId: updateExecutionSchedule
-      requestBody:
-        content:
-          application/json:
-            schema:
-              $ref: '#/components/schemas/ExecutionSchedule'
-        description: executionSchedule
-        required: true
-      responses:
-        default:
-          content:
-            application/json:
-              schema:
-                $ref: '#/components/schemas/ExecutionSchedule'
-          description: default response
-      summary: Update Execution Schedule
-      tags:
-      - ExecutionSchedule
   /explorer/v2/addTags:
     put:
       operationId: addTags
@@ -3720,7 +3600,7 @@
         content:
           application/json:
             schema:
-              $ref: '#/components/schemas/Schedule'
+              type: string
         description: schedule
         required: true
       responses:
@@ -7469,8 +7349,6 @@
           enum:
           - STREAM
           - EMAIL
-        errorFeed:
-          $ref: '#/components/schemas/DocRef'
         limitNotifications:
           type: boolean
         maxNotifications:
@@ -7545,14 +7423,8 @@
           - SIGMA
         name:
           type: string
-        parameters:
-          type: array
-          items:
-            $ref: '#/components/schemas/Param'
         query:
           type: string
-        timeRange:
-          $ref: '#/components/schemas/TimeRange'
         type:
           type: string
         updateTimeMs:
@@ -8644,7 +8516,7 @@
             description: A date time formatting pattern string conforming to the specification
               of java.time.format.DateTimeFormatter
           timeZone:
-            $ref: '#/components/schemas/UserTimeZone'
+            $ref: '#/components/schemas/TimeZone'
           usePreferences:
             type: boolean
             description: Choose if you want to use the user preference to determine
@@ -8673,7 +8545,7 @@
             time for relative date functions like `day()`. Typically this is the current
             time when the query is executed. If null the current time will be assumed.
         timeZone:
-          $ref: '#/components/schemas/UserTimeZone'
+          $ref: '#/components/schemas/TimeZone'
       required:
       - localZoneId
       - referenceTime
@@ -8871,7 +8743,6 @@
           - AUTO_REFRESH
           - BACKWARD
           - BORDERED_CIRCLE
-          - CALENDAR
           - CANCEL
           - CASE_SENSITIVE
           - CLEAR
@@ -9347,88 +9218,6 @@
         streamId:
           type: integer
           format: int64
-    ExecutionHistory:
-      type: object
-      properties:
-        effectiveExecutionTimeMs:
-          type: integer
-          format: int64
-        executionSchedule:
-          $ref: '#/components/schemas/ExecutionSchedule'
-        executionTimeMs:
-          type: integer
-          format: int64
-        id:
-          type: integer
-          format: int64
-        message:
-          type: string
-        status:
-          type: string
-    ExecutionHistoryRequest:
-      type: object
-      properties:
-        executionSchedule:
-          $ref: '#/components/schemas/ExecutionSchedule'
-        pageRequest:
-          $ref: '#/components/schemas/PageRequest'
-        sort:
-          type: string
-          writeOnly: true
-        sortList:
-          type: array
-          items:
-            $ref: '#/components/schemas/CriteriaFieldSort'
-    ExecutionSchedule:
-      type: object
-      properties:
-        contiguous:
-          type: boolean
-        enabled:
-          type: boolean
-        id:
-          type: integer
-          format: int32
-        name:
-          type: string
-        nodeName:
-          type: string
-        owningDoc:
-          $ref: '#/components/schemas/DocRef'
-        schedule:
-          $ref: '#/components/schemas/Schedule'
-        scheduleBounds:
-          $ref: '#/components/schemas/ScheduleBounds'
-    ExecutionScheduleRequest:
-      type: object
-      properties:
-        enabled:
-          type: boolean
-        nodeName:
-          $ref: '#/components/schemas/StringMatch'
-        ownerDocRef:
-          $ref: '#/components/schemas/DocRef'
-        pageRequest:
-          $ref: '#/components/schemas/PageRequest'
-        sort:
-          type: string
-          writeOnly: true
-        sortList:
-          type: array
-          items:
-            $ref: '#/components/schemas/CriteriaFieldSort'
-    ExecutionTracker:
-      type: object
-      properties:
-        actualExecutionTimeMs:
-          type: integer
-          format: int64
-        lastEffectiveExecutionTimeMs:
-          type: integer
-          format: int64
-        nextEffectiveExecutionTimeMs:
-          type: integer
-          format: int64
     Expander:
       type: object
       properties:
@@ -9465,7 +9254,6 @@
           - AUTO_REFRESH
           - BACKWARD
           - BORDERED_CIRCLE
-          - CALENDAR
           - CANCEL
           - CASE_SENSITIVE
           - CLEAR
@@ -10301,7 +10089,6 @@
           - AUTO_REFRESH
           - BACKWARD
           - BORDERED_CIRCLE
-          - CALENDAR
           - CANCEL
           - CASE_SENSITIVE
           - CLEAR
@@ -10579,7 +10366,6 @@
           - AUTO_REFRESH
           - BACKWARD
           - BORDERED_CIRCLE
-          - CALENDAR
           - CANCEL
           - CASE_SENSITIVE
           - CLEAR
@@ -11058,13 +10844,21 @@
     GetScheduledTimesRequest:
       type: object
       properties:
+        jobType:
+          type: string
+          enum:
+          - UNKNOWN
+          - CRON
+          - FREQUENCY
+          - DISTRIBUTED
+        lastExecutedTime:
+          type: integer
+          format: int64
         schedule:
-          $ref: '#/components/schemas/Schedule'
+          type: string
         scheduleReferenceTime:
           type: integer
           format: int64
-        scheduleRestriction:
-          $ref: '#/components/schemas/ScheduleRestriction'
     GlobalConfigCriteria:
       type: object
       properties:
@@ -12075,7 +11869,6 @@
           - AUTO_REFRESH
           - BACKWARD
           - BORDERED_CIRCLE
-          - CALENDAR
           - CANCEL
           - CASE_SENSITIVE
           - CLEAR
@@ -12853,8 +12646,6 @@
           type: string
         query:
           type: string
-        timeRange:
-          $ref: '#/components/schemas/TimeRange'
         type:
           type: string
         updateTimeMs:
@@ -13049,7 +12840,6 @@
           - AUTO_REFRESH
           - BACKWARD
           - BORDERED_CIRCLE
-          - CALENDAR
           - CANCEL
           - CASE_SENSITIVE
           - CLEAR
@@ -13573,39 +13363,6 @@
           type: array
           items:
             $ref: '#/components/schemas/Dependency'
-<<<<<<< HEAD
-    ResultPageExecutionHistory:
-      type: object
-      description: A page of results.
-      properties:
-        pageResponse:
-          $ref: '#/components/schemas/PageResponse'
-        values:
-          type: array
-          items:
-            $ref: '#/components/schemas/ExecutionHistory'
-    ResultPageExecutionSchedule:
-      type: object
-      description: A page of results.
-      properties:
-        pageResponse:
-          $ref: '#/components/schemas/PageResponse'
-        values:
-          type: array
-          items:
-            $ref: '#/components/schemas/ExecutionSchedule'
-    ResultPageFieldInfo:
-      type: object
-      description: A page of results.
-      properties:
-        pageResponse:
-          $ref: '#/components/schemas/PageResponse'
-        values:
-          type: array
-          items:
-            $ref: '#/components/schemas/FieldInfo'
-=======
->>>>>>> 09b7b31f
     ResultPageFindInContentResult:
       type: object
       description: A page of results.
@@ -13954,35 +13711,6 @@
           $ref: '#/components/schemas/DocRef'
         xml:
           type: string
-    Schedule:
-      type: object
-      properties:
-        expression:
-          type: string
-        type:
-          type: string
-          enum:
-          - INSTANT
-          - CRON
-          - FREQUENCY
-    ScheduleBounds:
-      type: object
-      properties:
-        endTimeMs:
-          type: integer
-          format: int64
-        startTimeMs:
-          type: integer
-          format: int64
-    ScheduleRestriction:
-      type: object
-      properties:
-        allowHour:
-          type: boolean
-        allowMinute:
-          type: boolean
-        allowSecond:
-          type: boolean
     ScheduledQueryAnalyticProcessConfig:
       type: object
       allOf:
@@ -14011,25 +13739,22 @@
       - $ref: '#/components/schemas/AnalyticTrackerData'
       - type: object
         properties:
-          actualExecutionTimeMs:
+          lastExecutionTimeMs:
             type: integer
             format: int64
-          lastEffectiveExecutionTimeMs:
+          lastWindowEndTimeMs:
             type: integer
             format: int64
-          nextEffectiveExecutionTimeMs:
+          lastWindowStartTimeMs:
             type: integer
             format: int64
     ScheduledTimes:
       type: object
       properties:
-        error:
-          type: string
-        nextScheduledTimeMs:
-          type: integer
-          format: int64
-        schedule:
-          $ref: '#/components/schemas/Schedule'
+        lastExecutedTime:
+          type: string
+        nextScheduledTime:
+          type: string
     ScriptDoc:
       type: object
       properties:
@@ -15068,6 +14793,8 @@
             $ref: '#/components/schemas/SimpleDuration'
           enabled:
             type: boolean
+          errorFeed:
+            $ref: '#/components/schemas/DocRef'
           maxMetaCreateTimeMs:
             type: integer
             format: int64
@@ -15415,242 +15142,7 @@
           type: string
         to:
           type: string
-    TokenError:
-      type: object
-      properties:
-        from:
-          $ref: '#/components/schemas/DefaultLocation'
-        text:
-          type: string
-        to:
-          $ref: '#/components/schemas/DefaultLocation'
-    TokenResponse:
-      type: object
-      properties:
-        access_token:
-          type: string
-        expires_in:
-          type: integer
-          format: int64
-        id_token:
-          type: string
-        refresh_expires_in:
-          type: integer
-          format: int64
-        refresh_token:
-          type: string
-        refresh_token_expires_in:
-          type: integer
-          format: int64
-        token_type:
-          type: string
-    UiConfig:
-      type: object
-      properties:
-        aboutHtml:
-          type: string
-        activity:
-          $ref: '#/components/schemas/ActivityConfig'
-        analyticUiDefaultConfig:
-          $ref: '#/components/schemas/AnalyticUiDefaultConfig'
-        defaultMaxResults:
-          type: string
-        helpSubPathDocumentation:
-          type: string
-        helpSubPathExpressions:
-          type: string
-        helpSubPathJobs:
-          type: string
-        helpSubPathProperties:
-          type: string
-        helpSubPathQuickFilter:
-          type: string
-        helpSubPathStroomQueryLanguage:
-          type: string
-        helpUrl:
-          type: string
-        htmlTitle:
-          type: string
-        maintenanceMessage:
-          type: string
-        namePattern:
-          type: string
-        nestedIndexFieldsDelimiterPattern:
-          type: string
-        nodeMonitoring:
-          $ref: '#/components/schemas/NodeMonitoringConfig'
-        oncontextmenu:
-          type: string
-          pattern: ^return (true|false);$
-        process:
-          $ref: '#/components/schemas/ProcessConfig'
-        query:
-          $ref: '#/components/schemas/QueryConfig'
-        referencePipelineSelectorIncludedTags:
-          type: array
-          items:
-            type: string
-          uniqueItems: true
-        requireReactWrapper:
-          type: boolean
-        source:
-          $ref: '#/components/schemas/SourceConfig'
-        splash:
-          $ref: '#/components/schemas/SplashConfig'
-        theme:
-          $ref: '#/components/schemas/ThemeConfig'
-        welcomeHtml:
-          type: string
-    UpdateAccountRequest:
-      type: object
-      properties:
-        account:
-          $ref: '#/components/schemas/Account'
-        confirmPassword:
-          type: string
-        password:
-          type: string
-    UpdateStatusRequest:
-      type: object
-      properties:
-        criteria:
-          $ref: '#/components/schemas/FindMetaCriteria'
-        currentStatus:
-          type: string
-          enum:
-          - UNLOCKED
-          - LOCKED
-          - DELETED
-        newStatus:
-          type: string
-          enum:
-          - UNLOCKED
-          - LOCKED
-          - DELETED
-    UpdateStoreRequest:
-      type: object
-      properties:
-        queryKey:
-          $ref: '#/components/schemas/QueryKey'
-        searchProcessLifespan:
-          $ref: '#/components/schemas/LifespanInfo'
-        storeLifespan:
-          $ref: '#/components/schemas/LifespanInfo'
-    UploadDataRequest:
-      type: object
-      properties:
-        effectiveMs:
-          type: integer
-          format: int64
-        feedName:
-          type: string
-        fileName:
-          type: string
-        key:
-          $ref: '#/components/schemas/ResourceKey'
-        metaData:
-          type: string
-        streamTypeName:
-          type: string
-    UrlResponse:
-      type: object
-      properties:
-        url:
-          type: string
-    User:
-      type: object
-      properties:
-        createTimeMs:
-          type: integer
-          format: int64
-        createUser:
-          type: string
-        displayName:
-          type: string
-        fullName:
-          type: string
-        group:
-          type: boolean
-        id:
-          type: integer
-          format: int32
-        subjectId:
-          type: string
-        updateTimeMs:
-          type: integer
-          format: int64
-        updateUser:
-          type: string
-        userIdentityForAudit:
-          type: string
-        uuid:
-          type: string
-        version:
-          type: integer
-          format: int32
-    UserAndPermissions:
-      type: object
-      properties:
-        permissions:
-          type: array
-          items:
-            type: string
-          uniqueItems: true
-        userName:
-          $ref: '#/components/schemas/UserName'
-    UserName:
-      type: object
-      properties:
-        displayName:
-          type: string
-        fullName:
-          type: string
-        subjectId:
-          type: string
-        userIdentityForAudit:
-          type: string
-        uuid:
-          type: string
-    UserNameEntryValue:
-      type: object
-      allOf:
-      - $ref: '#/components/schemas/EntryValue'
-      - type: object
-        properties:
-          userName:
-            $ref: '#/components/schemas/UserName'
-    UserPreferences:
-      type: object
-      properties:
-        dateTimePattern:
-          type: string
-          description: A date time formatting pattern string conforming to the specification
-            of java.time.format.DateTimeFormatter
-        density:
-          type: string
-        editorKeyBindings:
-          type: string
-          enum:
-          - STANDARD
-          - VIM
-        editorLiveAutoCompletion:
-          type: string
-          enum:
-          - "ON"
-          - "OFF"
-        editorTheme:
-          type: string
-        enableTransparency:
-          type: boolean
-        font:
-          type: string
-        fontSize:
-          type: string
-        theme:
-          type: string
-        timeZone:
-          $ref: '#/components/schemas/UserTimeZone'
-    UserTimeZone:
+    TimeZone:
       type: object
       description: The timezone to apply to a date time value
       properties:
@@ -15680,6 +15172,241 @@
           - Offset
       required:
       - use
+    TokenError:
+      type: object
+      properties:
+        from:
+          $ref: '#/components/schemas/DefaultLocation'
+        text:
+          type: string
+        to:
+          $ref: '#/components/schemas/DefaultLocation'
+    TokenResponse:
+      type: object
+      properties:
+        access_token:
+          type: string
+        expires_in:
+          type: integer
+          format: int64
+        id_token:
+          type: string
+        refresh_expires_in:
+          type: integer
+          format: int64
+        refresh_token:
+          type: string
+        refresh_token_expires_in:
+          type: integer
+          format: int64
+        token_type:
+          type: string
+    UiConfig:
+      type: object
+      properties:
+        aboutHtml:
+          type: string
+        activity:
+          $ref: '#/components/schemas/ActivityConfig'
+        analyticUiDefaultConfig:
+          $ref: '#/components/schemas/AnalyticUiDefaultConfig'
+        defaultMaxResults:
+          type: string
+        helpSubPathDocumentation:
+          type: string
+        helpSubPathExpressions:
+          type: string
+        helpSubPathJobs:
+          type: string
+        helpSubPathProperties:
+          type: string
+        helpSubPathQuickFilter:
+          type: string
+        helpSubPathStroomQueryLanguage:
+          type: string
+        helpUrl:
+          type: string
+        htmlTitle:
+          type: string
+        maintenanceMessage:
+          type: string
+        namePattern:
+          type: string
+        nestedIndexFieldsDelimiterPattern:
+          type: string
+        nodeMonitoring:
+          $ref: '#/components/schemas/NodeMonitoringConfig'
+        oncontextmenu:
+          type: string
+          pattern: ^return (true|false);$
+        process:
+          $ref: '#/components/schemas/ProcessConfig'
+        query:
+          $ref: '#/components/schemas/QueryConfig'
+        referencePipelineSelectorIncludedTags:
+          type: array
+          items:
+            type: string
+          uniqueItems: true
+        requireReactWrapper:
+          type: boolean
+        source:
+          $ref: '#/components/schemas/SourceConfig'
+        splash:
+          $ref: '#/components/schemas/SplashConfig'
+        theme:
+          $ref: '#/components/schemas/ThemeConfig'
+        welcomeHtml:
+          type: string
+    UpdateAccountRequest:
+      type: object
+      properties:
+        account:
+          $ref: '#/components/schemas/Account'
+        confirmPassword:
+          type: string
+        password:
+          type: string
+    UpdateStatusRequest:
+      type: object
+      properties:
+        criteria:
+          $ref: '#/components/schemas/FindMetaCriteria'
+        currentStatus:
+          type: string
+          enum:
+          - UNLOCKED
+          - LOCKED
+          - DELETED
+        newStatus:
+          type: string
+          enum:
+          - UNLOCKED
+          - LOCKED
+          - DELETED
+    UpdateStoreRequest:
+      type: object
+      properties:
+        queryKey:
+          $ref: '#/components/schemas/QueryKey'
+        searchProcessLifespan:
+          $ref: '#/components/schemas/LifespanInfo'
+        storeLifespan:
+          $ref: '#/components/schemas/LifespanInfo'
+    UploadDataRequest:
+      type: object
+      properties:
+        effectiveMs:
+          type: integer
+          format: int64
+        feedName:
+          type: string
+        fileName:
+          type: string
+        key:
+          $ref: '#/components/schemas/ResourceKey'
+        metaData:
+          type: string
+        streamTypeName:
+          type: string
+    UrlResponse:
+      type: object
+      properties:
+        url:
+          type: string
+    User:
+      type: object
+      properties:
+        createTimeMs:
+          type: integer
+          format: int64
+        createUser:
+          type: string
+        displayName:
+          type: string
+        fullName:
+          type: string
+        group:
+          type: boolean
+        id:
+          type: integer
+          format: int32
+        subjectId:
+          type: string
+        updateTimeMs:
+          type: integer
+          format: int64
+        updateUser:
+          type: string
+        userIdentityForAudit:
+          type: string
+        uuid:
+          type: string
+        version:
+          type: integer
+          format: int32
+    UserAndPermissions:
+      type: object
+      properties:
+        permissions:
+          type: array
+          items:
+            type: string
+          uniqueItems: true
+        userName:
+          $ref: '#/components/schemas/UserName'
+    UserName:
+      type: object
+      properties:
+        displayName:
+          type: string
+        fullName:
+          type: string
+        subjectId:
+          type: string
+        userIdentityForAudit:
+          type: string
+        uuid:
+          type: string
+    UserNameEntryValue:
+      type: object
+      allOf:
+      - $ref: '#/components/schemas/EntryValue'
+      - type: object
+        properties:
+          userName:
+            $ref: '#/components/schemas/UserName'
+    UserPreferences:
+      type: object
+      properties:
+        dateTimePattern:
+          type: string
+          description: A date time formatting pattern string conforming to the specification
+            of java.time.format.DateTimeFormatter
+        density:
+          type: string
+        editorKeyBindings:
+          type: string
+          enum:
+          - STANDARD
+          - VIM
+        editorLiveAutoCompletion:
+          type: string
+          enum:
+          - "ON"
+          - "OFF"
+        editorTheme:
+          type: string
+        enableTransparency:
+          type: boolean
+        font:
+          type: string
+        fontSize:
+          type: string
+        theme:
+          type: string
+        timeZone:
+          $ref: '#/components/schemas/TimeZone'
     ValidateExpressionRequest:
       type: object
       properties:
