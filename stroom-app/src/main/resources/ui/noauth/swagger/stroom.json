--- conflicted
+++ resolved
@@ -14189,7 +14189,6 @@
           }
         }
       },
-<<<<<<< HEAD
       "SearchApiKeyRequest" : {
         "type" : "object",
         "properties" : {
@@ -14211,10 +14210,7 @@
           }
         }
       },
-      "SearchBusPollRequest" : {
-=======
       "SearchKeepAliveRequest" : {
->>>>>>> 32f38f6e
         "type" : "object",
         "properties" : {
           "activeKeys" : {
