server:
  applicationContextPath: ${APPLICATION_CONTEXT_PATH:- /}
  adminContextPath: ${ADMIN_CONTEXT_PATH:- /admin}
  applicationConnectors:
    - type: http
      port: ${STROOM_APP_PORT:-8080}
  adminConnectors:
    - type: http
      port: ${STROOM_ADMIN_PORT:-8081}

  requestLog:
    appenders:
    - type: file
      currentLogFilename: ${HOME}/.stroom/logs/access.log
      threshold: ALL
      queueSize: 256
      discardingThreshold: 0
      archive: true
      archivedLogFilenamePattern: ${HOME}/.stroom/logs/access-%d{yyyy-MM-dd'T'HH:mm}.log
      archivedFileCount: 10
      timeZone: UTC

logging:
  level: ${STROOM_LOGGING_LEVEL:- ERROR}
  loggers:
    stroom: INFO
    io.dropwizard: INFO
    org.eclipse.jetty: INFO
    org.glassfish: INFO
    org.glassfish.jersey: INFO
    #    org.glassfish.jersey.logging.LoggingFeature: INFO
    #    org.glassfish.jersey.server.ServerRuntime.Responder: INFO
    #    org.glassfish.jersey.server.validation.internal.ValidationExceptionMapper: FINER
    org.flywaydb: INFO
    "event-logger":
      level: INFO
      additive: false
      appenders:
      - type: file
        currentLogFilename: ${HOME}/.stroom/logs/event.log
        threshold: ALL
        queueSize: 256
        discardingThreshold: 0
        archive: true
        archivedLogFilenamePattern: ${HOME}/.stroom/logs/event-%d{yyyy-MM-dd'T'HH:mm}.log
        archivedFileCount: 10
        timeZone: UTC
        logFormat: "%msg%n"

  appenders:
  - type: console
    logFormat: "%highlight(%-5level) %d{\"yyyy-MM-dd'T'HH:mm:ss.SSS'Z'\",UTC} %yellow(%thread) %cyan(%-30logger{25}) %msg %n"
    timeZone: UTC
  - type: file
    currentLogFilename: ${HOME}/.stroom/logs/app.log
    threshold: ALL
    queueSize: 256
    discardingThreshold: 0
    archive: true
    archivedLogFilenamePattern: ${HOME}/.stroom/logs/app-%d{yyyy-MM-dd'T'HH:mm}.log
    archivedFileCount: 10
    timeZone: UTC
    logFormat: "%-6level [%d{\"yyyy-MM-dd'T'HH:mm:ss.SSS'Z'\",UTC}] [%t] %logger - %X{code} %msg %n"

appConfig:
<<<<<<< HEAD
  uiUri:
    scheme: https
    hostname: localhost
    port: 9443
=======
# Comment out the publicUri block if you are not running with nginx
  publicUri:
    hostname: localhost
    port: 443
>>>>>>> 5f7aa1e3
  commonDbDetails:
    connection:
      jdbcDriverClassName: ${STROOM_JDBC_DRIVER_CLASS_NAME:-com.mysql.cj.jdbc.Driver}
      jdbcDriverUrl: ${STROOM_JDBC_DRIVER_URL:-jdbc:mysql://localhost:3307/stroom?useUnicode=yes&characterEncoding=UTF-8}
      jdbcDriverUsername: ${STROOM_JDBC_DRIVER_USERNAME:-stroomuser}
      jdbcDriverPassword: ${STROOM_JDBC_DRIVER_PASSWORD:-stroompassword1}
  contentPackImport:
    enabled: true
  job:
    enabled: true
    executionInterval: "10s"
  node:
    name: node1a
  path:
    temp: "/tmp/stroom"
  serviceDiscovery:
    zookeeperUrl: ${STROOM_SERVICE_DISCOVERY_ZOOKEEPER_URL:-localhost:2181}
    servicesHostNameOrIpAddress: ${STROOM_ADVERTISED_URL:-localhost}
  statistics:
    hbase:
      # UUID of the Kafka Config Doc that is created by Setup Sample Data
      # Debatable if the doc should be added to a content pack or not
      kafkaConfigUuid: 7cbf9153-869c-43bb-a316-1c652673e680
  volumes:
    createDefaultOnStart: false
<|MERGE_RESOLUTION|>--- conflicted
+++ resolved
@@ -63,17 +63,10 @@
     logFormat: "%-6level [%d{\"yyyy-MM-dd'T'HH:mm:ss.SSS'Z'\",UTC}] [%t] %logger - %X{code} %msg %n"
 
 appConfig:
-<<<<<<< HEAD
-  uiUri:
-    scheme: https
-    hostname: localhost
-    port: 9443
-=======
 # Comment out the publicUri block if you are not running with nginx
   publicUri:
     hostname: localhost
     port: 443
->>>>>>> 5f7aa1e3
   commonDbDetails:
     connection:
       jdbcDriverClassName: ${STROOM_JDBC_DRIVER_CLASS_NAME:-com.mysql.cj.jdbc.Driver}
