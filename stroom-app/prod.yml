server:
  applicationContextPath: ${APPLICATION_CONTEXT_PATH:- /}
  adminContextPath: ${ADMIN_CONTEXT_PATH:- /stroomAdmin}
  applicationConnectors:
    - type: http
      port: ${STROOM_APP_PORT:-8080}
  adminConnectors:
    - type: http
      port: ${STROOM_ADMIN_PORT:-8081}

  requestLog:
    appenders:
      - type: file
        currentLogFilename: logs/access/access.log
        threshold: ALL
        queueSize: 256
        discardingThreshold: 0
        archive: true
        archivedLogFilenamePattern: logs/access/access-%d{yyyy-MM-dd'T'HH:mm}.log
        archivedFileCount: 100
        timeZone: UTC

logging:
  level: ${STROOM_LOGGING_LEVEL:- WARN}
  loggers:
    stroom: INFO
    io.dropwizard: INFO
    org.eclipse.jetty: INFO
    org.flywaydb: INFO
    "event-logger":
      level: INFO
      additive: false
      appenders:
        - type: file
          currentLogFilename: logs/events/event.log
          threshold: ALL
          queueSize: 256
          discardingThreshold: 0
          archive: true
          archivedLogFilenamePattern: logs/events/event-%d{yyyy-MM-dd'T'HH:mm}.log
          archivedFileCount: 100
          timeZone: UTC
          logFormat: "%msg%n"
    # SQL output for the flyway DB migrations
    org.flywaydb.core.internal.sqlscript:
      level: DEBUG
      additive: false
      appenders:
        - type: file
          currentLogFilename: ${HOME}/.stroom/logs/migration.log
          threshold: ALL
          queueSize: 256
          discardingThreshold: 0
          archive: true
          archivedLogFilenamePattern: ${HOME}/.stroom/logs/migration-%d{yyyy-MM-dd}.log
          archivedFileCount: 10
          timeZone: UTC
          logFormat: "%-6level [%d{\"yyyy-MM-dd'T'HH:mm:ss.SSS'Z'\",UTC}] [%t] %logger - %X{code} %msg %n"

  appenders:
    - type: file
      currentLogFilename: logs/app/app.log
      threshold: ALL
      queueSize: 256
      discardingThreshold: 0
      archive: true
      archivedLogFilenamePattern: logs/app/app-%d{yyyy-MM-dd'T'HH:mm}.log
      # One week using minute files
      archivedFileCount: 10080
      timeZone: UTC
      logFormat: "%-6level [%d{\"yyyy-MM-dd'T'HH:mm:ss.SSS'Z'\",UTC}] [%t] %logger - %X{code} %msg %n"
      # Size rolled logs for admins (10x100M), not curl'd to stroom
      # Un-comment for non-dockered environments
      #  - type: file
      #    currentLogFilename: /stroom/logs/app.log
      #    threshold: ALL
      #    queueSize: 256
      #    discardingThreshold: 0
      #    archive: true
      #    archivedLogFilenamePattern: /stroom/logs/app-%i.log
      #    archivedFileCount: 10
      #    maxFileSize: "100MB"
      #    timeZone: UTC
      #    logFormat: "%-6level [%d{\"yyyy-MM-dd\",UTC}] [%t] %logger - %X{code} %msg %n"

appConfig:
  nodeUri:
    hostname: ${STROOM_HOST:-<<<IP_ADDRESS>>>}
    port: ${STROOM_APP_PORT:-8080}
  publicUri:
    hostname: ${API_GATEWAY_HOST:-<<<IP_ADDRESS>>>}
  commonDbDetails:
    connection:
      jdbcDriverClassName: ${STROOM_JDBC_DRIVER_CLASS_NAME:-com.mysql.cj.jdbc.Driver}
      jdbcDriverUrl: ${STROOM_JDBC_DRIVER_URL:-jdbc:mysql://localhost:3307/stroom?useUnicode=yes&characterEncoding=UTF-8}
      jdbcDriverUsername: ${STROOM_JDBC_DRIVER_USERNAME:-stroomuser}
      jdbcDriverPassword: ${STROOM_JDBC_DRIVER_PASSWORD:-stroompassword1}
  contentPackImport:
    enabled: ${STROOM_CONTENT_PACK_IMPORT_ENABLED:-false}
<<<<<<< HEAD
  data:
    meta:
      metaValueConfig: null
=======
  dataSourceUrl:
    index: ${STROOM_ADVERTISED_URL:-https://127.0.0.1:8080}/api/stroom-index/v2
    solrIndex: "${STROOM_ADVERTISED_URL:-https://127.0.0.1:8080}/api/stroom-solr-index/v2"
    statisticStore: ${STROOM_ADVERTISED_URL:-https://127.0.0.1:8080}/api/sqlstatistics/v2
    searchable: "${STROOM_ADVERTISED_URL:-https://127.0.0.1:8080}/api/searchable/v2"
#    annotations: ${STROOM_ADVERTISED_URL:-https://127.0.0.1:8080}/annotationsService/queryApi/v1
#    elasticIndex: ${STROOM_ADVERTISED_URL:-https://127.0.0.1:8080}/queryElasticService/queryApi/v1
>>>>>>> fcdaa6b7
  job:
    enabled: true
    executionInterval: "10s"
  node:
    name: ${STROOM_NODE:-node1a}
  path:
    temp: "/tmp/stroom"
  security:
    authentication:
      preventLogin: false
  serviceDiscovery:
    enabled: ${STROOM_SERVICE_DISCOVERY_ENABLED:-false}
    zookeeperUrl: ${STROOM_SERVICE_DISCOVERY_ZOOKEEPER_URL:-localhost:2181}
  volumes:
    createDefaultOnStart: false<|MERGE_RESOLUTION|>--- conflicted
+++ resolved
@@ -97,19 +97,6 @@
       jdbcDriverPassword: ${STROOM_JDBC_DRIVER_PASSWORD:-stroompassword1}
   contentPackImport:
     enabled: ${STROOM_CONTENT_PACK_IMPORT_ENABLED:-false}
-<<<<<<< HEAD
-  data:
-    meta:
-      metaValueConfig: null
-=======
-  dataSourceUrl:
-    index: ${STROOM_ADVERTISED_URL:-https://127.0.0.1:8080}/api/stroom-index/v2
-    solrIndex: "${STROOM_ADVERTISED_URL:-https://127.0.0.1:8080}/api/stroom-solr-index/v2"
-    statisticStore: ${STROOM_ADVERTISED_URL:-https://127.0.0.1:8080}/api/sqlstatistics/v2
-    searchable: "${STROOM_ADVERTISED_URL:-https://127.0.0.1:8080}/api/searchable/v2"
-#    annotations: ${STROOM_ADVERTISED_URL:-https://127.0.0.1:8080}/annotationsService/queryApi/v1
-#    elasticIndex: ${STROOM_ADVERTISED_URL:-https://127.0.0.1:8080}/queryElasticService/queryApi/v1
->>>>>>> fcdaa6b7
   job:
     enabled: true
     executionInterval: "10s"
