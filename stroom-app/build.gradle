--- conflicted
+++ resolved
@@ -9,19 +9,7 @@
 }
 
 plugins {
-<<<<<<< HEAD
     id "com.benjaminsproule.swagger" version "1.0.6"
-=======
-    //id 'com.github.johnrengelman.shadow' version '2.0.0'
-    id "com.benjaminsproule.swagger" version "0.1.9"
-
-    //plugin to generate a list of licennces for all deps and to check for incompatibilities
-    //usage: honkerCheck honkerGenNotice honkerGenDependencies
-    //search for NOTICE.txt and DEPENDENCIES.txt
-    //id "org.nosphere.honker" version "0.3.0"
-//    id 'org.flywaydb.flyway' version '5.0.7'
-    id "de.undercouch.download"
->>>>>>> 17eb1ddd
 }
 
 ext.moduleName = 'stroom.app'
@@ -37,8 +25,8 @@
 mainClassName = 'stroom.app.App'
 
 dependencies {
-<<<<<<< HEAD
     compile project(':stroom-activity:stroom-activity-impl-db')
+    compile project(':stroom-annotation:stroom-annotation-impl-db')
     compile project(':stroom-cache:stroom-cache-impl')
     compile project(':stroom-cluster:stroom-cluster-impl')
     compile project(':stroom-cluster:stroom-cluster-lock-impl-db')
@@ -76,28 +64,6 @@
     compile project(':stroom-meta:stroom-meta-impl-db')
     compile project(':stroom-meta:stroom-meta-statistics-impl')
     compile project(':stroom-node:stroom-node-impl-db')
-=======
-    compile project(':stroom-annotation:stroom-annotation-impl-db')
-    compile project(':stroom-core-shared')
-    compile project(':stroom-core-server')
-    compile project(':stroom-pipeline')
-    compile project(':stroom-proxy')
-    compile project(':stroom-docstore-shared')
-    compile project(':stroom-explorer-api')
-    compile project(':stroom-explorer-server')
-    compile project(':stroom-security-server')
-    compile project(':stroom-security-shared')
-    compile project(':stroom-util')
-    permitUnusedDeclared project(':stroom-security-server') //not clear why it thinks this is unused
-    compile project(':stroom-index-server')
-    compile project(':stroom-statistics-api')
-    permitUnusedDeclared project(':stroom-statistics-api') //not clear why it thinks this is unused
-    compile project(':stroom-entity-shared')
-    permitUnusedDeclared project(':stroom-entity-shared') //not clear why it thinks this is unused
-    compile project(':stroom-index-shared')
-    permitUnusedDeclared project(':stroom-index-shared') // not clear why it thinks this is unused
-//    compile project(':stroom-util')
->>>>>>> 17eb1ddd
     compile project(':stroom-pipeline')
     compile project(':stroom-processor:stroom-processor-impl-db')
     compile project(':stroom-proxy:stroom-proxy-repo')
@@ -105,12 +71,6 @@
     compile project(':stroom-receive:stroom-receive-rules-impl')
     compile project(':stroom-resource:stroom-resource-impl')
     compile project(':stroom-search:stroom-search-extraction')
-<<<<<<< HEAD
-=======
-    permitUnusedDeclared project(':stroom-search:stroom-search-extraction') // picked up by DI
-    compile project(':stroom-search:stroom-searchable-impl')
-    permitUnusedDeclared project(':stroom-search:stroom-searchable-impl') // picked up by DI
->>>>>>> 17eb1ddd
     compile project(':stroom-search:stroom-search-solr')
     compile project(':stroom-search:stroom-searchable-impl')
     compile project(':stroom-security:stroom-security-impl-db')
