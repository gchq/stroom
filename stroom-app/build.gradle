--- conflicted
+++ resolved
@@ -69,6 +69,8 @@
     compile project(':stroom-receive:stroom-receive-common')
     compile project(':stroom-receive:stroom-receive-rules-impl')
     compile project(':stroom-resource:stroom-resource-impl')
+    compile project(':stroom-search:stroom-search-extraction')
+    compile project(':stroom-search:stroom-search-solr')
     compile project(':stroom-search:stroom-searchable-impl')
     compile project(':stroom-security:stroom-security-impl-db')
     compile project(':stroom-servicediscovery:stroom-servicediscovery-impl')
@@ -77,44 +79,8 @@
     compile project(':stroom-statistics:stroom-statistics-impl-sql')
     compile project(':stroom-task:stroom-task-impl')
     compile project(':stroom-util')
-<<<<<<< HEAD
     compile project(':stroom-util-shared')
     
-=======
-    permitUnusedDeclared project(':stroom-security-server') //not clear why it thinks this is unused
-    compile project(':stroom-index-server')
-    compile project(':stroom-statistics-api')
-    permitUnusedDeclared project(':stroom-statistics-api') //not clear why it thinks this is unused
-    compile project(':stroom-entity-shared')
-    permitUnusedDeclared project(':stroom-entity-shared') //not clear why it thinks this is unused
-    compile project(':stroom-index-shared')
-    permitUnusedDeclared project(':stroom-index-shared') // not clear why it thinks this is unused
-//    compile project(':stroom-util')
-    compile project(':stroom-pipeline')
-    compile project(':stroom-dashboard-server')
-    compile project(':stroom-search:stroom-search-extraction')
-    permitUnusedDeclared project(':stroom-search:stroom-search-extraction') // picked up by DI
-    compile project(':stroom-search:stroom-search-solr')
-    compile project(':stroom-statistics-server')
-    compile project(':stroom-elastic-server')
-    compile project(':stroom-ruleset-server')
-
-    compile libs.stroomQueryApi
-
-    compile libs.dropwizard_lifecycle
-    compile libs.guava
-    compile libs.guice3
-    compile libs.jackson_annotations
-    compile libs.javax_inject
-    compile libs.jcommander
-    compile libs.jetty_servlet
-    compile libs.spring_core
-    compile libs.spring_beans
-    compile libs.spring_context
-    permitUnusedDeclared libs.spring_aspects
-    compile libs.spring_aspects
-
->>>>>>> 006395a2
     compile libs.dropwizard_client
     compile(libs.dropwizard_assets) {
         exclude(group: "org.glassfish.web", module: "javax.el")
