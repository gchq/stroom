--- conflicted
+++ resolved
@@ -230,7 +230,6 @@
 
     runtimeOnly libs.jakarta_el
 
-<<<<<<< HEAD
     // Use default DB config.
     testImplementation project(':stroom-activity:stroom-activity-api')
     testImplementation project(':stroom-activity:stroom-activity-mock')
@@ -289,6 +288,7 @@
     testImplementation libs.hikari
     testImplementation libs.jinjava
     testImplementation libs.junit_jupiter_api
+    testImplementation libs.junit_platform_launcher
     testImplementation libs.lmdbjava
     testImplementation libs.lucene_core
     testImplementation libs.saxon_he
@@ -300,74 +300,6 @@
     testRuntimeOnly libs.jakarta_activation
     testRuntimeOnly libs.jakarta_el
     testRuntimeOnly libs.jaxb_impl
-=======
-    testCompile project(':stroom-activity:stroom-activity-api')
-    testCompile project(':stroom-activity:stroom-activity-mock')
-    testCompile project(':stroom-config:stroom-config-app')
-    testCompile project(':stroom-config:stroom-config-global-impl')
-    testCompile project(':stroom-core')
-    testCompile project(':stroom-core-shared')
-    testCompile project(':stroom-dashboard:stroom-dashboard-impl')
-    testCompile project(':stroom-data:stroom-data-store-api')
-    testCompile project(':stroom-data:stroom-data-store-impl-fs')
-    testCompile project(':stroom-data:stroom-data-store-mock')
-    testCompile project(':stroom-docstore:stroom-docstore-api')
-    testCompile project(':stroom-docstore:stroom-docstore-impl')
-    testCompile project(':stroom-docstore:stroom-docstore-impl-memory')
-//    testCompile project(':stroom-elastic:stroom-elastic-impl')
-    testCompile project(':stroom-event-logging:stroom-event-logging-api')
-    testCompile project(':stroom-event-logging:stroom-event-logging-impl')
-    testCompile project(':stroom-event-logging:stroom-event-logging-mock')
-    testCompile project(':stroom-explorer:stroom-collection-mock')
-    testCompile project(':stroom-explorer:stroom-docrefinfo-mock')
-    testCompile project(':stroom-explorer:stroom-explorer-api')
-    testCompile project(':stroom-explorer:stroom-explorer-impl')
-    testCompile project(':stroom-explorer:stroom-explorer-impl-db')
-    testCompile project(':stroom-headless')
-    testCompile project(':stroom-importexport:stroom-importexport-api')
-    testCompile project(':stroom-index:stroom-index-impl')
-    testCompile project(':stroom-index:stroom-index-mock')
-    testCompile project(':stroom-job:stroom-job-impl-db')
-    testCompile project(':stroom-meta:stroom-meta-api')
-    testCompile project(':stroom-meta:stroom-meta-mock')
-    testCompile project(':stroom-node:stroom-node-mock')
-    testCompile project(':stroom-pipeline')
-    testCompile project(':stroom-processor:stroom-processor-mock')
-    testCompile project(':stroom-receive:stroom-receive-rules-impl')
-    testCompile project(':stroom-security:stroom-security-identity')
-    testCompile project(':stroom-security:stroom-security-api')
-    testCompile project(':stroom-security:stroom-security-impl')
-    testCompile project(':stroom-security:stroom-security-mock')
-    testCompile project(':stroom-statistics:stroom-statistics-api')
-    testCompile project(':stroom-statistics:stroom-statistics-impl')
-    testCompile project(':stroom-statistics:stroom-statistics-impl-hbase')
-    testCompile project(':stroom-statistics:stroom-statistics-impl-sql')
-    testCompile project(':stroom-statistics:stroom-statistics-mock')
-    testCompile project(':stroom-task:stroom-task-api')
-    testCompile project(':stroom-test-common')
-    testCompile project(':stroom-util')
-    testCompile project(':stroom-util-shared')
-
-    testCompile libs.commons_io
-    testCompile libs.classgraph
-    testCompile libs.guice5
-    testCompile libs.guice_extension
-    testCompile libs.guice_grapher
-    testCompile libs.hikari
-    testCompile libs.jinjava
-    testCompile libs.junit_jupiter_api
-    testCompile libs.junit_platform_launcher
-    testCompile libs.lmdbjava
-    testCompile libs.lucene_core
-    testCompile libs.saxon_he
-    testCompile libs.slf4j_api
-    testCompile libs.stroomTestData
-    testCompile libs.vavr
-
-    testRuntimeOnly libs.javax_activation
-    testRuntimeOnly libs.javax_el
-    testRuntimeOnly libs.jaxb_runtime
->>>>>>> 2543aa9f
     testRuntimeOnly libs.junit_jupiter_engine
 
     // The following logging libs are needed when running junits outside dropwizard
