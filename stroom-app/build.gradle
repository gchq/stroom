plugins {
  id 'com.github.johnrengelman.shadow' version '1.2.4'
}

jar {
    manifest {
        attributes(
                "Implementation-Title": "Stroom",
                "Implementation-Version": version,
                "Main-Class" : "stroom.startup.App"
        )
    }
    archiveName 'stroom-app.jar'
}

import com.github.jengelman.gradle.plugins.shadow.transformers.ServiceFileTransformer

shadowJar {
    // Allows us to build fat jars with lots of files
    zip64 true

    // A transformer to merges files in META-INF/services
    mergeServiceFiles()

    // A transformer to merge spring's generated config files, e.g. spring.handlers and spring.schemas
    transform(ServiceFileTransformer) {
        include 'META-INF/spring.*'
    }
    archiveName 'stroom-app-all.jar'
}

configurations {
    all {
        resolutionStrategy.eachDependency { DependencyResolveDetails details ->
            if (details.requested.name == 'log4j') {
                details.useTarget "org.slf4j:log4j-over-slf4j:1.7.5"
            }
        }
        exclude group: "org.slf4j", module: "slf4j-log4j12"
        exclude group: "log4j", module: "log4j"
    }
}

dependencies {
    compile urlDependencies.get(versions.stroomQueryApi)
    compile urlDependencies.get(versions.stroomQueryCommon)

    compile project(':stroom-core-server')
    compile project(':stroom-security-server')
<<<<<<< HEAD
    compile project(':stroom-util')
    compile project(':stroom-entity-shared')
    compile project(':stroom-security-api')
    compile project(':stroom-index-shared')

    compile 'io.dropwizard:dropwizard-core:1.0.6'
    compile 'io.dropwizard:dropwizard-assets:1.0.6'
    compile 'io.dropwizard.metrics:metrics-annotation:3.1.2'
    compile 'io.dropwizard:dropwizard-jersey:1.0.6'
    compile 'io.dropwizard:dropwizard-jetty:1.0.6'
    compile 'io.dropwizard.metrics:metrics-healthchecks:3.1.2'

    compile 'org.springframework:spring-web:4.2.1.RELEASE'
    compile 'org.springframework:spring-beans:4.3.4.RELEASE'
    compile 'org.springframework:spring-context:4.3.4.RELEASE'

    compile 'javax.servlet:javax.servlet-api:3.1.0'
    compile 'javax.ws.rs:javax.ws.rs-api:2.0.1'
    compile 'com.google.guava:guava:20.0'
    compile 'org.glassfish.jersey.core:jersey-server:2.25'
    compile 'org.apache.shiro:shiro-core:1.3.2'
    compile 'org.eclipse.jetty:jetty-server:9.3.9.v20160517'
    compile 'org.eclipse.jetty:jetty-servlet:9.3.9.v20160517'
=======
    compile ("io.dropwizard:dropwizard-core:1.1.0" ) {
        exclude ( group: "org.glassfish.web", module: "javax.el" )
    }
    compile ("io.dropwizard:dropwizard-assets:1.1.0" ) {
        exclude ( group: "org.glassfish.web", module: "javax.el" )
    }

    // TODO Added after adding shading
    //compile group: 'javax.el', name: 'javax.el-api', version: '3.0.0'
    //3.0.1-b08 recomended version from http://hibernate.org/validator/documentation/getting-started/
    compile group: 'org.glassfish', name: 'javax.el', version: '3.0.1-b08'
    //compile group: 'org.glassfish', name: 'javax.el', version: '3.0.0'
    compile group: 'javax.el', name: 'javax.el-api', version: '3.0.0'
    //compile group: 'org.glassfish.web', name: 'javax.el', version: '2.2.6'


    compile 'org.springframework.security:spring-security-web:4.2.1.RELEASE'
    compile "org.springframework.security:spring-security-web:4.2.1.RELEASE"
    compile "org.springframework.security:spring-security-config:4.1.1.RELEASE"
    compile "org.springframework.security:spring-security-aspects:4.2.1.RELEASE"
    compile "org.springframework:spring-web:4.2.1.RELEASE"

    compile "org.apache.geronimo.specs:geronimo-servlet_3.0_spec:1.0"

    testCompile 'io.dropwizard:dropwizard-testing:1.1.0'
    testCompile 'io.dropwizard:dropwizard-client:1.1.0'
>>>>>>> bde1ebc7
}

sourceSets {
    // This lets us use different directories for our integration tests.
    integrationTest {
        java {
            compileClasspath += main.output + test.output
            runtimeClasspath += main.output + test.output
            srcDir file('src/integration-test/java')
        }
        resources.srcDir file('src/integration-test/resources')
    }
}

configurations {
    // This means our integration tests get all the dependencies from our tests and we don't need to specify them twice.
    integrationTestCompile.extendsFrom testCompile
    integrationTestRuntime.extendsFrom testRuntime
}

// This task lets us run the actual integration tests.
task integrationTest(type: Test) {
    testClassesDir = sourceSets.integrationTest.output.classesDir
    classpath = sourceSets.integrationTest.runtimeClasspath
}

// TODO: Integration tests currently require manual setup of resources, which means
//       they cannot be included in the build as automated tests.
// These lines pull the integration test task into our build process.
//check.dependsOn integrationTest
//integrationTest.mustRunAfter test

// This means the reports from our integration tests won't over-write the reports from our unit tests.
tasks.withType(Test) {
    reports.html.destination = file("${reporting.baseDir}/${name}")
}<|MERGE_RESOLUTION|>--- conflicted
+++ resolved
@@ -47,14 +47,17 @@
 
     compile project(':stroom-core-server')
     compile project(':stroom-security-server')
-<<<<<<< HEAD
     compile project(':stroom-util')
     compile project(':stroom-entity-shared')
     compile project(':stroom-security-api')
     compile project(':stroom-index-shared')
 
-    compile 'io.dropwizard:dropwizard-core:1.0.6'
-    compile 'io.dropwizard:dropwizard-assets:1.0.6'
+    compile ("io.dropwizard:dropwizard-core:1.1.0" ) {
+        exclude ( group: "org.glassfish.web", module: "javax.el" )
+    }
+    compile ("io.dropwizard:dropwizard-assets:1.1.0" ) {
+        exclude ( group: "org.glassfish.web", module: "javax.el" )
+    }
     compile 'io.dropwizard.metrics:metrics-annotation:3.1.2'
     compile 'io.dropwizard:dropwizard-jersey:1.0.6'
     compile 'io.dropwizard:dropwizard-jetty:1.0.6'
@@ -71,34 +74,6 @@
     compile 'org.apache.shiro:shiro-core:1.3.2'
     compile 'org.eclipse.jetty:jetty-server:9.3.9.v20160517'
     compile 'org.eclipse.jetty:jetty-servlet:9.3.9.v20160517'
-=======
-    compile ("io.dropwizard:dropwizard-core:1.1.0" ) {
-        exclude ( group: "org.glassfish.web", module: "javax.el" )
-    }
-    compile ("io.dropwizard:dropwizard-assets:1.1.0" ) {
-        exclude ( group: "org.glassfish.web", module: "javax.el" )
-    }
-
-    // TODO Added after adding shading
-    //compile group: 'javax.el', name: 'javax.el-api', version: '3.0.0'
-    //3.0.1-b08 recomended version from http://hibernate.org/validator/documentation/getting-started/
-    compile group: 'org.glassfish', name: 'javax.el', version: '3.0.1-b08'
-    //compile group: 'org.glassfish', name: 'javax.el', version: '3.0.0'
-    compile group: 'javax.el', name: 'javax.el-api', version: '3.0.0'
-    //compile group: 'org.glassfish.web', name: 'javax.el', version: '2.2.6'
-
-
-    compile 'org.springframework.security:spring-security-web:4.2.1.RELEASE'
-    compile "org.springframework.security:spring-security-web:4.2.1.RELEASE"
-    compile "org.springframework.security:spring-security-config:4.1.1.RELEASE"
-    compile "org.springframework.security:spring-security-aspects:4.2.1.RELEASE"
-    compile "org.springframework:spring-web:4.2.1.RELEASE"
-
-    compile "org.apache.geronimo.specs:geronimo-servlet_3.0_spec:1.0"
-
-    testCompile 'io.dropwizard:dropwizard-testing:1.1.0'
-    testCompile 'io.dropwizard:dropwizard-client:1.1.0'
->>>>>>> bde1ebc7
 }
 
 sourceSets {
