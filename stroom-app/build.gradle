buildscript {
    repositories {
        mavenLocal()
        jcenter()
    }
    dependencies {
        classpath libs.mysql_connector_java
    }
}

plugins {
    id "com.benjaminsproule.swagger" version "1.0.6"
}

ext.moduleName = 'stroom.app'

def uiDir = project.file('src/main/resources/ui')
def swaggerDir = "${uiDir}/swagger"
def jarName = 'stroom-app.jar'
def fatJarName = 'stroom-app-all.jar'
def sendToStroomScriptVersion = 'send-to-stroom-v2.0'

apply plugin: 'application'
apply plugin: 'com.github.johnrengelman.shadow'
mainClassName = 'stroom.startup.App'

dependencies {
    implementation project(':stroom-activity:stroom-activity-impl-db')
    implementation project(':stroom-cache:stroom-cache-api')
    implementation project(':stroom-cache:stroom-cache-impl')
    implementation project(':stroom-cluster-lock:stroom-cluster-lock-api')
    implementation project(':stroom-cluster-lock:stroom-cluster-lock-impl-db')
    implementation project(':stroom-config:stroom-config-app')
    implementation project(':stroom-config:stroom-config-global-impl-db')
    implementation project(':stroom-core-server')
    implementation project(':stroom-core-shared')
    implementation project(':stroom-dashboard:stroom-dashboard-server')
    implementation project(':stroom-data-store:stroom-data-store-impl-fs')
    implementation project(':stroom-db-util')
    implementation project(':stroom-dictionary:stroom-dictionary-api')
    implementation project(':stroom-dictionary:stroom-dictionary-impl')
    implementation project(':stroom-docstore:stroom-docstore-api')
    implementation project(':stroom-docstore:stroom-docstore-impl')
    implementation project(':stroom-docstore:stroom-docstore-impl-db')
    implementation project(':stroom-elastic:stroom-elastic-impl')
    implementation project(':stroom-elastic:stroom-elastic-impl-http')
    implementation project(':stroom-entity-shared')
    implementation project(':stroom-event-logging:stroom-event-logging-impl')
    implementation project(':stroom-explorer:stroom-explorer-api')
    implementation project(':stroom-explorer:stroom-explorer-impl')
    implementation project(':stroom-importexport:stroom-importexport-api')
    implementation project(':stroom-importexport:stroom-importexport-impl')
    implementation project(':stroom-index:stroom-index-server')
    implementation project(':stroom-job:stroom-job-api')
    implementation project(':stroom-job:stroom-job-impl')
    implementation project(':stroom-job:stroom-job-impl-db')
    implementation project(':stroom-job:stroom-job-shared')
    implementation project(':stroom-kafka:stroom-kafka-impl')
    implementation project(':stroom-kafka:stroom-kafka-pipeline')
    implementation project(':stroom-lifecycle:stroom-lifecycle-api')
    implementation project(':stroom-lifecycle:stroom-lifecycle-impl')
    implementation project(':stroom-meta:stroom-meta-impl-db')
    implementation project(':stroom-node:stroom-node-api')
    implementation project(':stroom-node:stroom-node-impl')
    implementation project(':stroom-pipeline')
    implementation project(':stroom-processor:stroom-processor-impl-db')
    implementation project(':stroom-proxy')
    implementation project(':stroom-resourcestore:stroom-resourcestore-api')
    implementation project(':stroom-resourcestore:stroom-resourcestore-impl')
    implementation project(':stroom-ruleset:stroom-ruleset-server')
    implementation project(':stroom-ruleset:stroom-ruleset-shared')
    implementation project(':stroom-security:stroom-security-api')
    implementation project(':stroom-security:stroom-security-impl')
    implementation project(':stroom-security:stroom-security-server')
    implementation project(':stroom-statistics:stroom-statistics-server')
    implementation project(':stroom-task:stroom-task-api')
    implementation project(':stroom-task:stroom-task-shared')
    implementation project(':stroom-util')
    implementation project(':stroom-util-shared')

    implementation libs.stroomDocRef
<<<<<<< HEAD
=======

    implementation libs.dropwizard_lifecycle
    implementation libs.guava
    implementation libs.guice4
    implementation libs.javax_inject
    implementation libs.jcommander

>>>>>>> 2353fba3
    implementation(libs.dropwizard_assets) {
        exclude(group: "org.glassfish.web", module: "javax.el")
    }
    implementation(libs.dropwizard_core) {
        exclude(group: "org.glassfish.web", module: "javax.el")
    }
<<<<<<< HEAD
    implementation libs.dropwizard_configuration
=======
    implementation libs.jetty_servlet
>>>>>>> 2353fba3
    implementation libs.dropwizard_jersey
    implementation libs.dropwizard_jetty
    implementation libs.dropwizard_lifecycle
    implementation libs.dropwizard_metrics_annotation
    implementation libs.dropwizard_metrics_core
    implementation libs.dropwizard_metrics_healthchecks
    implementation libs.dropwizard_servlets
    implementation libs.flyway_core
    implementation libs.guava
    implementation libs.guice4
    implementation libs.javax_inject
    implementation libs.javax_servlet_api
    implementation libs.jcommander
    implementation libs.jetty_server
    implementation libs.jetty_servlet
    implementation libs.jetty_servlets
    implementation libs.logback_classic
    implementation libs.slf4j_api
    implementation libs.ws_rs_api

    runtimeOnly libs.javax_el
    runtimeOnly libs.javax_el_api

    testImplementation project(':stroom-app')
    // Use default DB config.
    testImplementation project(':stroom-activity:stroom-activity-api')
    testImplementation project(':stroom-activity:stroom-activity-impl-mock')
    testImplementation project(':stroom-config:stroom-config-app')
    testImplementation project(':stroom-core-server')
    testImplementation project(':stroom-core-shared')
    testImplementation project(':stroom-dashboard:stroom-dashboard-server')
    testImplementation project(':stroom-dashboard:stroom-dashboard-shared')
    testImplementation project(':stroom-data-store:stroom-data-store-api')
    testImplementation project(':stroom-data-store:stroom-data-store-impl-fs')
    testImplementation project(':stroom-data-store:stroom-data-store-impl-mock')
    testImplementation project(':stroom-docstore:stroom-docstore-api')
    testImplementation project(':stroom-docstore:stroom-docstore-impl')
    testImplementation project(':stroom-docstore:stroom-docstore-impl-memory')
    testImplementation project(':stroom-docstore:stroom-docstore-shared')
    testImplementation project(':stroom-elastic:stroom-elastic-impl')
    testImplementation project(':stroom-entity-shared')
    testImplementation project(':stroom-event-logging:stroom-event-logging-api')
    testImplementation project(':stroom-event-logging:stroom-event-logging-impl')
    testImplementation project(':stroom-explorer:stroom-explorer-api')
    testImplementation project(':stroom-explorer:stroom-explorer-impl')
    testImplementation project(':stroom-explorer:stroom-explorer-impl-db')
    testImplementation project(':stroom-headless')
    testImplementation project(':stroom-importexport:stroom-importexport-api')
    testImplementation project(':stroom-index:stroom-index-server')
    testImplementation project(':stroom-index:stroom-index-shared')
    testImplementation project(':stroom-meta:stroom-meta-api')
    testImplementation project(':stroom-meta:stroom-meta-impl-db')
    testImplementation project(':stroom-meta:stroom-meta-impl-mock')
    testImplementation project(':stroom-node:stroom-node-impl-mock')
    testImplementation project(':stroom-pipeline')
    testImplementation project(':stroom-ruleset:stroom-ruleset-server')
    testImplementation project(':stroom-security:stroom-security-api')
    testImplementation project(':stroom-security:stroom-security-impl-mock')
    testImplementation project(':stroom-security:stroom-security-server')
    testImplementation project(':stroom-security:stroom-security-shared')
    testImplementation project(':stroom-statistics:stroom-statistics-api')
    testImplementation project(':stroom-statistics:stroom-statistics-server')
    testImplementation project(':stroom-statistics:stroom-statistics-shared')
    testImplementation project(':stroom-task:stroom-task-api')
    testImplementation project(':stroom-test-common')
    testImplementation project(':stroom-util')
    testImplementation project(':stroom-util-shared')

//    testImplementation project(path: ':stroom-core-server', configuration: 'testArtifacts')
//    testImplementation project(path: ':stroom-dashboard:stroom-dashboard-server', configuration: 'testArtifacts')
//    testImplementation project(path: ':stroom-index:stroom-index-server', configuration: 'testArtifacts')
//    testImplementation project(path: ':stroom-pipeline', configuration: 'testArtifacts')
//    testImplementation project(path: ':stroom-security:stroom-security-server', configuration: 'testArtifacts')

    testImplementation libs.commons_io
    testImplementation libs.guice4
    testImplementation libs.hibernate_core
    testImplementation libs.hibernate_jpa_api
    testImplementation libs.hikari
    testImplementation libs.junit_jupiter_api
    testImplementation libs.lmdbjava
    testImplementation libs.lucene_core
    testImplementation libs.saxon_he
    testImplementation libs.slf4j_api
    testImplementation libs.stroomQueryApi
    testImplementation libs.stroomQueryCommon
    testImplementation libs.vavr

    testRuntimeOnly libs.javax_activation
    testRuntimeOnly libs.javax_el
    testRuntimeOnly libs.jaxb_runtime
    testRuntimeOnly libs.junit_jupiter_engine

    //the following logging libs are needed when running junits outside dropwizard
    testRuntimeOnly libs.jcl_over_slf4j
    testRuntimeOnly libs.jul_to_slf4j
    testRuntimeOnly libs.log4j_over_slf4j
    testRuntimeOnly libs.logback_classic
    testRuntimeOnly libs.logback_core

    testImplementation libs.assertj_core
    testImplementation libs.dropwizard_client
    testImplementation libs.dropwizard_testing
    testImplementation libs.mockito_core
    testImplementation libs.mockito_junit_jupiter
}

jar {
    //we need to first generate the swagger spec files so they can be added in to the jar
//    mustRunAfter generateSwaggerDocumentation
    manifest {
        attributes(
                "Implementation-Title": "Stroom",
                "Implementation-Version": versions.stroom,
                "Main-Class": "stroom.startup.App"
        )
    }
    archiveName jarName
    exclude '**/gwt-unitCache'
}

shadowJar {
    // We want to run the tests before we build the fat jar. 
    dependsOn test
    // We want to compile all GWT content before we build the fat jar. 
    dependsOn ':stroom-app-gwt:gwtCompile'
    dependsOn ':stroom-dashboard-gwt:gwtCompile'

    // Allows us to build fat jars with lots of files
    zip64 true

    // Ensure we include the GWT generated resources.
    from './src/main/resources'

    // A transformer to merges files in META-INF/services
    mergeServiceFiles()

    archiveName fatJarName
    exclude '**/gwt-unitCache'
}
// Make sure GWT compilation doesn't run before tests.
tasks.getByPath(':stroom-app-gwt:gwtCompile').mustRunAfter test
tasks.getByPath(':stroom-dashboard-gwt:gwtCompile').mustRunAfter test

run {
//    //Ensure we have the latest kafka plugin jar available for runtime
//    dependsOn ':stroom-kafka:stroom-kafka-client-impl_0_10_0_1:copyPluginJar'
    args 'server', '../local.yml'
}

runShadow {
//    //Ensure we have the latest kafka plugin jar available for runtime
//    dependsOn ':stroom-kafka:stroom-kafka-client-impl_0_10_0_1:copyPluginJar'
    args 'server', '../local.yml'
}

test {
    // Tests in stroom-app are quite slow so output progress for each test to keep travis alive
    afterTest { desc, result -> 
        println "Executed test ${desc.className} ${desc.name} with result: ${result.resultType}"
    }
}

def stroomDockerBuildDir = "${projectDir}/docker/build"
def proxyDockerBuildDir = "${projectDir}/proxy-docker/build"

clean {
    delete stroomDockerBuildDir
    delete proxyDockerBuildDir
}


// Copy all the files needed by the stroom docker build into stroom-app/docker/build
task copyFilesForStroomDockerBuild() {
    dependsOn shadowJar
//    dependsOn tasks.getByPath(':stroom-kafka:stroom-kafka-client-impl_0_10_0_1:shadowJar')
//    dependsOn tasks.getByPath(':stroom-elastic:stroom-elastic-client-impl_5_6_4:shadowJar')
    doFirst {
        new File(stroomPluginsDir).mkdirs()
        def stroomDockerContentPacksDir = "${stroomDockerBuildDir}/contentPacks"
        def stroomDockerPluginsDir = "${stroomDockerBuildDir}/plugins"
        new File(stroomPluginsDir).mkdirs()

        // Copy the stroom app fat jar
        copy {
            from "${project.buildDir}/libs/${fatJarName}"
            into stroomDockerBuildDir
        }

//        // Copy the kafka client fat jar
//        copy {
//            from project(':stroom-kafka:stroom-kafka-client-impl_0_10_0_1').file('build/libs/stroom-kafka-client-impl_0_10_0_1-all.jar')
//            into dockerBuildDir
//        }
//
//        // Copy the elastic client fat jar
//        copy {
//            from project(':stroom-elastic:stroom-elastic-impl-http').file('build/libs/stroom-elastic-impl-http.jar')
//            into dockerBuildDir
//        }

        // Copy the dropwizard yml configuration
        copy {
            from "${projectDir}/prod.yml"
            into stroomDockerBuildDir
        }

        //Copy the downloaded content packs
        copy {
            from "${contentPackDownloadDir}"
            into stroomDockerContentPacksDir
        }
    }
}

// Copy all the files needed by the stroom-proxy docker build into stroom-app/proxy-docker/build
task copyFilesForProxyDockerBuild() {
    dependsOn shadowJar
    doFirst {
        // Copy the stroom app fat jar
        copy {
            from "${project.buildDir}/libs/${fatJarName}"
            into proxyDockerBuildDir
        }

        // Copy the dropwizard yml configuration
        copy {
            from "${projectDir}/proxy-prod.yml"
            into proxyDockerBuildDir
        }
    }
}

swagger {
    apiSource {
        outputFormats = ['json', 'yaml']
        // TODO need to decide if we want all of our resource classes added to swagger and if so,
        // they need annotating with @Api/@ApiOperation/etc.
        locations = [
                'stroom.statistics.sql.search.SqlStatisticsQueryResource',
                'stroom.index.StroomIndexQueryResource',
                //'stroom.dictionary.DictionaryResource',
                //'stroom.dictionary.DictionaryResource2',
                //'stroom.ruleset.RuleSetResource',
                //'stroom.ruleset.RuleSetResource2',
                'stroom.security.AuthorisationResource'
        ]
        schemes = ['http', 'https']
        host = 'localhost:8080'
        basePath = '/api'
        info {
            title = 'stroom API'
            version = 'v1'
            description = 'Various APIs for interacting with stroom and its data'
            contact {
                name = 'GCHQ'
                url = 'https://github.com/gchq/stroom'
            }
            license {
                url = 'http://www.apache.org/licenses/LICENSE-2.0.html'
                name = 'Apache 2.0'
            }
        }
        outputPath = "${swaggerDir}/document.html"
        swaggerDirectory = "${swaggerDir}"
    }
}


def releaseBuildDir= 'build/release'

task copyJar(type: Copy) {
    from shadowJar.outputs.files
    into "${releaseBuildDir}/bin"
}

task copySupportingFiles(type: Copy) {
    from 'src/dist'
    into releaseBuildDir 

//    doLast {
//        // stroom.conf is a sym-link so it seems to go into the zip with +x perms
//        // which we don't want
//        exec {
//            commandLine 'chmod', '644', "${releaseBuildDir}/config/stroom.conf"
//        }
//    }
}

import de.undercouch.gradle.tasks.download.Download

task downloadSend(type: Download) {
    src "http://raw.githubusercontent.com/gchq/stroom-clients/${sendToStroomScriptVersion}/bash/send_to_stroom.sh"
    dest "${releaseBuildDir}/bin"
}

task downloadSendArgs(type: Download) {
    src "https://raw.githubusercontent.com/gchq/stroom-clients/${sendToStroomScriptVersion}/bash/send_to_stroom_args.sh"
    dest "${releaseBuildDir}/bin"
}

task makeSendExecutable {
    dependsOn copySupportingFiles
    doLast{
        // The args script is sourced so doesn't need execute perms
        exec {
            commandLine 'chmod', '+x', "${releaseBuildDir}/bin/send_to_stroom.sh"
        }
    }
}

task copyContentPackToDistribution(type: Copy) {
    from contentPackDownloadDir
    into "${releaseBuildDir}/contentPacks"
}

task buildDistribution(type: Zip) {
    dependsOn copyJar
    dependsOn copySupportingFiles
    dependsOn downloadSend
    dependsOn downloadSendArgs
    dependsOn makeSendExecutable
    dependsOn parent.downloadStroomContent
    dependsOn copyContentPackToDistribution
    from releaseBuildDir
}

// Ensure that the test task for this project runs after all other test tasks as 
// this project has all the lengthy int tests so we want it to fail fast
def thisProject = project;
rootProject.subprojects { subProj ->
    //println "subProj ${subProj.name} project ${thisProject.name}"
    if (!subProj.name.equals(thisProject.name)) {
        subProj.tasks.withType(Test) { otherTestTask ->
            //println "subProj ${subProj}, task ${it.name} thisProject.tasks.test ${thisProject.tasks.test}"
            thisProject.tasks.test.mustRunAfter otherTestTask.path
            thisProject.tasks.jar.mustRunAfter otherTestTask.path
            thisProject.tasks.shadowJar.mustRunAfter otherTestTask.path
        }
    }
}

// Ensure all projects have built their jars so swagger can see them
tasks.generateSwaggerDocumentation.dependsOn rootProject.getTasksByName('jar', true)

tasks.build.dependsOn generateSwaggerDocumentation
tasks.build.dependsOn copyFilesForStroomDockerBuild
tasks.build.dependsOn copyFilesForProxyDockerBuild
tasks.build.dependsOn shadowJar
tasks.build.dependsOn buildDistribution

// The gradle application plugin enables the distribution plugin
// which creates .zip/tar archives by default, as does the shadow plugin
// We have our own buildDistribution task so disable the standard ones to avoid confusion
distZip.enabled = false
distTar.enabled = false
shadowDistZip.enabled = false
shadowDistTar.enabled = false

//commented out in case we decide to use this plugin
//honker {
//// Your project license
//license 'Apache 2'

//// Your project information, used to generate NOTICE files
//projectName 'Stroom'
//projectTimespan '2016-2017'
//projectOrganization 'GCHQ'

//// For dependencies that contains no licensing information (pom, manifest etc..)
//// you can define your licensing strategy, for example:
////licenseOverride { candidate ->
////if( candidate.group == 'something' && candidate.module == 'whatever' ) {
////candidate.license = 'BSD 3-Clause'
////}
////}
//}































task setupSampleDataApplication(type: JavaExec) {
    dependsOn this:compileJava
    dependsOn this:compileTestJava
    // We need to set the working directory as the stroom root otherwise
    // setupSampleData won't find 'samples' directories in other modules.
    workingDir '../'
    classpath = sourceSets.test.runtimeClasspath
    main = 'stroom.test.SetupSampleData'
}

////TODO This specific dep is needed to ensure TestKafkaExternalLoader has the jar available
////for its test. This is a TODO as stroom-connectors needs a big refactor once we
////decide what we are doing with plugable client libs and pipeline elements.
//tasks.test.dependsOn ':stroom-kafka:stroom-kafka-client-impl_0_10_0_1:copyPluginJar'
<|MERGE_RESOLUTION|>--- conflicted
+++ resolved
@@ -79,30 +79,17 @@
     implementation project(':stroom-util-shared')
 
     implementation libs.stroomDocRef
-<<<<<<< HEAD
-=======
-
-    implementation libs.dropwizard_lifecycle
-    implementation libs.guava
-    implementation libs.guice4
-    implementation libs.javax_inject
-    implementation libs.jcommander
-
->>>>>>> 2353fba3
+
+    implementation libs.dropwizard_lifecycle // if this goes after dropwizard_assets then IJ can't find org.eclipse.jetty.server.session.SessionHandler
     implementation(libs.dropwizard_assets) {
         exclude(group: "org.glassfish.web", module: "javax.el")
     }
     implementation(libs.dropwizard_core) {
         exclude(group: "org.glassfish.web", module: "javax.el")
     }
-<<<<<<< HEAD
     implementation libs.dropwizard_configuration
-=======
-    implementation libs.jetty_servlet
->>>>>>> 2353fba3
     implementation libs.dropwizard_jersey
     implementation libs.dropwizard_jetty
-    implementation libs.dropwizard_lifecycle
     implementation libs.dropwizard_metrics_annotation
     implementation libs.dropwizard_metrics_core
     implementation libs.dropwizard_metrics_healthchecks
