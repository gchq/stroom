buildscript {
    repositories {
        mavenLocal()
        jcenter()
    }
    dependencies {
        classpath libs.mysql_connector_java
    }
}

//plugins {
//    id "com.benjaminsproule.swagger" version "1.0.6"
//}

ext.moduleName = 'stroom.app'

def uiDir = project.file('src/main/resources/ui')
def swaggerDir = "${uiDir}/swagger"
def jarName = 'stroom-app.jar'
def fatJarName = 'stroom-app-all.jar'
def sendToStroomScriptVersion = 'send-to-stroom-v2.0'

apply plugin: 'application'
apply plugin: 'com.github.johnrengelman.shadow'
mainClassName = 'stroom.startup.App'

jar {
    //we need to first generate the swagger spec files so they can be added in to the jar
//    mustRunAfter generateSwaggerDocumentation
    manifest {
        attributes(
                "Implementation-Title": "Stroom",
                "Implementation-Version": versions.stroom,
                "Main-Class": "stroom.startup.App"
        )
    }
    archiveName jarName
    exclude '**/gwt-unitCache'
}

shadowJar {
    // Allows us to build fat jars with lots of files
    zip64 true

    // A transformer to merges files in META-INF/services
    mergeServiceFiles()

    archiveName fatJarName
    exclude '**/gwt-unitCache'
}

dependencies {
<<<<<<< HEAD
    compile project(':stroom-config:stroom-config-app')
    compile project(':stroom-config:stroom-config-global-impl-db')
    compile project(':stroom-core-server')
    compile project(':stroom-core-shared')
    compile project(':stroom-dashboard:stroom-dashboard-server')
    compile project(':stroom-data-meta:stroom-data-meta-impl-db')
    compile project(':stroom-data-store:stroom-data-store-impl-fs')
    compile project(':stroom-docstore:stroom-docstore-impl')
    compile project(':stroom-elastic:stroom-elastic-impl')
    compile project(':stroom-elastic:stroom-elastic-impl-http')
    compile project(':stroom-entity-shared')
    compile project(':stroom-explorer:stroom-explorer-impl')
    compile project(':stroom-importexport:stroom-importexport-api')
    compile project(':stroom-index:stroom-index-server')
    compile project(':stroom-kafka:stroom-kafka-impl')
    compile project(':stroom-kafka:stroom-kafka-pipeline')
    compile project(':stroom-pipeline')
    compile project(':stroom-proxy')
    compile project(':stroom-ruleset:stroom-ruleset-server')
    compile project(':stroom-ruleset:stroom-ruleset-shared')
    compile project(':stroom-security:stroom-security-server')
    compile project(':stroom-statistics:stroom-statistics-server')
    compile project(':stroom-util')

    compile libs.stroomDocRef

    compile libs.dropwizard_lifecycle
    compile libs.guava
    compile libs.guice4
    // permitUnusedDeclared libs.guice4
    //compile libs.jackson_annotations
    compile libs.javax_inject
    //compile libs.javax_activation
    //compile libs.javax_activation_impl
    //compile libs.jaxb_api
    //compile libs.jaxb_core
    //compile libs.jaxb_impl
    compile libs.jcommander
    compile libs.jetty_servlet

    compile(libs.dropwizard_assets) {
=======
    implementation project(':stroom-config:stroom-config-app')
    implementation project(':stroom-config:stroom-config-global-impl-db')
    implementation project(':stroom-core-server')
    implementation project(':stroom-core-shared')
    implementation project(':stroom-dashboard:stroom-dashboard-server')
    implementation project(':stroom-data-meta:stroom-data-meta-impl-db')
    implementation project(':stroom-data-store:stroom-data-store-impl-fs')
    implementation project(':stroom-docstore:stroom-docstore-impl')
    implementation project(':stroom-elastic:stroom-elastic-impl')
    implementation project(':stroom-elastic:stroom-elastic-impl-http')
    implementation project(':stroom-explorer:stroom-explorer-api')
    implementation project(':stroom-explorer:stroom-explorer-impl')
    implementation project(':stroom-externaldoc:stroom-externaldoc-server')
    implementation project(':stroom-importexport:stroom-importexport-api')
    implementation project(':stroom-index:stroom-index-server')
    implementation project(':stroom-kafka:stroom-kafka-impl')
    implementation project(':stroom-kafka:stroom-kafka-pipeline')
    implementation project(':stroom-pipeline')
    implementation project(':stroom-pipeline')
    implementation project(':stroom-proxy')
    implementation project(':stroom-ruleset:stroom-ruleset-server')
    implementation project(':stroom-ruleset:stroom-ruleset-shared')
    implementation project(':stroom-security:stroom-security-server')
    implementation project(':stroom-statistics:stroom-statistics-server')
    implementation project(':stroom-util')

    implementation libs.stroomDocRef

    implementation libs.dropwizard_lifecycle
    implementation libs.guava
    implementation libs.guice4
    //implementation libs.jackson_annotations
    implementation libs.javax_inject
    //implementation libs.javax_activation
    //implementation libs.javax_activation_impl
    //implementation libs.jaxb_api
    //implementation libs.jaxb_core
    //implementation libs.jaxb_impl
    implementation libs.jcommander
    implementation libs.jetty_servlet

    implementation(libs.dropwizard_assets) {
>>>>>>> 2f1d6a6b
        exclude(group: "org.glassfish.web", module: "javax.el")
    }
    implementation(libs.dropwizard_core) {
        exclude(group: "org.glassfish.web", module: "javax.el")
    }
    implementation libs.dropwizard_jersey
    implementation libs.dropwizard_jetty
    implementation libs.dropwizard_metrics_healthchecks
    implementation libs.dropwizard_servlets
    implementation libs.dropwizard_metrics_core
    implementation libs.dropwizard_metrics_annotation
    implementation libs.dropwizard_configuration
    implementation libs.flyway_core
    implementation libs.guava
    implementation libs.javax_inject
    implementation libs.javax_servlet_api
    implementation libs.jetty_server
    implementation libs.jetty_servlets
    implementation libs.logback_classic
    implementation libs.slf4j_api
    implementation libs.ws_rs_api

    runtimeOnly libs.javax_el
    runtimeOnly libs.javax_el_api
}

run {
//    //Ensure we have the latest kafka plugin jar available for runtime
//    dependsOn ':stroom-kafka:stroom-kafka-client-impl_0_10_0_1:copyPluginJar'
    args 'server', '../local.yml'
}

runShadow {
//    //Ensure we have the latest kafka plugin jar available for runtime
//    dependsOn ':stroom-kafka:stroom-kafka-client-impl_0_10_0_1:copyPluginJar'
    args 'server', '../local.yml'
}

//The gwtCompile tasks create files in stroom-app/src/main/resources/ui
//so those tasks MUST be run before processResource else this jar and 
//the fat jar will be missing all the GWT generated files and the UI will fail to start
processResources.mustRunAfter(':stroom-app-gwt:gwtCompile')
processResources.mustRunAfter(':stroom-dashboard-gwt:gwtCompile')

def stroomDockerBuildDir = "${projectDir}/docker/build"
def proxyDockerBuildDir = "${projectDir}/proxy-docker/build"

clean {
    delete stroomDockerBuildDir
    delete proxyDockerBuildDir
}

//Copy all the files needed by the stroom docker build into stroom-app/docker/build
task copyFilesForStroomDockerBuild() {
    dependsOn shadowJar
//    dependsOn tasks.getByPath(':stroom-kafka:stroom-kafka-client-impl_0_10_0_1:shadowJar')
//    dependsOn tasks.getByPath(':stroom-elastic:stroom-elastic-client-impl_5_6_4:shadowJar')
    doFirst {
        new File(stroomPluginsDir).mkdirs()
        def stroomDockerContentPacksDir = "${stroomDockerBuildDir}/contentPacks"
        def stroomDockerPluginsDir = "${stroomDockerBuildDir}/plugins"
        new File(stroomPluginsDir).mkdirs()

        // Copy the stroom app fat jar
        copy {
            from "${project.buildDir}/libs/${fatJarName}"
            into stroomDockerBuildDir
        }

//        // Copy the kafka client fat jar
//        copy {
//            from project(':stroom-kafka:stroom-kafka-client-impl_0_10_0_1').file('build/libs/stroom-kafka-client-impl_0_10_0_1-all.jar')
//            into dockerBuildDir
//        }
//
//        // Copy the elastic client fat jar
//        copy {
//            from project(':stroom-elastic:stroom-elastic-impl-http').file('build/libs/stroom-elastic-impl-http.jar')
//            into dockerBuildDir
//        }

        // Copy the dropwizard yml configuration
        copy {
            from "${projectDir}/prod.yml"
            into stroomDockerBuildDir
        }

        //Copy the downloaded content packs
        copy {
            from "${contentPackDownloadDir}"
            into stroomDockerContentPacksDir
        }
    }
}

//Copy all the files needed by the stroom-proxy docker build into stroom-app/proxy-docker/build
task copyFilesForProxyDockerBuild() {
    dependsOn shadowJar
    doFirst {
        //Copy the stroom app fat jar
        copy {
            from "${project.buildDir}/libs/${fatJarName}"
            into proxyDockerBuildDir
        }

        //Copy the dropwizard yml configuration
        copy {
            from "${projectDir}/proxy-prod.yml"
            into proxyDockerBuildDir
        }
    }
}

// TODO : @66 Reinstate Swagger doc generation
//swagger {
//    apiSource {
//        outputFormats = ['json', 'yaml']
//        locations = [
//                'stroom.statistics.sql.search.SqlStatisticsQueryResource',
//                'stroom.index.StroomIndexQueryResource',
//                'stroom.security.AuthorisationResource']
//        schemes = ['http', 'https']
//        host = 'localhost:8080'
//        basePath = '/api'
//        info {
//            title = 'stroom API'
//            version = 'v1'
//            description = 'Various APIs for interacting with stroom and its data'
//            contact {
//                name = 'GCHQ'
//                url = 'https://github.com/gchq/stroom'
//            }
//            license {
//                url = 'http://www.apache.org/licenses/LICENSE-2.0.html'
//                name = 'Apache 2.0'
//            }
//        }
//        outputPath = "${swaggerDir}/document.html"
//        swaggerDirectory = "${swaggerDir}"
//    }
//}


def releaseBuildDir= 'build/release'

task copyJar(type: Copy) {
    from shadowJar.outputs.files
    into "${releaseBuildDir}/bin"
}

task copySupportingFiles(type: Copy) {
    from 'src/dist'
    into releaseBuildDir 
}

import de.undercouch.gradle.tasks.download.Download

task downloadSend(type: Download) {
    src "http://raw.githubusercontent.com/gchq/stroom-clients/${sendToStroomScriptVersion}/bash/send_to_stroom.sh"
    dest "${releaseBuildDir}/bin"
}

task downloadSendArgs(type: Download) {
    src "https://raw.githubusercontent.com/gchq/stroom-clients/${sendToStroomScriptVersion}/bash/send_to_stroom_args.sh"
    dest "${releaseBuildDir}/bin"
}

task makeSendExecutable {
    dependsOn copySupportingFiles
    doLast{
        exec {
            commandLine 'chmod', '+x', "${releaseBuildDir}/bin/send_to_stroom.sh"
        }
        exec {
            commandLine 'chmod', '+x', "${releaseBuildDir}/bin/send_to_stroom_args.sh"
        }
    }
}

task copyContentPackToDistribution(type: Copy) {
    from contentPackDownloadDir
    into "${releaseBuildDir}/contentPacks"
}

task buildDistribution(type: Zip) {
    dependsOn copyJar
    dependsOn copySupportingFiles
    dependsOn downloadSend
    dependsOn downloadSendArgs
    dependsOn makeSendExecutable
    dependsOn parent.downloadStroomContent
    dependsOn copyContentPackToDistribution
    from releaseBuildDir
}



//tasks.build.dependsOn generateSwaggerDocumentation
tasks.build.dependsOn copyFilesForStroomDockerBuild
tasks.build.dependsOn copyFilesForProxyDockerBuild
tasks.build.dependsOn shadowJar
tasks.build.dependsOn buildDistribution

//commented out in case we decide to use this plugin
//honker {
//// Your project license
//license 'Apache 2'

//// Your project information, used to generate NOTICE files
//projectName 'Stroom'
//projectTimespan '2016-2017'
//projectOrganization 'GCHQ'

//// For dependencies that contains no licensing information (pom, manifest etc..)
//// you can define your licensing strategy, for example:
////licenseOverride { candidate ->
////if( candidate.group == 'something' && candidate.module == 'whatever' ) {
////candidate.license = 'BSD 3-Clause'
////}
////}
//}<|MERGE_RESOLUTION|>--- conflicted
+++ resolved
@@ -38,7 +38,7 @@
     exclude '**/gwt-unitCache'
 }
 
-shadowJar {
+shadowJar {    
     // Allows us to build fat jars with lots of files
     zip64 true
 
@@ -50,49 +50,6 @@
 }
 
 dependencies {
-<<<<<<< HEAD
-    compile project(':stroom-config:stroom-config-app')
-    compile project(':stroom-config:stroom-config-global-impl-db')
-    compile project(':stroom-core-server')
-    compile project(':stroom-core-shared')
-    compile project(':stroom-dashboard:stroom-dashboard-server')
-    compile project(':stroom-data-meta:stroom-data-meta-impl-db')
-    compile project(':stroom-data-store:stroom-data-store-impl-fs')
-    compile project(':stroom-docstore:stroom-docstore-impl')
-    compile project(':stroom-elastic:stroom-elastic-impl')
-    compile project(':stroom-elastic:stroom-elastic-impl-http')
-    compile project(':stroom-entity-shared')
-    compile project(':stroom-explorer:stroom-explorer-impl')
-    compile project(':stroom-importexport:stroom-importexport-api')
-    compile project(':stroom-index:stroom-index-server')
-    compile project(':stroom-kafka:stroom-kafka-impl')
-    compile project(':stroom-kafka:stroom-kafka-pipeline')
-    compile project(':stroom-pipeline')
-    compile project(':stroom-proxy')
-    compile project(':stroom-ruleset:stroom-ruleset-server')
-    compile project(':stroom-ruleset:stroom-ruleset-shared')
-    compile project(':stroom-security:stroom-security-server')
-    compile project(':stroom-statistics:stroom-statistics-server')
-    compile project(':stroom-util')
-
-    compile libs.stroomDocRef
-
-    compile libs.dropwizard_lifecycle
-    compile libs.guava
-    compile libs.guice4
-    // permitUnusedDeclared libs.guice4
-    //compile libs.jackson_annotations
-    compile libs.javax_inject
-    //compile libs.javax_activation
-    //compile libs.javax_activation_impl
-    //compile libs.jaxb_api
-    //compile libs.jaxb_core
-    //compile libs.jaxb_impl
-    compile libs.jcommander
-    compile libs.jetty_servlet
-
-    compile(libs.dropwizard_assets) {
-=======
     implementation project(':stroom-config:stroom-config-app')
     implementation project(':stroom-config:stroom-config-global-impl-db')
     implementation project(':stroom-core-server')
@@ -103,9 +60,9 @@
     implementation project(':stroom-docstore:stroom-docstore-impl')
     implementation project(':stroom-elastic:stroom-elastic-impl')
     implementation project(':stroom-elastic:stroom-elastic-impl-http')
+    implementation project(':stroom-entity-shared')
     implementation project(':stroom-explorer:stroom-explorer-api')
     implementation project(':stroom-explorer:stroom-explorer-impl')
-    implementation project(':stroom-externaldoc:stroom-externaldoc-server')
     implementation project(':stroom-importexport:stroom-importexport-api')
     implementation project(':stroom-index:stroom-index-server')
     implementation project(':stroom-kafka:stroom-kafka-impl')
@@ -135,7 +92,6 @@
     implementation libs.jetty_servlet
 
     implementation(libs.dropwizard_assets) {
->>>>>>> 2f1d6a6b
         exclude(group: "org.glassfish.web", module: "javax.el")
     }
     implementation(libs.dropwizard_core) {
