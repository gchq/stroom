#**********************************************************************
# Copyright 2018 Crown Copyright
#
# Licensed under the Apache License, Version 2.0 (the "License");
# you may not use this file except in compliance with the License.
# You may obtain a copy of the License at
#
#     http://www.apache.org/licenses/LICENSE-2.0
#
# Unless required by applicable law or agreed to in writing, software
# distributed under the License is distributed on an "AS IS" BASIS,
# WITHOUT WARRANTIES OR CONDITIONS OF ANY KIND, either express or implied.
# See the License for the specific language governing permissions and
# limitations under the License.
#**********************************************************************

<<<<<<< HEAD
# ~~~ content pack download stage ~~~~~~~~~~~~~~~~~~~~~~~~~~~~~~~~~~~~~

# Intermediate build stage to grab all the content packs so we can
# later copy them all in one go to reduce the number of layers
FROM scratch as content-packs
WORKDIR /content-packs

# Add in all the content packs so stroom imports them on startup
ADD https://github.com/gchq/stroom-content/releases/download/core-xml-schemas-v2.0/core-xml-schemas-v2.0.zip .
ADD https://github.com/gchq/stroom-content/releases/download/event-logging-xml-schema-v3.2.3/event-logging-xml-schema-v3.2.3.zip .
ADD https://github.com/gchq/stroom-content/releases/download/internal-dashboards-v1.1/internal-dashboards-v1.1.zip .
ADD https://github.com/gchq/stroom-content/releases/download/internal-statistics-sql-v2.1/internal-statistics-sql-v2.1.zip .
ADD https://github.com/gchq/stroom-content/releases/download/internal-statistics-stroom-stats-v2.1/internal-statistics-stroom-stats-v2.1.zip .
ADD https://github.com/gchq/stroom-content/releases/download/stroom-101-v1.0/stroom-101-v1.0.zip .
ADD https://github.com/gchq/stroom-content/releases/download/stroom-logs-v1.1/stroom-logs-v1.1.zip .

# Add in the visualisations for import on startup
ADD https://github.com/gchq/stroom-visualisations-dev/releases/download/v3.0.5/visualisations-production-v3.0.5.zip .
# ~~~~~~~~~~~~~~~~~~~~~~~~~~~~~~~~~~~~~~~~~~~~~~~~~~~~~~~~~~~~~~~~~~~~~



# ~~~ send logs download stage ~~~~~~~~~~~~~~~~~~~~~~~~~~~~~~~~~~~~~~~~

# Intermediate build stage to grab all the send logs scripts
# later copy them all in one go to reduce the number of layers
# Have to use alpine rather than scratch so we can chmod
FROM alpine:3.8 as send-logs-scripts
WORKDIR /scripts

ARG SEND_TO_STROOM_VERSION=send-to-stroom-v1.2.1

ADD https://raw.githubusercontent.com/gchq/stroom-clients/${SEND_TO_STROOM_VERSION}/bash/send_to_stroom.sh .
ADD https://raw.githubusercontent.com/gchq/stroom-clients/${SEND_TO_STROOM_VERSION}/bash/send_to_stroom_args.sh .
RUN chmod u+x ./*.sh
# ~~~~~~~~~~~~~~~~~~~~~~~~~~~~~~~~~~~~~~~~~~~~~~~~~~~~~~~~~~~~~~~~~~~~~



# ~~~~~~~~~~~~~~~~~~~~~~~~~~~~~~~~~~~~~~~~~~~~~~~~~~~~~~~~~~~~~~~~~~~~~
# Final build stage

# We need the full JDK for the jmap binary as used by the Heap Histogram internal stats
FROM openjdk:8u171-jdk-alpine3.8

#This is where stroom will run from and any local data will be
WORKDIR /stroom

# export 8080/8081 for stroom to listen on
EXPOSE 8080
EXPOSE 8081

# The config.yml file is driven by the environment variable substitution so
# no need to expose it as a volume

#Create Docker volume for SLF4J output
VOLUME /stroom/logs/

#Create Docker volume for any output stroom creates, e.g. from file appenders
VOLUME /stroom/output/

#Create Docker volume for the proxy aggregation repo location
VOLUME /stroom/proxy-repo/

#Create Docker volume for Stroom's volumes dir
VOLUME /stroom/volumes/

# run entrypoint script inside tini for better unix process handling,
# see https://github.com/krallin/tini/issues/8
ENTRYPOINT ["/sbin/tini", "--", "/stroom/docker-entrypoint.sh"]

#start the app
CMD ["sh", "-c", "echo \"JAVA_OPTS: [${JAVA_OPTS}]\"; java ${JAVA_OPTS} -jar stroom-app-all.jar server config/config.yml"]

# https://github.com/gchq/stroom/issues/884
# JRE fails to load fonts if there are no standard fonts in the image; ttf-DejaVu is a good choice,
# see https://github.com/docker-library/openjdk/issues/73#issuecomment-207816707
=======
# ~~~ stroom base stage ~~~~~~~~~~~~~~~~~~~~~~~~~~~~~~~~~~~~~~~~~~~~~~~

# Intermediate build stage that is common to stroom and proxy to speed up
# the build

FROM openjdk:8u181-jdk-alpine3.8 as stroom-base-stage
>>>>>>> 628d35ce

# bash/curl required for sending logs
# su-exec required for running stroom as not-root user
# tini required for process control in the entrypoint
<<<<<<< HEAD
# Create a user with no home and no shell
# No bash as sh should be sufficient
=======
>>>>>>> 628d35ce
RUN echo "http_proxy: $http_proxy" && \
    echo "https_proxy: $https_proxy" && \
    apk add --no-cache \
        bash \
        curl \
        su-exec \
<<<<<<< HEAD
        tini \
        ttf-dejavu && \
    addgroup -g 1000 -S stroom && \
    adduser -u 1000 -S -s /bin/false -D -G stroom stroom && \
    mkdir -p /stroom && \
    mkdir -p /stroom/config && \
    mkdir -p /stroom/contentPackImport && \
    mkdir -p /stroom/logs/access && \
    mkdir -p /stroom/logs/app && \
    mkdir -p /stroom/logs/events && \
    mkdir -p /stroom/output && \
    mkdir -p /stroom/proxy-repo && \
    mkdir -p /stroom/volumes && \
    chown -R stroom:stroom /stroom
=======
        tini
# ~~~~~~~~~~~~~~~~~~~~~~~~~~~~~~~~~~~~~~~~~~~~~~~~~~~~~~~~~~~~~~~~~~~~~



# ~~~ fat jar stage ~~~~~~~~~~~~~~~~~~~~~~~~~~~~~~~~~~~~~~~~~~~~~~~~~~~
# Intermediate build stage to copy the stroom fat jar to allow stroom 
# and proxy builds to re-use the same cached layer with the fat jar in it
FROM scratch as fat-jar-stage
COPY ./build/stroom-app-all.jar /stroom-app-all.jar
# ~~~~~~~~~~~~~~~~~~~~~~~~~~~~~~~~~~~~~~~~~~~~~~~~~~~~~~~~~~~~~~~~~~~~~



# ~~~ content pack download stage ~~~~~~~~~~~~~~~~~~~~~~~~~~~~~~~~~~~~~

# Intermediate build stage to grab all the content packs so we can
# later copy them all in one go to reduce the number of layers
FROM scratch as content-packs-stage
WORKDIR /content-packs

# Add in all the content packs so stroom imports them on startup
ADD https://github.com/gchq/stroom-content/releases/download/core-xml-schemas-v2.0/core-xml-schemas-v2.0.zip .
ADD https://github.com/gchq/stroom-content/releases/download/event-logging-xml-schema-v3.2.3/event-logging-xml-schema-v3.2.3.zip .
ADD https://github.com/gchq/stroom-content/releases/download/internal-dashboards-v1.1/internal-dashboards-v1.1.zip .
ADD https://github.com/gchq/stroom-content/releases/download/internal-statistics-sql-v2.1/internal-statistics-sql-v2.1.zip .
ADD https://github.com/gchq/stroom-content/releases/download/internal-statistics-stroom-stats-v2.1/internal-statistics-stroom-stats-v2.1.zip .
ADD https://github.com/gchq/stroom-content/releases/download/stroom-101-v1.0/stroom-101-v1.0.zip .
ADD https://github.com/gchq/stroom-content/releases/download/stroom-logs-v1.1/stroom-logs-v1.1.zip .

# Add in the visualisations for import on startup
ADD https://github.com/gchq/stroom-visualisations-dev/releases/download/v3.0.5/visualisations-production-v3.0.5.zip .
# ~~~~~~~~~~~~~~~~~~~~~~~~~~~~~~~~~~~~~~~~~~~~~~~~~~~~~~~~~~~~~~~~~~~~~



# ~~~ send logs download stage ~~~~~~~~~~~~~~~~~~~~~~~~~~~~~~~~~~~~~~~~

# Intermediate build stage to grab all the send logs scripts
# later copy them all in one go to reduce the number of layers
# Have to use alpine rather than scratch so we can chmod
FROM alpine:3.8 as send-logs-scripts-stage
WORKDIR /scripts

ARG SEND_TO_STROOM_VERSION=send-to-stroom-v1.2.1

ADD https://raw.githubusercontent.com/gchq/stroom-clients/${SEND_TO_STROOM_VERSION}/bash/send_to_stroom.sh .
ADD https://raw.githubusercontent.com/gchq/stroom-clients/${SEND_TO_STROOM_VERSION}/bash/send_to_stroom_args.sh .
RUN chmod u+x ./*.sh
# ~~~~~~~~~~~~~~~~~~~~~~~~~~~~~~~~~~~~~~~~~~~~~~~~~~~~~~~~~~~~~~~~~~~~~



# ~~~~~~~~~~~~~~~~~~~~~~~~~~~~~~~~~~~~~~~~~~~~~~~~~~~~~~~~~~~~~~~~~~~~~
# Final build stage

# We need the full JDK for the jmap binary as used by the Heap Histogram internal stats
FROM stroom-base-stage
>>>>>>> 628d35ce

# Copy in all the content packs downloaded in the intermediate build stage
COPY --chown=stroom:stroom --from=content-packs /content-packs /stroom/contentPackImport

<<<<<<< HEAD
# Copy in all the send logs scripts downloaded in the intermediate build stage
COPY --chown=stroom:stroom --from=send-logs-scripts /scripts /stroom

# Copy all the fat jars for the application and connectors
# Most likely to have changed last
COPY --chown=stroom:stroom docker-entrypoint.sh /stroom/
COPY --chown=stroom:stroom create_crontab.sh /stroom/
COPY --chown=stroom:stroom ./build/prod.yml /stroom/config/config.yml
COPY --chown=stroom:stroom ./build/plugins /stroom/plugins/
COPY --chown=stroom:stroom ./build/stroom-app-all.jar /stroom/stroom-app-all.jar

=======
# export 8080/8081 for stroom to listen on
EXPOSE 8080
EXPOSE 8081

# The config.yml file is driven by the environment variable substitution so
# no need to expose it as a volume

#Create Docker volume for SLF4J output
VOLUME /stroom/logs/

#Create Docker volume for any output stroom creates, e.g. from file appenders
VOLUME /stroom/output/

#Create Docker volume for the proxy aggregation repo location
VOLUME /stroom/proxy-repo/

#Create Docker volume for Stroom's volumes dir
VOLUME /stroom/volumes/

# run entrypoint script inside tini for better unix process handling, 
# see https://github.com/krallin/tini/issues/8
ENTRYPOINT ["/sbin/tini", "--", "/stroom/docker-entrypoint.sh"]

#start the app
CMD ["sh", "-c", "echo \"JAVA_OPTS: [${JAVA_OPTS}]\"; java ${JAVA_OPTS} -jar stroom-app-all.jar server config/config.yml"]

# https://github.com/gchq/stroom/issues/884
# JRE fails to load fonts if there are no standard fonts in the image; ttf-DejaVu is a good choice,
# see https://github.com/docker-library/openjdk/issues/73#issuecomment-207816707

# Create a user with no home and no shell
RUN \
    apk add --no-cache \
        ttf-dejavu && \
    addgroup -g 1000 -S stroom && \
    adduser -u 1000 -S -s /bin/false -D -G stroom stroom && \
    mkdir -p /stroom && \
    mkdir -p /stroom/config && \
    mkdir -p /stroom/contentPackImport && \
    mkdir -p /stroom/logs/access && \
    mkdir -p /stroom/logs/app && \
    mkdir -p /stroom/logs/events && \
    mkdir -p /stroom/output && \
    mkdir -p /stroom/proxy-repo && \
    mkdir -p /stroom/volumes && \
    chown -R stroom:stroom /stroom

# Copy in all the content packs downloaded in the intermediate build stage
COPY --chown=stroom:stroom --from=content-packs-stage /content-packs /stroom/contentPackImport

# Copy in all the send logs scripts downloaded in the intermediate build stage
COPY --chown=stroom:stroom --from=send-logs-scripts-stage /scripts /stroom

# Copy all the fat jars for the application and connectors
# Most likely to have changed last
COPY --chown=stroom:stroom docker-entrypoint.sh /stroom/
COPY --chown=stroom:stroom create_crontab.sh /stroom/
COPY --chown=stroom:stroom ./build/prod.yml /stroom/config/config.yml
COPY --chown=stroom:stroom ./build/plugins /stroom/plugins/

COPY --chown=stroom:stroom --from=fat-jar-stage /stroom-app-all.jar /stroom/

>>>>>>> 628d35ce
# IN_DOCKER tells setup.sh to run Configure without asking for user input, i.e. using defaults.
ENV IN_DOCKER="true"
ENV STROOM_CONTENT_PACK_IMPORT_ENABLE="true"
# Needed to fix 'Fontconfig warning: ignoring C.UTF-8: not a valid language tag'
ENV LANG en_GB.UTF-8<|MERGE_RESOLUTION|>--- conflicted
+++ resolved
@@ -14,123 +14,22 @@
 # limitations under the License.
 #**********************************************************************
 
-<<<<<<< HEAD
-# ~~~ content pack download stage ~~~~~~~~~~~~~~~~~~~~~~~~~~~~~~~~~~~~~
-
-# Intermediate build stage to grab all the content packs so we can
-# later copy them all in one go to reduce the number of layers
-FROM scratch as content-packs
-WORKDIR /content-packs
-
-# Add in all the content packs so stroom imports them on startup
-ADD https://github.com/gchq/stroom-content/releases/download/core-xml-schemas-v2.0/core-xml-schemas-v2.0.zip .
-ADD https://github.com/gchq/stroom-content/releases/download/event-logging-xml-schema-v3.2.3/event-logging-xml-schema-v3.2.3.zip .
-ADD https://github.com/gchq/stroom-content/releases/download/internal-dashboards-v1.1/internal-dashboards-v1.1.zip .
-ADD https://github.com/gchq/stroom-content/releases/download/internal-statistics-sql-v2.1/internal-statistics-sql-v2.1.zip .
-ADD https://github.com/gchq/stroom-content/releases/download/internal-statistics-stroom-stats-v2.1/internal-statistics-stroom-stats-v2.1.zip .
-ADD https://github.com/gchq/stroom-content/releases/download/stroom-101-v1.0/stroom-101-v1.0.zip .
-ADD https://github.com/gchq/stroom-content/releases/download/stroom-logs-v1.1/stroom-logs-v1.1.zip .
-
-# Add in the visualisations for import on startup
-ADD https://github.com/gchq/stroom-visualisations-dev/releases/download/v3.0.5/visualisations-production-v3.0.5.zip .
-# ~~~~~~~~~~~~~~~~~~~~~~~~~~~~~~~~~~~~~~~~~~~~~~~~~~~~~~~~~~~~~~~~~~~~~
-
-
-
-# ~~~ send logs download stage ~~~~~~~~~~~~~~~~~~~~~~~~~~~~~~~~~~~~~~~~
-
-# Intermediate build stage to grab all the send logs scripts
-# later copy them all in one go to reduce the number of layers
-# Have to use alpine rather than scratch so we can chmod
-FROM alpine:3.8 as send-logs-scripts
-WORKDIR /scripts
-
-ARG SEND_TO_STROOM_VERSION=send-to-stroom-v1.2.1
-
-ADD https://raw.githubusercontent.com/gchq/stroom-clients/${SEND_TO_STROOM_VERSION}/bash/send_to_stroom.sh .
-ADD https://raw.githubusercontent.com/gchq/stroom-clients/${SEND_TO_STROOM_VERSION}/bash/send_to_stroom_args.sh .
-RUN chmod u+x ./*.sh
-# ~~~~~~~~~~~~~~~~~~~~~~~~~~~~~~~~~~~~~~~~~~~~~~~~~~~~~~~~~~~~~~~~~~~~~
-
-
-
-# ~~~~~~~~~~~~~~~~~~~~~~~~~~~~~~~~~~~~~~~~~~~~~~~~~~~~~~~~~~~~~~~~~~~~~
-# Final build stage
-
-# We need the full JDK for the jmap binary as used by the Heap Histogram internal stats
-FROM openjdk:8u171-jdk-alpine3.8
-
-#This is where stroom will run from and any local data will be
-WORKDIR /stroom
-
-# export 8080/8081 for stroom to listen on
-EXPOSE 8080
-EXPOSE 8081
-
-# The config.yml file is driven by the environment variable substitution so
-# no need to expose it as a volume
-
-#Create Docker volume for SLF4J output
-VOLUME /stroom/logs/
-
-#Create Docker volume for any output stroom creates, e.g. from file appenders
-VOLUME /stroom/output/
-
-#Create Docker volume for the proxy aggregation repo location
-VOLUME /stroom/proxy-repo/
-
-#Create Docker volume for Stroom's volumes dir
-VOLUME /stroom/volumes/
-
-# run entrypoint script inside tini for better unix process handling,
-# see https://github.com/krallin/tini/issues/8
-ENTRYPOINT ["/sbin/tini", "--", "/stroom/docker-entrypoint.sh"]
-
-#start the app
-CMD ["sh", "-c", "echo \"JAVA_OPTS: [${JAVA_OPTS}]\"; java ${JAVA_OPTS} -jar stroom-app-all.jar server config/config.yml"]
-
-# https://github.com/gchq/stroom/issues/884
-# JRE fails to load fonts if there are no standard fonts in the image; ttf-DejaVu is a good choice,
-# see https://github.com/docker-library/openjdk/issues/73#issuecomment-207816707
-=======
 # ~~~ stroom base stage ~~~~~~~~~~~~~~~~~~~~~~~~~~~~~~~~~~~~~~~~~~~~~~~
 
 # Intermediate build stage that is common to stroom and proxy to speed up
 # the build
 
 FROM openjdk:8u181-jdk-alpine3.8 as stroom-base-stage
->>>>>>> 628d35ce
 
 # bash/curl required for sending logs
 # su-exec required for running stroom as not-root user
 # tini required for process control in the entrypoint
-<<<<<<< HEAD
-# Create a user with no home and no shell
-# No bash as sh should be sufficient
-=======
->>>>>>> 628d35ce
 RUN echo "http_proxy: $http_proxy" && \
     echo "https_proxy: $https_proxy" && \
     apk add --no-cache \
         bash \
         curl \
         su-exec \
-<<<<<<< HEAD
-        tini \
-        ttf-dejavu && \
-    addgroup -g 1000 -S stroom && \
-    adduser -u 1000 -S -s /bin/false -D -G stroom stroom && \
-    mkdir -p /stroom && \
-    mkdir -p /stroom/config && \
-    mkdir -p /stroom/contentPackImport && \
-    mkdir -p /stroom/logs/access && \
-    mkdir -p /stroom/logs/app && \
-    mkdir -p /stroom/logs/events && \
-    mkdir -p /stroom/output && \
-    mkdir -p /stroom/proxy-repo && \
-    mkdir -p /stroom/volumes && \
-    chown -R stroom:stroom /stroom
-=======
         tini
 # ~~~~~~~~~~~~~~~~~~~~~~~~~~~~~~~~~~~~~~~~~~~~~~~~~~~~~~~~~~~~~~~~~~~~~
 
@@ -189,24 +88,10 @@
 
 # We need the full JDK for the jmap binary as used by the Heap Histogram internal stats
 FROM stroom-base-stage
->>>>>>> 628d35ce
 
-# Copy in all the content packs downloaded in the intermediate build stage
-COPY --chown=stroom:stroom --from=content-packs /content-packs /stroom/contentPackImport
+#This is where stroom will run from and any local data will be
+WORKDIR /stroom
 
-<<<<<<< HEAD
-# Copy in all the send logs scripts downloaded in the intermediate build stage
-COPY --chown=stroom:stroom --from=send-logs-scripts /scripts /stroom
-
-# Copy all the fat jars for the application and connectors
-# Most likely to have changed last
-COPY --chown=stroom:stroom docker-entrypoint.sh /stroom/
-COPY --chown=stroom:stroom create_crontab.sh /stroom/
-COPY --chown=stroom:stroom ./build/prod.yml /stroom/config/config.yml
-COPY --chown=stroom:stroom ./build/plugins /stroom/plugins/
-COPY --chown=stroom:stroom ./build/stroom-app-all.jar /stroom/stroom-app-all.jar
-
-=======
 # export 8080/8081 for stroom to listen on
 EXPOSE 8080
 EXPOSE 8081
@@ -269,7 +154,6 @@
 
 COPY --chown=stroom:stroom --from=fat-jar-stage /stroom-app-all.jar /stroom/
 
->>>>>>> 628d35ce
 # IN_DOCKER tells setup.sh to run Configure without asking for user input, i.e. using defaults.
 ENV IN_DOCKER="true"
 ENV STROOM_CONTENT_PACK_IMPORT_ENABLE="true"
