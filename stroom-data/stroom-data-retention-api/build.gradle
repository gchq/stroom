--- conflicted
+++ resolved
@@ -7,10 +7,6 @@
     implementation project(':stroom-util')
 
     implementation libs.jackson_annotations
-<<<<<<< HEAD
-//    implementation libs.jakarta_inject
-=======
     implementation libs.jakarta_inject
->>>>>>> d2116a58
     implementation libs.jaxb_api
 }