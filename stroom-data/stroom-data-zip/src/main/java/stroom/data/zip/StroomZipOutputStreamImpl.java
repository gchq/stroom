package stroom.data.zip;

import stroom.task.api.TaskContext;
import stroom.task.api.TaskProgressHandler;
import stroom.util.io.FileUtil;
import stroom.util.io.WrappedOutputStream;
<<<<<<< HEAD
import stroom.util.logging.LambdaLogger;
import stroom.util.logging.LambdaLoggerFactory;
=======
import stroom.util.zip.ZipUtil;

import org.apache.commons.compress.archivers.zip.ZipArchiveEntry;
import org.apache.commons.compress.archivers.zip.ZipArchiveOutputStream;
import org.slf4j.Logger;
import org.slf4j.LoggerFactory;
>>>>>>> 2fc1a156

import java.io.BufferedOutputStream;
import java.io.IOException;
import java.io.OutputStream;
import java.nio.file.Files;
import java.nio.file.Path;

public class StroomZipOutputStreamImpl implements StroomZipOutputStream {

    private static final String LOCK_EXTENSION = ".lock";
    private static final LambdaLogger LOGGER = LambdaLoggerFactory.getLogger(StroomZipOutputStreamImpl.class);
    private final Path file;
    private final Path lockFile;
<<<<<<< HEAD
    private final ZipOutputStream zipOutputStream;
    private final TaskProgressHandler progressHandler;
=======
    private final ZipArchiveOutputStream zipOutputStream;
    private final StreamProgressMonitor streamProgressMonitor;
>>>>>>> 2fc1a156
    private StroomZipNameSet stroomZipNameSet;
    private boolean inEntry = false;
    private long entryCount = 0;

    public StroomZipOutputStreamImpl(final Path file) throws IOException {
        this(file, null);
    }

    public StroomZipOutputStreamImpl(final Path file, final TaskContext taskContext) throws IOException {
        this(file, taskContext, true);
    }

    public StroomZipOutputStreamImpl(final Path file, final TaskContext taskContext, final boolean monitorEntries)
            throws IOException {
        Path dir = file.getParent();
        Path lockFile = dir.resolve(file.getFileName().toString() + LOCK_EXTENSION);

        if (Files.deleteIfExists(file)) {
            LOGGER.warn("deleted file " + file);
        }
        if (Files.deleteIfExists(lockFile)) {
            LOGGER.warn("deleted file " + lockFile);
        }

        this.file = file;

        // Ensure the lock file is created so that the parent dir is not cleaned up before we start writing data.
        Path result = null;
        int tryCount = 0;
        while (!Files.exists(lockFile) && tryCount < 100) {
            try {
                LOGGER.debug(() -> "Creating directories: " + FileUtil.getCanonicalPath(dir));
                Files.createDirectories(dir);
                LOGGER.debug(() -> "Creating file: " + FileUtil.getCanonicalPath(lockFile));
                result = Files.createFile(lockFile);
            } catch (final IOException e) {
                LOGGER.debug(e.getMessage(), e);
            }
            tryCount++;
        }

        if (result == null || !Files.exists(lockFile)) {
            LOGGER.error("Unable to create lock file: " + FileUtil.getCanonicalPath(lockFile));
            throw new IOException("Unable to create lock file: " + FileUtil.getCanonicalPath(lockFile));
        }

        this.lockFile = result;

        progressHandler = new TaskProgressHandler(taskContext, "Write");
        final OutputStream rawOutputStream = Files.newOutputStream(lockFile);
        final OutputStream bufferedOutputStream = new BufferedOutputStream(rawOutputStream);
        final OutputStream progressOutputStream = new FilterOutputStreamProgressMonitor(bufferedOutputStream,
<<<<<<< HEAD
                progressHandler);
        zipOutputStream = new ZipOutputStream(progressOutputStream);
=======
                streamProgressMonitor);
        zipOutputStream = ZipUtil.createOutputStream(progressOutputStream);
>>>>>>> 2fc1a156
        if (monitorEntries) {
            stroomZipNameSet = new StroomZipNameSet(false);
        }
    }

    @Override
    public long getProgressSize() {
        if (progressHandler != null) {
            return progressHandler.getTotalBytes();
        }
        return -1;
    }

    @Override
    public OutputStream addEntry(final String name) throws IOException {
        if (inEntry) {
            throw new RuntimeException("Failed to close last entry");
        }
        entryCount++;
        inEntry = true;
        if (Thread.currentThread().isInterrupted()) {
            throw new IOException("Progress Stopped");
        }
        if (LOGGER.isTraceEnabled()) {
            LOGGER.trace("addEntry() - " + file + " - " + name + " - adding");
        }
        if (stroomZipNameSet != null) {
            stroomZipNameSet.add(name);
        }
        zipOutputStream.putArchiveEntry(new ZipArchiveEntry(name));
        return new WrappedOutputStream(zipOutputStream) {
            @Override
            public void close() throws IOException {
                zipOutputStream.closeArchiveEntry();
                inEntry = false;
                if (LOGGER.isTraceEnabled()) {
                    LOGGER.trace("addEntry() - " + file + " - " + name + " - closed");
                }
            }
        };
    }

    public long getEntryCount() {
        return entryCount;
    }

    @Override
<<<<<<< HEAD
=======
    public void addMissingAttributeMap(final AttributeMap attributeMap) throws IOException {
        if (stroomZipNameSet == null) {
            throw new RuntimeException("You can only add missing meta data if you are monitoring entries");

        }
        for (final String baseName : stroomZipNameSet.getBaseNameList()) {
            if (stroomZipNameSet.getName(baseName, StroomZipFileType.Meta) == null) {
                zipOutputStream.putArchiveEntry(new ZipArchiveEntry(baseName + StroomZipFileType.Meta.getExtension()));
                AttributeMapUtil.write(attributeMap, zipOutputStream);
                zipOutputStream.closeArchiveEntry();
            }
        }
    }

    @Override
>>>>>>> 2fc1a156
    public void close() throws IOException {
        // ZIP's don't like to be empty !
        if (entryCount == 0) {
            closeDelete();
        } else {
            zipOutputStream.close();
            if (lockFile != null) {
                try {
                    Files.move(lockFile, file);
                } catch (final RuntimeException e) {
                    throw new IOException("Failed to rename file " + lockFile + " to " + file);
                }
            }
        }
    }

    @Override
    public void closeDelete() throws IOException {
        // ZIP's don't like to be empty !
        if (entryCount == 0) {
            final OutputStream os = addEntry("NULL.DAT");
            os.write("NULL".getBytes(CharsetConstants.DEFAULT_CHARSET));
            os.close();
        }

        zipOutputStream.close();
        if (lockFile != null) {
            try {
                Files.delete(lockFile);
            } catch (final RuntimeException e) {
                throw new IOException("Failed to delete file " + lockFile);
            }
        }
    }

    public Path getFile() {
        return file;
    }

    public Path getLockFile() {
        return lockFile;
    }

    @Override
    public String toString() {
        return file.toString();
    }
}<|MERGE_RESOLUTION|>--- conflicted
+++ resolved
@@ -4,17 +4,12 @@
 import stroom.task.api.TaskProgressHandler;
 import stroom.util.io.FileUtil;
 import stroom.util.io.WrappedOutputStream;
-<<<<<<< HEAD
 import stroom.util.logging.LambdaLogger;
 import stroom.util.logging.LambdaLoggerFactory;
-=======
 import stroom.util.zip.ZipUtil;
 
 import org.apache.commons.compress.archivers.zip.ZipArchiveEntry;
 import org.apache.commons.compress.archivers.zip.ZipArchiveOutputStream;
-import org.slf4j.Logger;
-import org.slf4j.LoggerFactory;
->>>>>>> 2fc1a156
 
 import java.io.BufferedOutputStream;
 import java.io.IOException;
@@ -28,13 +23,8 @@
     private static final LambdaLogger LOGGER = LambdaLoggerFactory.getLogger(StroomZipOutputStreamImpl.class);
     private final Path file;
     private final Path lockFile;
-<<<<<<< HEAD
-    private final ZipOutputStream zipOutputStream;
+    private final ZipArchiveOutputStream zipOutputStream;
     private final TaskProgressHandler progressHandler;
-=======
-    private final ZipArchiveOutputStream zipOutputStream;
-    private final StreamProgressMonitor streamProgressMonitor;
->>>>>>> 2fc1a156
     private StroomZipNameSet stroomZipNameSet;
     private boolean inEntry = false;
     private long entryCount = 0;
@@ -87,13 +77,8 @@
         final OutputStream rawOutputStream = Files.newOutputStream(lockFile);
         final OutputStream bufferedOutputStream = new BufferedOutputStream(rawOutputStream);
         final OutputStream progressOutputStream = new FilterOutputStreamProgressMonitor(bufferedOutputStream,
-<<<<<<< HEAD
                 progressHandler);
-        zipOutputStream = new ZipOutputStream(progressOutputStream);
-=======
-                streamProgressMonitor);
         zipOutputStream = ZipUtil.createOutputStream(progressOutputStream);
->>>>>>> 2fc1a156
         if (monitorEntries) {
             stroomZipNameSet = new StroomZipNameSet(false);
         }
@@ -141,24 +126,6 @@
     }
 
     @Override
-<<<<<<< HEAD
-=======
-    public void addMissingAttributeMap(final AttributeMap attributeMap) throws IOException {
-        if (stroomZipNameSet == null) {
-            throw new RuntimeException("You can only add missing meta data if you are monitoring entries");
-
-        }
-        for (final String baseName : stroomZipNameSet.getBaseNameList()) {
-            if (stroomZipNameSet.getName(baseName, StroomZipFileType.Meta) == null) {
-                zipOutputStream.putArchiveEntry(new ZipArchiveEntry(baseName + StroomZipFileType.Meta.getExtension()));
-                AttributeMapUtil.write(attributeMap, zipOutputStream);
-                zipOutputStream.closeArchiveEntry();
-            }
-        }
-    }
-
-    @Override
->>>>>>> 2fc1a156
     public void close() throws IOException {
         // ZIP's don't like to be empty !
         if (entryCount == 0) {
