package stroom.data.zip;

import stroom.task.api.TaskContext;
import stroom.task.api.TaskProgressHandler;
import stroom.util.io.FileUtil;
import stroom.util.io.WrappedOutputStream;
import stroom.util.logging.LambdaLogger;
import stroom.util.logging.LambdaLoggerFactory;
import stroom.util.zip.ZipUtil;

import org.apache.commons.compress.archivers.zip.ZipArchiveEntry;
import org.apache.commons.compress.archivers.zip.ZipArchiveOutputStream;

import java.io.BufferedOutputStream;
import java.io.IOException;
import java.io.OutputStream;
import java.nio.file.Files;
import java.nio.file.Path;

public class StroomZipOutputStreamImpl implements StroomZipOutputStream {

    private static final String LOCK_EXTENSION = ".lock";
    private static final LambdaLogger LOGGER = LambdaLoggerFactory.getLogger(StroomZipOutputStreamImpl.class);
    private final Path file;
    private final Path lockFile;
    private final ZipArchiveOutputStream zipOutputStream;
    private final TaskProgressHandler progressHandler;
    private boolean inEntry = false;
    private long entryCount = 0;

    public StroomZipOutputStreamImpl(final Path file) throws IOException {
        this(file, null);
    }

    public StroomZipOutputStreamImpl(final Path file, final TaskContext taskContext) throws IOException {
        Path dir = file.getParent();
        Path lockFile = dir.resolve(file.getFileName().toString() + LOCK_EXTENSION);

        if (Files.deleteIfExists(file)) {
            LOGGER.warn("deleted file " + file);
        }
        if (Files.deleteIfExists(lockFile)) {
            LOGGER.warn("deleted file " + lockFile);
        }

        this.file = file;

        // Ensure the lock file is created so that the parent dir is not cleaned up before we start writing data.
        Path result = null;
        int tryCount = 0;
        while (!Files.exists(lockFile) && tryCount < 100) {
            try {
                LOGGER.debug(() -> "Creating directories: " + FileUtil.getCanonicalPath(dir));
                Files.createDirectories(dir);
                LOGGER.debug(() -> "Creating file: " + FileUtil.getCanonicalPath(lockFile));
                result = Files.createFile(lockFile);
            } catch (final IOException e) {
                LOGGER.debug(e.getMessage(), e);
            }
            tryCount++;
        }

        if (result == null || !Files.exists(lockFile)) {
            LOGGER.error("Unable to create lock file: " + FileUtil.getCanonicalPath(lockFile));
            throw new IOException("Unable to create lock file: " + FileUtil.getCanonicalPath(lockFile));
        }

        this.lockFile = result;

        progressHandler = new TaskProgressHandler(taskContext, "Write");
        final OutputStream rawOutputStream = Files.newOutputStream(lockFile);
        final OutputStream bufferedOutputStream = new BufferedOutputStream(rawOutputStream);
        final OutputStream progressOutputStream = new FilterOutputStreamProgressMonitor(bufferedOutputStream,
                progressHandler);
<<<<<<< HEAD
        zipOutputStream = new ZipOutputStream(progressOutputStream);
=======
        zipOutputStream = ZipUtil.createOutputStream(progressOutputStream);
        if (monitorEntries) {
            stroomZipNameSet = new StroomZipNameSet(false);
        }
>>>>>>> 4958fc30
    }

    @Override
    public long getProgressSize() {
        if (progressHandler != null) {
            return progressHandler.getTotalBytes();
        }
        return -1;
    }

    @Override
    public OutputStream addEntry(final String name) throws IOException {
        if (inEntry) {
            throw new RuntimeException("Failed to close last entry");
        }
        entryCount++;
        inEntry = true;
        if (Thread.currentThread().isInterrupted()) {
            throw new IOException("Progress Stopped");
        }
        if (LOGGER.isTraceEnabled()) {
            LOGGER.trace("addEntry() - " + file + " - " + name + " - adding");
        }
<<<<<<< HEAD
        zipOutputStream.putNextEntry(new ZipEntry(name));
=======
        if (stroomZipNameSet != null) {
            stroomZipNameSet.add(name);
        }
        zipOutputStream.putArchiveEntry(new ZipArchiveEntry(name));
>>>>>>> 4958fc30
        return new WrappedOutputStream(zipOutputStream) {
            @Override
            public void close() throws IOException {
                zipOutputStream.closeArchiveEntry();
                inEntry = false;
                if (LOGGER.isTraceEnabled()) {
                    LOGGER.trace("addEntry() - " + file + " - " + name + " - closed");
                }
            }
        };
    }

    public long getEntryCount() {
        return entryCount;
    }

    @Override
    public void close() throws IOException {
        // ZIP's don't like to be empty !
        if (entryCount == 0) {
            closeDelete();
        } else {
            zipOutputStream.close();
            if (lockFile != null) {
                try {
                    Files.move(lockFile, file);
                } catch (final RuntimeException e) {
                    throw new IOException("Failed to rename file " + lockFile + " to " + file);
                }
            }
        }
    }

    @Override
    public void closeDelete() throws IOException {
        // ZIP's don't like to be empty !
        if (entryCount == 0) {
            final OutputStream os = addEntry("NULL.DAT");
            os.write("NULL".getBytes(CharsetConstants.DEFAULT_CHARSET));
            os.close();
        }

        zipOutputStream.close();
        if (lockFile != null) {
            try {
                Files.delete(lockFile);
            } catch (final RuntimeException e) {
                throw new IOException("Failed to delete file " + lockFile);
            }
        }
    }

    public Path getFile() {
        return file;
    }

    public Path getLockFile() {
        return lockFile;
    }

    @Override
    public String toString() {
        return file.toString();
    }
}<|MERGE_RESOLUTION|>--- conflicted
+++ resolved
@@ -72,14 +72,7 @@
         final OutputStream bufferedOutputStream = new BufferedOutputStream(rawOutputStream);
         final OutputStream progressOutputStream = new FilterOutputStreamProgressMonitor(bufferedOutputStream,
                 progressHandler);
-<<<<<<< HEAD
-        zipOutputStream = new ZipOutputStream(progressOutputStream);
-=======
         zipOutputStream = ZipUtil.createOutputStream(progressOutputStream);
-        if (monitorEntries) {
-            stroomZipNameSet = new StroomZipNameSet(false);
-        }
->>>>>>> 4958fc30
     }
 
     @Override
@@ -103,14 +96,7 @@
         if (LOGGER.isTraceEnabled()) {
             LOGGER.trace("addEntry() - " + file + " - " + name + " - adding");
         }
-<<<<<<< HEAD
-        zipOutputStream.putNextEntry(new ZipEntry(name));
-=======
-        if (stroomZipNameSet != null) {
-            stroomZipNameSet.add(name);
-        }
         zipOutputStream.putArchiveEntry(new ZipArchiveEntry(name));
->>>>>>> 4958fc30
         return new WrappedOutputStream(zipOutputStream) {
             @Override
             public void close() throws IOException {
