package stroom.data.zip;


import org.junit.jupiter.api.Test;

import java.io.IOException;
import java.io.OutputStream;
import java.nio.file.Files;
import java.nio.file.Path;
import java.util.UUID;

import static org.assertj.core.api.Assertions.assertThat;

class TestStroomZipOutputStream {

    private static final int TEST_SIZE = 100;

    @Test
    void testBigFile() throws IOException {
        final Path testFile = Files.createTempFile(
                Files.createTempDirectory("stroom"), "TestStroomZipFile", ".zip");
        try {
            try (final StroomZipOutputStream stroomZipOutputStream = new StroomZipOutputStreamImpl(testFile)) {
                String uuid;
                OutputStream stream;

<<<<<<< HEAD
            for (int i = 0; i < TEST_SIZE; i++) {
                uuid = UUID.randomUUID().toString();
                stream = stroomZipOutputStream.addEntry(
                        StroomZipEntry.createFromBaseName(uuid, StroomZipFileType.META).getFullName());
                stream.write("Header".getBytes(CharsetConstants.DEFAULT_CHARSET));
                stream.close();
                stream = stroomZipOutputStream.addEntry(
                        StroomZipEntry.createFromBaseName(uuid, StroomZipFileType.CONTEXT).getFullName());
                stream.write("Context".getBytes(CharsetConstants.DEFAULT_CHARSET));
                stream.close();
                stream = stroomZipOutputStream.addEntry(
                        StroomZipEntry.createFromBaseName(uuid, StroomZipFileType.DATA).getFullName());
                stream.write("Data".getBytes(CharsetConstants.DEFAULT_CHARSET));
                stream.close();
            }

            stroomZipOutputStream.close();

            try (final StroomZipFile stroomZipFile = new StroomZipFile(testFile)) {
                assertThat(stroomZipFile.getBaseNames().size())
=======
                for (int i = 0; i < TEST_SIZE; i++) {
                    uuid = UUID.randomUUID().toString();
                    stream = stroomZipOutputStream.addEntry(
                            StroomZipEntry.create(uuid, StroomZipFileType.META).getFullName());
                    stream.write("Header".getBytes(CharsetConstants.DEFAULT_CHARSET));
                    stream.close();
                    stream = stroomZipOutputStream.addEntry(
                            StroomZipEntry.create(uuid, StroomZipFileType.CONTEXT).getFullName());
                    stream.write("Context".getBytes(CharsetConstants.DEFAULT_CHARSET));
                    stream.close();
                    stream = stroomZipOutputStream.addEntry(
                            StroomZipEntry.create(uuid, StroomZipFileType.DATA).getFullName());
                    stream.write("Data".getBytes(CharsetConstants.DEFAULT_CHARSET));
                    stream.close();
                }
            }

            try (final StroomZipFile stroomZipFile = new StroomZipFile(testFile)) {
                assertThat(stroomZipFile.getStroomZipNameSet().getBaseNameSet().size())
>>>>>>> 4958fc30
                        .isEqualTo(TEST_SIZE);
            }
        } finally {
            assertThat(Files.deleteIfExists(testFile))
                    .isTrue();
        }
    }

    @Test
    void testBlankProducesNothing() throws IOException {
        final Path testFile = Files.createTempFile(
                Files.createTempDirectory("stroom"), "TestStroomZipFile", ".zip");
        try (final StroomZipOutputStream stroomZipOutputStream = new StroomZipOutputStreamImpl(testFile)) {
            // Do nothing.
        }
        assertThat(Files.isRegularFile(testFile))
                .as("Not expecting to write a file")
                .isFalse();
    }
}<|MERGE_RESOLUTION|>--- conflicted
+++ resolved
@@ -24,48 +24,25 @@
                 String uuid;
                 OutputStream stream;
 
-<<<<<<< HEAD
-            for (int i = 0; i < TEST_SIZE; i++) {
-                uuid = UUID.randomUUID().toString();
-                stream = stroomZipOutputStream.addEntry(
-                        StroomZipEntry.createFromBaseName(uuid, StroomZipFileType.META).getFullName());
-                stream.write("Header".getBytes(CharsetConstants.DEFAULT_CHARSET));
-                stream.close();
-                stream = stroomZipOutputStream.addEntry(
-                        StroomZipEntry.createFromBaseName(uuid, StroomZipFileType.CONTEXT).getFullName());
-                stream.write("Context".getBytes(CharsetConstants.DEFAULT_CHARSET));
-                stream.close();
-                stream = stroomZipOutputStream.addEntry(
-                        StroomZipEntry.createFromBaseName(uuid, StroomZipFileType.DATA).getFullName());
-                stream.write("Data".getBytes(CharsetConstants.DEFAULT_CHARSET));
-                stream.close();
-            }
-
-            stroomZipOutputStream.close();
-
-            try (final StroomZipFile stroomZipFile = new StroomZipFile(testFile)) {
-                assertThat(stroomZipFile.getBaseNames().size())
-=======
                 for (int i = 0; i < TEST_SIZE; i++) {
                     uuid = UUID.randomUUID().toString();
                     stream = stroomZipOutputStream.addEntry(
-                            StroomZipEntry.create(uuid, StroomZipFileType.META).getFullName());
+                            StroomZipEntry.createFromBaseName(uuid, StroomZipFileType.META).getFullName());
                     stream.write("Header".getBytes(CharsetConstants.DEFAULT_CHARSET));
                     stream.close();
                     stream = stroomZipOutputStream.addEntry(
-                            StroomZipEntry.create(uuid, StroomZipFileType.CONTEXT).getFullName());
+                            StroomZipEntry.createFromBaseName(uuid, StroomZipFileType.CONTEXT).getFullName());
                     stream.write("Context".getBytes(CharsetConstants.DEFAULT_CHARSET));
                     stream.close();
                     stream = stroomZipOutputStream.addEntry(
-                            StroomZipEntry.create(uuid, StroomZipFileType.DATA).getFullName());
+                            StroomZipEntry.createFromBaseName(uuid, StroomZipFileType.DATA).getFullName());
                     stream.write("Data".getBytes(CharsetConstants.DEFAULT_CHARSET));
                     stream.close();
                 }
             }
 
             try (final StroomZipFile stroomZipFile = new StroomZipFile(testFile)) {
-                assertThat(stroomZipFile.getStroomZipNameSet().getBaseNameSet().size())
->>>>>>> 4958fc30
+                assertThat(stroomZipFile.getBaseNames().size())
                         .isEqualTo(TEST_SIZE);
             }
         } finally {
