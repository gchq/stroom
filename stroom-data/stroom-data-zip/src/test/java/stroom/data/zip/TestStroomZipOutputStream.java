--- conflicted
+++ resolved
@@ -24,38 +24,21 @@
                 String uuid;
                 OutputStream stream;
 
-<<<<<<< HEAD
-            for (int i = 0; i < TEST_SIZE; i++) {
-                uuid = UUID.randomUUID().toString();
-                stream = stroomZipOutputStream.addEntry(
-                        StroomZipEntry.create(uuid, StroomZipFileType.META).getFullName());
-                stream.write("Header".getBytes(CharsetConstants.DEFAULT_CHARSET));
-                stream.close();
-                stream = stroomZipOutputStream.addEntry(
-                        StroomZipEntry.create(uuid, StroomZipFileType.CONTEXT).getFullName());
-                stream.write("Context".getBytes(CharsetConstants.DEFAULT_CHARSET));
-                stream.close();
-                stream = stroomZipOutputStream.addEntry(
-                        StroomZipEntry.create(uuid, StroomZipFileType.DATA).getFullName());
-                stream.write("Data".getBytes(CharsetConstants.DEFAULT_CHARSET));
-                stream.close();
-=======
                 for (int i = 0; i < TEST_SIZE; i++) {
                     uuid = UUID.randomUUID().toString();
                     stream = stroomZipOutputStream.addEntry(
-                            new StroomZipEntry(null, uuid, StroomZipFileType.Meta).getFullName());
+                            StroomZipEntry.create(uuid, StroomZipFileType.META).getFullName());
                     stream.write("Header".getBytes(CharsetConstants.DEFAULT_CHARSET));
                     stream.close();
                     stream = stroomZipOutputStream.addEntry(
-                            new StroomZipEntry(null, uuid, StroomZipFileType.Context).getFullName());
+                            StroomZipEntry.create(uuid, StroomZipFileType.CONTEXT).getFullName());
                     stream.write("Context".getBytes(CharsetConstants.DEFAULT_CHARSET));
                     stream.close();
                     stream = stroomZipOutputStream.addEntry(
-                            new StroomZipEntry(null, uuid, StroomZipFileType.Data).getFullName());
+                            StroomZipEntry.create(uuid, StroomZipFileType.DATA).getFullName());
                     stream.write("Data".getBytes(CharsetConstants.DEFAULT_CHARSET));
                     stream.close();
                 }
->>>>>>> 2fc1a156
             }
 
             try (final StroomZipFile stroomZipFile = new StroomZipFile(testFile)) {
