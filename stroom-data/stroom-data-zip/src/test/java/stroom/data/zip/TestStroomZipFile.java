package stroom.data.zip;


import stroom.util.zip.ZipUtil;

import org.apache.commons.compress.archivers.zip.ZipArchiveEntry;
import org.apache.commons.compress.archivers.zip.ZipArchiveOutputStream;
import org.junit.jupiter.api.Test;

import java.io.IOException;
import java.nio.file.Files;
import java.nio.file.Path;
import java.util.Collections;
import java.util.HashSet;

import static org.assertj.core.api.Assertions.assertThat;

class TestStroomZipFile {

    @Test
    void testRealZip1() throws IOException {
        Path uniqueTestDir = Files.createTempDirectory("stroom");
        assertThat(Files.isDirectory(uniqueTestDir))
                .isTrue();
        final Path file = Files.createTempFile(uniqueTestDir, "TestStroomZipFile", ".zip");
        System.out.println(file.toAbsolutePath());
        try (final ZipArchiveOutputStream zipOutputStream = ZipUtil.createOutputStream(Files.newOutputStream(file))) {
            zipOutputStream.putArchiveEntry(new ZipArchiveEntry("test/test.dat"));
            zipOutputStream.write("data".getBytes(CharsetConstants.DEFAULT_CHARSET));
            zipOutputStream.closeArchiveEntry();
        }

        try (final StroomZipFile stroomZipFile = new StroomZipFile(file)) {
            assertThat(new HashSet<>(Collections.singleton("test/test.dat")))
                    .isEqualTo(stroomZipFile.getStroomZipNameSet().getBaseNameSet());

<<<<<<< HEAD
            assertThat(stroomZipFile.getInputStream("test/test.dat", StroomZipFileType.DATA)).isNotNull();
            assertThat(stroomZipFile.getInputStream("test/test.dat", StroomZipFileType.CONTEXT)).isNull();

=======
            assertThat(stroomZipFile.getInputStream("test/test.dat", StroomZipFileType.Data)).isNotNull();
            assertThat(stroomZipFile.getInputStream("test/test.dat", StroomZipFileType.Context)).isNull();
>>>>>>> 2fc1a156
        } finally {
            Files.delete(file);
        }
    }

    @Test
    void testRealZip2() throws IOException {
        final Path file = Files.createTempFile(Files.createTempDirectory("stroom"), "TestStroomZipFile", ".zip");
        try (final ZipArchiveOutputStream zipOutputStream = ZipUtil.createOutputStream(Files.newOutputStream(file))) {
            zipOutputStream.putArchiveEntry(new ZipArchiveEntry("request.hdr"));
            zipOutputStream.write("header".getBytes(CharsetConstants.DEFAULT_CHARSET));
            zipOutputStream.closeArchiveEntry();
            zipOutputStream.putArchiveEntry(new ZipArchiveEntry("request.dat"));
            zipOutputStream.write("data".getBytes(CharsetConstants.DEFAULT_CHARSET));
            zipOutputStream.closeArchiveEntry();
            zipOutputStream.putArchiveEntry(new ZipArchiveEntry("request.ctx"));
            zipOutputStream.write("context".getBytes(CharsetConstants.DEFAULT_CHARSET));
            zipOutputStream.closeArchiveEntry();
        }

        try (final StroomZipFile stroomZipFile = new StroomZipFile(file)) {
            assertThat(new HashSet<>(Collections.singleton("request")))
                    .isEqualTo(stroomZipFile.getStroomZipNameSet().getBaseNameSet());

<<<<<<< HEAD
            assertThat(stroomZipFile.getInputStream("request", StroomZipFileType.DATA)).isNotNull();
            assertThat(stroomZipFile.getInputStream("request", StroomZipFileType.META)).isNotNull();
            assertThat(stroomZipFile.getInputStream("request", StroomZipFileType.CONTEXT)).isNotNull();

=======
            assertThat(stroomZipFile.getInputStream("request", StroomZipFileType.Data)).isNotNull();
            assertThat(stroomZipFile.getInputStream("request", StroomZipFileType.Meta)).isNotNull();
            assertThat(stroomZipFile.getInputStream("request", StroomZipFileType.Context)).isNotNull();
>>>>>>> 2fc1a156
        } finally {
            Files.delete(file);
        }
    }
}<|MERGE_RESOLUTION|>--- conflicted
+++ resolved
@@ -34,14 +34,9 @@
             assertThat(new HashSet<>(Collections.singleton("test/test.dat")))
                     .isEqualTo(stroomZipFile.getStroomZipNameSet().getBaseNameSet());
 
-<<<<<<< HEAD
             assertThat(stroomZipFile.getInputStream("test/test.dat", StroomZipFileType.DATA)).isNotNull();
             assertThat(stroomZipFile.getInputStream("test/test.dat", StroomZipFileType.CONTEXT)).isNull();
 
-=======
-            assertThat(stroomZipFile.getInputStream("test/test.dat", StroomZipFileType.Data)).isNotNull();
-            assertThat(stroomZipFile.getInputStream("test/test.dat", StroomZipFileType.Context)).isNull();
->>>>>>> 2fc1a156
         } finally {
             Files.delete(file);
         }
@@ -66,16 +61,10 @@
             assertThat(new HashSet<>(Collections.singleton("request")))
                     .isEqualTo(stroomZipFile.getStroomZipNameSet().getBaseNameSet());
 
-<<<<<<< HEAD
             assertThat(stroomZipFile.getInputStream("request", StroomZipFileType.DATA)).isNotNull();
             assertThat(stroomZipFile.getInputStream("request", StroomZipFileType.META)).isNotNull();
             assertThat(stroomZipFile.getInputStream("request", StroomZipFileType.CONTEXT)).isNotNull();
 
-=======
-            assertThat(stroomZipFile.getInputStream("request", StroomZipFileType.Data)).isNotNull();
-            assertThat(stroomZipFile.getInputStream("request", StroomZipFileType.Meta)).isNotNull();
-            assertThat(stroomZipFile.getInputStream("request", StroomZipFileType.Context)).isNotNull();
->>>>>>> 2fc1a156
         } finally {
             Files.delete(file);
         }
