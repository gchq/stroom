--- conflicted
+++ resolved
@@ -14,13 +14,8 @@
 import java.util.List;
 import javax.validation.constraints.Pattern;
 
-<<<<<<< HEAD
-@Singleton
+@JsonPropertyOrder(alphabetic = true)
 public class FsVolumeConfig extends AbstractConfig implements IsStroomConfig {
-=======
-@JsonPropertyOrder(alphabetic = true)
-public class FsVolumeConfig extends AbstractConfig {
->>>>>>> 8d849d62
 
     private static final String VOLUME_SELECTOR_PATTERN = "^(" +
             RoundRobinVolumeSelector.NAME + "|" +
