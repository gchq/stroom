--- conflicted
+++ resolved
@@ -19,7 +19,7 @@
     implementation project(':stroom-util')
     implementation project(':stroom-util-shared')
 
-<<<<<<< HEAD
+    implementation libs.commons_compress
     implementation libs.eventLogging
     implementation libs.guava
     implementation libs.guice5
@@ -32,18 +32,6 @@
     implementation libs.restygwt
     implementation libs.slf4j_api
     implementation libs.vavr
-=======
-    compile project(':stroom-docref')
-    compile libs.eventLogging
-
-    compile libs.commons_compress
-    compile libs.guava
-    compile libs.guice5
-    compile libs.hikari
-    compile libs.jackson_annotations
-    compile libs.javax_inject
-    compile libs.slf4j_api
->>>>>>> 2fc1a156
     
     testImplementation project(':stroom-security:stroom-security-mock')
     testImplementation project(':stroom-test-common')
