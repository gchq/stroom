/*
 * Copyright 2017 Crown Copyright
 *
 * Licensed under the Apache License, Version 2.0 (the "License");
 * you may not use this file except in compliance with the License.
 * You may obtain a copy of the License at
 *
 *     http://www.apache.org/licenses/LICENSE-2.0
 *
 * Unless required by applicable law or agreed to in writing, software
 * distributed under the License is distributed on an "AS IS" BASIS,
 * WITHOUT WARRANTIES OR CONDITIONS OF ANY KIND, either express or implied.
 * See the License for the specific language governing permissions and
 * limitations under the License.
 */

package stroom.data.store.impl;

import stroom.data.shared.DataInfoSection;
import stroom.data.shared.DataInfoSection.Entry;
import stroom.data.shared.UploadDataRequest;
import stroom.data.store.api.Store;
import stroom.docref.DocRef;
import stroom.docrefinfo.api.DocRefInfoService;
import stroom.docstore.shared.DocRefUtil;
import stroom.feed.api.FeedProperties;
import stroom.feed.api.FeedStore;
import stroom.meta.api.MetaService;
import stroom.meta.shared.DataRetentionFields;
import stroom.meta.shared.FindMetaCriteria;
import stroom.meta.shared.Meta;
import stroom.meta.shared.MetaExpressionUtil;
import stroom.meta.shared.MetaFields;
import stroom.meta.shared.MetaRow;
import stroom.pipeline.PipelineStore;
import stroom.pipeline.errorhandler.ErrorReceiverProxy;
import stroom.pipeline.factory.PipelineDataCache;
import stroom.pipeline.factory.PipelineFactory;
import stroom.pipeline.shared.AbstractFetchDataResult;
import stroom.pipeline.shared.FetchDataRequest;
import stroom.pipeline.shared.PipelineDoc;
import stroom.pipeline.state.FeedHolder;
import stroom.pipeline.state.MetaDataHolder;
import stroom.pipeline.state.MetaHolder;
import stroom.pipeline.state.PipelineHolder;
import stroom.resource.api.ResourceStore;
import stroom.security.api.SecurityContext;
import stroom.security.shared.DocumentPermissionNames;
import stroom.security.shared.PermissionNames;
import stroom.ui.config.shared.SourceConfig;
import stroom.util.date.DateUtil;
<<<<<<< HEAD
import stroom.util.shared.Message;
=======
import stroom.util.logging.LambdaLogger;
import stroom.util.logging.LambdaLoggerFactory;
import stroom.util.logging.LogUtil;
import stroom.util.pipeline.scope.PipelineScopeRunnable;
>>>>>>> d7801b45
import stroom.util.shared.ModelStringUtil;
import stroom.util.shared.PermissionException;
import stroom.util.shared.ResourceGeneration;
import stroom.util.shared.ResourceKey;
import stroom.util.shared.ResultPage;

<<<<<<< HEAD
=======
import javax.inject.Inject;
import javax.inject.Provider;
>>>>>>> d7801b45
import java.nio.file.Path;
import java.text.NumberFormat;
import java.util.ArrayList;
import java.util.Collections;
import java.util.List;
import java.util.Map;
import java.util.Set;
import java.util.stream.Collectors;
import javax.inject.Inject;

class DataServiceImpl implements DataService {

<<<<<<< HEAD
=======
    private static final LambdaLogger LOGGER = LambdaLoggerFactory.getLogger(DataServiceImpl.class);

>>>>>>> d7801b45
    private final ResourceStore resourceStore;
    private final DataUploadTaskHandler dataUploadTaskHandlerProvider;
    private final DataDownloadTaskHandler dataDownloadTaskHandlerProvider;
    private final DocRefInfoService docRefInfoService;
    private final MetaService metaService;
    private final AttributeMapFactory attributeMapFactory;
    private final SecurityContext securityContext;
    private final FeedStore feedStore;

    private final DataFetcher dataFetcher;

    @Inject
    DataServiceImpl(final ResourceStore resourceStore,
                    final DataUploadTaskHandler dataUploadTaskHandler,
                    final DataDownloadTaskHandler dataDownloadTaskHandler,
                    final DocRefInfoService docRefInfoService,
                    final MetaService metaService,
                    final AttributeMapFactory attributeMapFactory,
                    final SecurityContext securityContext,
                    final FeedStore feedStore,
                    final Store streamStore,
                    final FeedProperties feedProperties,
                    final Provider<FeedHolder> feedHolderProvider,
                    final Provider<MetaDataHolder> metaDataHolderProvider,
                    final Provider<PipelineHolder> pipelineHolderProvider,
                    final Provider<MetaHolder> metaHolderProvider,
                    final PipelineStore pipelineStore,
                    final Provider<PipelineFactory> pipelineFactoryProvider,
                    final Provider<ErrorReceiverProxy> errorReceiverProxyProvider,
                    final PipelineDataCache pipelineDataCache,
                    final PipelineScopeRunnable pipelineScopeRunnable,
                    final SourceConfig sourceConfig

    ) {
        this.resourceStore = resourceStore;
        this.dataUploadTaskHandlerProvider = dataUploadTaskHandler;
        this.dataDownloadTaskHandlerProvider = dataDownloadTaskHandler;
        this.docRefInfoService = docRefInfoService;
        this.metaService = metaService;
        this.attributeMapFactory = attributeMapFactory;
        this.securityContext = securityContext;
        this.feedStore = feedStore;

        this.dataFetcher = new DataFetcher(streamStore,
                feedProperties,
                feedHolderProvider,
                metaDataHolderProvider,
                pipelineHolderProvider,
                metaHolderProvider,
                pipelineStore,
                pipelineFactoryProvider,
                errorReceiverProxyProvider,
                pipelineDataCache,
                securityContext,
                pipelineScopeRunnable,
                sourceConfig);
    }

    @Override
    public ResourceGeneration download(final FindMetaCriteria criteria) {
        return securityContext.secureResult(PermissionNames.EXPORT_DATA_PERMISSION, () -> {
            // Import file.
            final ResourceKey resourceKey = resourceStore.createTempFile("StroomData.zip");
            final Path file = resourceStore.getTempFile(resourceKey);
            String fileName = file.getFileName().toString();
            int index = fileName.lastIndexOf(".");
            if (index != -1) {
                fileName = fileName.substring(0, index);
            }

            final DataDownloadSettings settings = new DataDownloadSettings();
            final DataDownloadResult result = dataDownloadTaskHandlerProvider.downloadData(
                    criteria, file.getParent(), fileName, settings);

            if (result.getRecordsWritten() == 0) {
                if (result.getMessageList() != null && result.getMessageList().size() > 0) {
                    throw new RuntimeException("Download failed with errors: " +
                            result.getMessageList().stream()
                                    .map(Message::getMessage)
                                    .collect(Collectors.joining(", ")));
                }
            }
            return new ResourceGeneration(resourceKey, result.getMessageList());
        });
    }

    @Override
    public ResourceKey upload(final UploadDataRequest request) {

        // Feed names are unique so just get the first
        final DocRef feedDocRef = feedStore.findByName(request.getFeedName())
                .stream()
                .findFirst()
                .orElseThrow(() ->
                        new RuntimeException("Unable to find feed document with name " + request.getFeedName()));

        if (!securityContext.hasDocumentPermission(feedDocRef.getUuid(), DocumentPermissionNames.UPDATE)) {
            throw new PermissionException(securityContext.getUserId(),
                    "You do not have permission to update feed " + request.getFeedName());
        }

        return securityContext.secureResult(PermissionNames.IMPORT_DATA_PERMISSION, () -> {
            try {
                // Import file.
                final Path file = resourceStore.getTempFile(request.getKey());

                dataUploadTaskHandlerProvider.uploadData(
                        request.getFileName(),
                        file,
                        request.getFeedName(),
                        request.getStreamTypeName(),
                        request.getEffectiveMs(),
                        request.getMetaData());

            } finally {
                // Delete the import if it was successful
                resourceStore.deleteTempFile(request.getKey());
            }

            return request.getKey();
        });
    }

    @Override
    public List<DataInfoSection> info(final long id) {
        final ResultPage<MetaRow> metaRows = metaService.findDecoratedRows(
<<<<<<< HEAD
                new FindMetaCriteria(MetaExpressionUtil.createDataIdExpression(
                        id)));
=======
                new FindMetaCriteria(MetaExpressionUtil.createDataIdExpression(id)));
>>>>>>> d7801b45
        final MetaRow metaRow = metaRows.getFirst();

//        final Meta meta = metaService.getMeta(id, true);
        final List<DataInfoSection> sections = new ArrayList<>();
//
        if (metaRow == null) {
            final List<DataInfoSection.Entry> entries = new ArrayList<>(1);
            entries.add(new DataInfoSection.Entry("Deleted Stream Id", String.valueOf(id)));
            sections.add(new DataInfoSection("Stream", entries));

        } else {
            sections.add(new DataInfoSection("Stream", getStreamEntries(metaRow.getMeta())));

            final List<DataInfoSection.Entry> entries = new ArrayList<>();

            final Map<String, String> attributeMap = metaRow.getAttributes();
            final Map<String, String> additionalAttributes = attributeMapFactory.getAttributes(metaRow.getMeta());
            final String files = additionalAttributes.remove("Files");
            attributeMap.putAll(additionalAttributes);

            final List<String> sortedKeys = attributeMap
                    .keySet()
                    .stream()
                    .sorted()
                    .collect(Collectors.toList());
            sortedKeys.forEach(key -> {
                final String value = attributeMap.get(key);
                if (value != null) {
                    if (MetaFields.DURATION.getName().equals(key)) {
                        entries.add(new DataInfoSection.Entry(key, convertDuration(value)));
                    } else if (key.toLowerCase().contains("time")) {
                        entries.add(new DataInfoSection.Entry(key, convertTime(value)));
                    } else if (key.toLowerCase().contains("size")) {
                        entries.add(new DataInfoSection.Entry(key, convertSize(value)));
                    } else if (key.toLowerCase().contains("count")) {
                        entries.add(new DataInfoSection.Entry(key, convertCount(value)));
                    } else {
                        entries.add(new DataInfoSection.Entry(key, value));
                    }
                }
            });
            sections.add(new DataInfoSection("Attributes", entries));

            // Add additional data retention information.
            sections.add(new DataInfoSection("Retention", getDataRententionEntries(attributeMap)));

            sections.add(new DataInfoSection("Files", Collections.singletonList(new Entry("", files))));
        }

        return sections;
    }

    @Override
    public AbstractFetchDataResult fetch(final FetchDataRequest request) {
        try {
            final String permissionName = request.getPipeline() != null
                    ? PermissionNames.VIEW_DATA_WITH_PIPELINE_PERMISSION
                    : PermissionNames.VIEW_DATA_PERMISSION;

            return securityContext.secureResult(permissionName, () ->
                    dataFetcher.getData(request));
        } catch (Exception e) {
            LOGGER.error(LogUtil.message("Error fetching data {}", request), e);
            throw e;
        }
    }

    @Override
    public Set<String> getChildStreamTypes(final long id, final long partNo) {
        try {
            final String permissionName = PermissionNames.VIEW_DATA_PERMISSION;

            return securityContext.secureResult(permissionName, () -> {

                final Set<String> childTypes = dataFetcher.getAvailableChildStreamTypes(id, partNo);
                LOGGER.debug(() ->
                        LogUtil.message("childTypes {}",
                                childTypes.stream()
                                        .sorted()
                                        .collect(Collectors.joining(","))));
                return childTypes;
            });
        } catch (Exception e) {
            LOGGER.error(LogUtil.message("Error fetching child stream types for id {}, part number {}",
                    id, partNo), e);
            throw e;
        }
    }

    private String convertDuration(final String value) {
        try {
            return ModelStringUtil.formatDurationString(Long.parseLong(value));
        } catch (RuntimeException e) {
            // Ignore.
        }
        return value;
    }

    private String convertTime(final String value) {
        try {
            long valLong = Long.parseLong(value);
            return DateUtil.createNormalDateTimeString(valLong)
                    + " ("
                    + valLong
                    + ")";
        } catch (RuntimeException e) {
            // Ignore.
        }
        return value;
    }

    private String convertSize(final String value) {
        try {
            final long valLong = Long.parseLong(value);
            final String iecByteSizeStr = ModelStringUtil.formatIECByteSizeString(valLong);
            if (valLong >= 1024) {
                return iecByteSizeStr
                        + " ("
                        + NumberFormat.getIntegerInstance().format(valLong)
                        + ")";
            } else {
                return iecByteSizeStr;
            }
        } catch (RuntimeException e) {
            // Ignore.
        }
        return value;
    }

    private String convertCount(final String value) {
        try {
            return ModelStringUtil.formatCsv(Long.parseLong(value));
        } catch (RuntimeException e) {
            // Ignore.
        }
        return value;
    }


    private List<DataInfoSection.Entry> getStreamEntries(final Meta meta) {
        final List<DataInfoSection.Entry> entries = new ArrayList<>();

        entries.add(new DataInfoSection.Entry("Stream Id", String.valueOf(meta.getId())));
        entries.add(new DataInfoSection.Entry("Status", meta.getStatus().getDisplayValue()));
        entries.add(new DataInfoSection.Entry("Status Ms", getDateTimeString(meta.getStatusMs())));
        entries.add(new DataInfoSection.Entry("Parent Data Id", String.valueOf(meta.getParentMetaId())));
        entries.add(new DataInfoSection.Entry("Created", getDateTimeString(meta.getCreateMs())));
        entries.add(new DataInfoSection.Entry("Effective", getDateTimeString(meta.getEffectiveMs())));
        entries.add(new DataInfoSection.Entry("Stream Type", meta.getTypeName()));
        entries.add(new DataInfoSection.Entry("Feed", meta.getFeedName()));

        if (meta.getProcessorUuid() != null) {
            entries.add(new DataInfoSection.Entry("Processor", meta.getProcessorUuid()));
        }
        if (meta.getPipelineUuid() != null) {
            final String pipelineName = getPipelineName(meta);
            final String pipeline = DocRefUtil.createSimpleDocRefString(new DocRef(PipelineDoc.DOCUMENT_TYPE,
                    meta.getPipelineUuid(),
                    pipelineName));
            entries.add(new DataInfoSection.Entry("Processor Pipeline", pipeline));
        }
        return entries;
    }

    private String getDateTimeString(final long ms) {
        return DateUtil.createNormalDateTimeString(ms) + " (" + ms + ")";
    }

    private List<DataInfoSection.Entry> getDataRententionEntries(final Map<String, String> attributeMap) {
        final List<DataInfoSection.Entry> entries = new ArrayList<>();

        if (attributeMap != null && !attributeMap.isEmpty()) {
//            // Add additional data retention information.
//            final StreamAttributeMapRetentionRuleDecorator decorator = decoratorProvider.get();
//            decorator.addMatchingRetentionRuleInfo(meta, attributeMap);

            entries.add(new DataInfoSection.Entry(DataRetentionFields.RETENTION_AGE,
                    attributeMap.get(DataRetentionFields.RETENTION_AGE)));
            entries.add(new DataInfoSection.Entry(DataRetentionFields.RETENTION_UNTIL,
                    attributeMap.get(DataRetentionFields.RETENTION_UNTIL)));
            entries.add(new DataInfoSection.Entry(DataRetentionFields.RETENTION_RULE,
                    attributeMap.get(DataRetentionFields.RETENTION_RULE)));
        }

        return entries;
    }

    private String getPipelineName(final Meta meta) {
        if (meta.getPipelineUuid() != null) {
            return docRefInfoService
                    .name(new DocRef("Pipeline", meta.getPipelineUuid()))
                    .orElse(null);
        }
        return null;
    }
}<|MERGE_RESOLUTION|>--- conflicted
+++ resolved
@@ -49,25 +49,17 @@
 import stroom.security.shared.PermissionNames;
 import stroom.ui.config.shared.SourceConfig;
 import stroom.util.date.DateUtil;
-<<<<<<< HEAD
-import stroom.util.shared.Message;
-=======
 import stroom.util.logging.LambdaLogger;
 import stroom.util.logging.LambdaLoggerFactory;
 import stroom.util.logging.LogUtil;
 import stroom.util.pipeline.scope.PipelineScopeRunnable;
->>>>>>> d7801b45
+import stroom.util.shared.Message;
 import stroom.util.shared.ModelStringUtil;
 import stroom.util.shared.PermissionException;
 import stroom.util.shared.ResourceGeneration;
 import stroom.util.shared.ResourceKey;
 import stroom.util.shared.ResultPage;
 
-<<<<<<< HEAD
-=======
-import javax.inject.Inject;
-import javax.inject.Provider;
->>>>>>> d7801b45
 import java.nio.file.Path;
 import java.text.NumberFormat;
 import java.util.ArrayList;
@@ -77,14 +69,12 @@
 import java.util.Set;
 import java.util.stream.Collectors;
 import javax.inject.Inject;
+import javax.inject.Provider;
 
 class DataServiceImpl implements DataService {
 
-<<<<<<< HEAD
-=======
     private static final LambdaLogger LOGGER = LambdaLoggerFactory.getLogger(DataServiceImpl.class);
 
->>>>>>> d7801b45
     private final ResourceStore resourceStore;
     private final DataUploadTaskHandler dataUploadTaskHandlerProvider;
     private final DataDownloadTaskHandler dataDownloadTaskHandlerProvider;
@@ -156,8 +146,10 @@
             }
 
             final DataDownloadSettings settings = new DataDownloadSettings();
-            final DataDownloadResult result = dataDownloadTaskHandlerProvider.downloadData(
-                    criteria, file.getParent(), fileName, settings);
+            final DataDownloadResult result = dataDownloadTaskHandlerProvider.downloadData(criteria,
+                    file.getParent(),
+                    fileName,
+                    settings);
 
             if (result.getRecordsWritten() == 0) {
                 if (result.getMessageList() != null && result.getMessageList().size() > 0) {
@@ -211,12 +203,7 @@
     @Override
     public List<DataInfoSection> info(final long id) {
         final ResultPage<MetaRow> metaRows = metaService.findDecoratedRows(
-<<<<<<< HEAD
-                new FindMetaCriteria(MetaExpressionUtil.createDataIdExpression(
-                        id)));
-=======
                 new FindMetaCriteria(MetaExpressionUtil.createDataIdExpression(id)));
->>>>>>> d7801b45
         final MetaRow metaRow = metaRows.getFirst();
 
 //        final Meta meta = metaService.getMeta(id, true);
