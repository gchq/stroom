[versions]
# ------Stroom-repos---------------
# stroomProxyRepo: "v5.1-beta.8"
eventLogging = "5.0-beta.31_schema-v4.0-beta.3"
stroomStats = "1.0-alpha.6"
stroomTestData = "0.2.3"

# ------------3rd-party------------
aws = "2.31.68"
commons-io = "2.19.0"
dropwizard = "4.0.14" # used to set the dropwizard-bom version, that controls lots of dependency versions
<<<<<<< HEAD
elasticsearch = "9.1.5"
flyway = "11.9.1"
=======
elasticsearch = "8.12.2"
httpcore = "4.4.16" # Transient dependency of Elasticsearch
flyway = "11.14.0"
>>>>>>> 126568b0
guice = "7.0.0"
gwt = "2.12.2"
jackson-swagger = "2.11.1" # Specific version of jackson for use with the swagger plugin
jmh = "1.37"
jooq = "3.20.8"
junit-jupiter = "5.13.1"
kafka = "3.9.0"
openai = "4.3.0"
poi = "5.4.1"
scylladb = "4.19.0.1"
simple-java-mail = "8.8.0"
swagger = "2.2.38"

[libraries]
#------Stroom-libs---------------
eventLogging = { module = "uk.gov.gchq.eventlogging:event-logging", version.ref = "eventLogging" }
stroomStatsSchema = { module = "uk.gov.gchq.stroom.stats:stroom-stats-schema", version.ref = "stroomStats" }

#------3rd Party-libs---------------
assertj-core = { module = "org.assertj:assertj-core" } # version controlled by dropwizard-dependencies
aws-bom = { module = "software.amazon.awssdk:bom", version.ref = "aws" }
aws-crt = { module = "software.amazon.awssdk.crt:aws-crt", version = "0.29.22" }
aws-s3-transfer-manager = { module = "software.amazon.awssdk:s3-transfer-manager" } # version controlled by AWS BOM
aws-sqs = { module = "software.amazon.awssdk:sqs" } # version controlled by AWS BOM
aws-sts = { module = "software.amazon.awssdk:sts" } # version controlled by AWS BOM
bcrypt = { module = "de.svenkubiak:jBCrypt", version = "0.4.3" }
bouncy-castle = { module = "org.bouncycastle:bcprov-jdk18on", version = "1.78.1" }
caffeine = { module = "com.github.ben-manes.caffeine:caffeine" } # version controlled by dropwizard-dependencies
commons-beanutils = { module = "commons-beanutils:commons-beanutils", version = "1.9.4" }
commons-codec = { module = "commons-codec:commons-codec" } # version controlled by dropwizard-dependencies
commons-compress = { module = "org.apache.commons:commons-compress", version = "1.27.1" }
commons-csv = { module = "org.apache.commons:commons-csv", version = "1.14.1" }
commons-fileupload = { module = "org.apache.commons:commons-fileupload2-jakarta-servlet6", version = "2.0.0-M4" }
commons-io = { module = "commons-io:commons-io", version.ref = "commons-io" }
commons-lang = { module = "org.apache.commons:commons-lang3" } # version controlled by dropwizard-dependencies
commons-pool2 = { module = "org.apache.commons:commons-pool2", version = "2.12.1" }
commons-text = { module = "org.apache.commons:commons-text" } # version controlled by dropwizard-dependencies
classgraph = { module = "io.github.classgraph:classgraph", version = "4.8.179" }
data-faker = { module = "net.datafaker:datafaker", version = "2.4.2" }
dropwizard-assets = { module = "io.dropwizard:dropwizard-assets" } # version controlled by dropwizard-dependencies
dropwizard-auth = { module = "io.dropwizard:dropwizard-auth" } # version controlled by dropwizard-dependencies
dropwizard-bom = { module = "io.dropwizard:dropwizard-bom", version.ref = "dropwizard" }
dropwizard-dependencies = { module = "io.dropwizard:dropwizard-dependencies", version.ref = "dropwizard" }
dropwizard-client = { module = "io.dropwizard:dropwizard-client" } # version controlled by dropwizard-dependencies
dropwizard-configuration = { module = "io.dropwizard:dropwizard-configuration" } # version controlled by dropwizard-dependencies
dropwizard-core = { module = "io.dropwizard:dropwizard-core" }#files("libs/dropwizard-core-2.0.28.jar"),#"io.dropwizard:dropwizard-core" } # version controlled by dropwizard-dependencies
dropwizard-jackson = { module = "io.dropwizard:dropwizard-jackson" } # version controlled by dropwizard-dependencies
dropwizard-jersey = { module = "io.dropwizard:dropwizard-jersey" } # version controlled by dropwizard-dependencies
dropwizard-jetty = { module = "io.dropwizard:dropwizard-jetty" } #was 1.0.6 now 1.1.0
dropwizard-lifecycle = { module = "io.dropwizard:dropwizard-lifecycle" } # version controlled by dropwizard-dependencies
dropwizard-metrics-annotation = { module = "io.dropwizard.metrics:metrics-annotation" } # version controlled by dropwizard-dependencies
dropwizard-metrics-caffeine3 = { module = "io.dropwizard.metrics:metrics-caffeine3" } # version controlled by dropwizard-dependencies
dropwizard-metrics-core = { module = "io.dropwizard.metrics:metrics-core" } # version controlled by dropwizard-dependencies
dropwizard-metrics-healthchecks = { module = "io.dropwizard.metrics:metrics-healthchecks" } # version controlled by dropwizard-dependencies
dropwizard-servlets = { module = "io.dropwizard:dropwizard-servlets" } # version controlled by dropwizard-dependencies
dropwizard-testing = { module = "io.dropwizard:dropwizard-testing" } # version controlled by dropwizard-dependencies
dropwizard-validation = { module = "io.dropwizard:dropwizard-validation" } # version controlled by dropwizard-dependencies
#dropwizard-websockets = { module = "com.liveperson:dropwizard-websockets", version = "1.3.14" }
eclipse-transformer-cli = { module = "org.eclipse.transformer:org.eclipse.transformer.cli", version = "0.5.0" }
elasticsearch-java = { module = "co.elastic.clients:elasticsearch-java", version.ref = "elasticsearch" }
fast-infoset = { module = "com.sun.xml.fastinfoset:FastInfoset", version = "2.1.1" }
flyway-core = { module = "org.flywaydb:flyway-core", version.ref = "flyway" }
flyway-mysql = { module = "org.flywaydb:flyway-mysql", version.ref = "flyway" }
gin = { module = "com.google.gwt.inject:gin", version = "2.1.2" }
guava = { module = "com.google.guava:guava" } # version controlled by dropwizard-dependencies
guice-gwt = { module = "com.google.inject:guice", version = "3.0" }
guice = { module = "com.google.inject:guice", version.ref = "guice" }
guice-assistedinject = { module = "com.google.inject.extensions:guice-assistedinject", version.ref = "guice" }
guice-extension = { module = "name.falgout.jeffrey.testing.junit5:guice-extension", version = "1.2.1" }
guice-multibindings = { module = "com.google.inject.extensions:guice-multibindings", version.ref = "guice" }
guice-grapher = { module = "com.google.inject.extensions:guice-grapher", version.ref = "guice" }
gwt-dev = { module = "org.gwtproject:gwt-dev", version.ref = "gwt" }
gwt-user = { module = "org.gwtproject:gwt-user", version.ref = "gwt" }
gwtp-mvp-client = { module = "com.gwtplatform:gwtp-mvp-client", version = "0.7" }
gson = { module = "com.google.code.gson:gson", version = "2.6.2" }
hbase-shaded-netty = { module = "org.apache.hbase.thirdparty:hbase-shaded-netty", version = "4.1.12" } # Needed by our copied HBase classes in stroom.bytebuffer.hbase
hessian = { module = "com.caucho:hessian", version = "4.0.65" }
hikari = { module = "com.zaxxer:HikariCP", version = "5.1.0" }
http-client = { module = "org.apache.httpcomponents.client5:httpclient5" } # version controlled by dropwizard-dependencies
jBCrypt = { module = "de.svenkubiak:jBCrypt", version = "0.4.3" }
jackson-annotations = { module = "com.fasterxml.jackson.core:jackson-annotations" } # version controlled by dropwizard-dependencies
#jackson-core = { module = "com.fasterxml.jackson.core:jackson-core", version = "2.9.10" } # version controlled by dropwizard-dependencies
jackson-core = { module = "com.fasterxml.jackson.core:jackson-core" } # version controlled by dropwizard-dependencies
jackson-databind = { module = "com.fasterxml.jackson.core:jackson-databind" } # version controlled by dropwizard-dependencies # files('libs/jackson-databind-2.10.5.1.jar'),#
jackson-dataformat-yaml = { module = "com.fasterxml.jackson.dataformat:jackson-dataformat-yaml" } # version controlled by dropwizard-dependencies
jackson-datatype-jdk8 = { module = "com.fasterxml.jackson.datatype:jackson-datatype-jdk8" } # version controlled by dropwizard-dependencies
jackson-datatype-jsr310 = { module = "com.fasterxml.jackson.datatype:jackson-datatype-jsr310" } # version controlled by dropwizard-dependencies
jakarta-activation = { module = "jakarta.activation:jakarta.activation-api" } # version controlled by dropwizard-dependencies
jakarta-annotation-api = { module = "jakarta.annotation:jakarta.annotation-api" } # version controlled by dropwizard-dependencies
jakarta-el = { module = "org.glassfish:jakarta.el" } # version controlled by dropwizard-dependencies
jakarta-json-api = { module = "jakarta.json:jakarta.json-api", version = "2.0.1" }
jakarta-servlet-api = { module = "jakarta.servlet:jakarta.servlet-api" } # version controlled by dropwizard-dependencies
jakarta-validation-api = { module = "jakarta.validation:jakarta.validation-api" } # version controlled by dropwizard-dependencies
java-diff-utils = { module = "io.github.java-diff-utils:java-diff-utils", version = "4.11" }
java-jwt = { module = "com.auth0:java-jwt", version = "4.5.0" }
#javax-annotation-api = { module = "javax.annotation:javax.annotation-api", version = "1.3.2" }
javassist = { module = "org.javassist:javassist" } # version controlled by dropwizard-dependencies
javax-inject-gwt = { module = "javax.inject:javax.inject", version = "1" }
jakarta-inject = { module = "jakarta.inject:jakarta.inject-api", version = "2.0.1" }
jaxb-api = { module = "jakarta.xml.bind:jakarta.xml.bind-api", version = "4.0.2" }
jaxb-api-gwt = { module = "javax.xml.bind:jaxb-api", version = "2.3.1" }#"jakarta.xml.bind:jakarta.xml.bind-api", version = "3.0.1" } # Using beta versions of jaxb libs as they resolve the split pkg problem between jaxb-core and jaxb-runtime
jaxb-impl = { module = "com.sun.xml.bind:jaxb-impl", version = "4.0.5" }
#jaxb-impl-gwt = { module = "org.glassfish.jaxb:jaxb-runtime", version = "2.3.1" }#"com.sun.xml.bind:jaxb-impl", version = "3.0.2" }
#jaxws-api = { module = "javax.xml.ws:jaxws-api", version = "2.2.6" }
jcl-over-slf4j = { module = "org.slf4j:jcl-over-slf4j" } # version controlled by dropwizard-dependencies
jcommander = { module = "com.beust:jcommander", version = "1.82" }
jersey-client = { module = "org.glassfish.jersey.core:jersey-client" } # version controlled by dropwizard-dependencies
jersey-common = { module = "org.glassfish.jersey.core:jersey-common" } # version controlled by dropwizard-dependencies
jersey-server = { module = "org.glassfish.jersey.core:jersey-server" } # version controlled by dropwizard-dependencies
jersey-test-framework-grizzly2 = { module = "org.glassfish.jersey.test-framework.providers:jersey-test-framework-provider-grizzly2" } # version controlled by dropwizard-dependencies
jetty-http = { module = "org.eclipse.jetty:jetty-http" } # version controlled by dropwizard-dependencies
jetty-server = { module = "org.eclipse.jetty:jetty-server" } # version controlled by dropwizard-dependencies
jetty-servlet = { module = "org.eclipse.jetty:jetty-servlet" } # version controlled by dropwizard-dependencies
jetty-servlets = { module = "org.eclipse.jetty:jetty-servlets" } # version controlled by dropwizard-dependencies
jgit = { module = "org.eclipse.jgit:org.eclipse.jgit", version = "7.3.0.202506031305-r" }
jinjava = { module = "com.hubspot.jinjava:jinjava", version = "2.7.2" }
jmh-core = { module = "org.openjdk.jmh:jmh-core", version.ref = "jmh" }
jmh-generator-annprocess = { module = "org.openjdk.jmh:jmh-generator-annprocess", version.ref = "jmh" }
jooq = { module = "org.jooq:jooq", version.ref = "jooq" }
jooq-codegen = { module = "org.jooq:jooq-codegen", version.ref = "jooq" }
jooq-meta = { module = "org.jooq:jooq-meta", version.ref = "jooq" }
jose4j = { module = "org.bitbucket.b_c:jose4j", version = "0.9.6" }
# jsr173-api = { module = "javax.xml.bind:jsr173_api", version = "1.0" }
jul-to-slf4j = { module = "org.slf4j:jul-to-slf4j" } # version controlled by dropwizard-dependencies
junit-bom = { module = "org.junit:junit-bom", version.ref = "junit-jupiter" }
junit-jupiter-api = { module = "org.junit.jupiter:junit-jupiter-api" } # version controlled by junit-bom
junit-jupiter-engine = { module = "org.junit.jupiter:junit-jupiter-engine" } # version controlled by junit-bom
junit-jupiter-params = { module = "org.junit.jupiter:junit-jupiter-params" } # version controlled by junit-bom
junit-platform-launcher = { module = "org.junit.platform:junit-platform-launcher" } # version controlled by junit-bom
kafka-clients = { module = "org.apache.kafka:kafka-clients", version.ref = "kafka" } # version controlled by junit-bom
kryo = { module = "com.esotericsoftware:kryo", version = "5.5.0" }
# lmdbjava 0.8.3 causes FFI errors on centos7 due to glibc version
# See https:#github.com/gchq/stroom/issues/3485 & https:#github.com/gchq/stroom/issues/4133
# Potentially caused by https:#github.com/jnr/jffi/issues/138 and fixable with a jnr-ffi uplift in lmdbjava
# lmdbjava 0.9.0 has a cursor bug though, https:#github.com/lmdbjava/lmdbjava/issues/228
lmdbjava = { module = "org.lmdbjava:lmdbjava", version = "0.8.2" }
# This is the bridge from log4j v1 to slf4j
log4j-over-slf4j = { module = "org.slf4j:log4j-over-slf4j" } # version controlled by dropwizard-dependencies
# This is the bridge from log4j v2 to slf4j
#log4j-slf4j2-impl = { module = "org.apache.logging.log4j:log4j-slf4j2-impl", version = "2.24.1" }
logback-classic = { module = "ch.qos.logback:logback-classic" } # version controlled by dropwizard-dependencies
logback-core = { module = "ch.qos.logback:logback-core" } # version controlled by dropwizard-dependencies
mbknor-jackson-jsonSchema = { module = "com.kjetland:mbknor-jackson-jsonschema_2.12", version = "1.0.39" }
mockito-core = { module = "org.mockito:mockito-core" } # version controlled by dropwizard-dependencies
mockito-junit-jupiter = { module = "org.mockito:mockito-junit-jupiter" } # version controlled by dropwizard-dependencies
<<<<<<< HEAD
mysql-connector-java = { module = "com.mysql:mysql-connector-j", version = "9.2.0" }
openai = { module = "com.openai:openai-java", version.ref = "openai" }
=======
mysql-connector-java = { module = "com.mysql:mysql-connector-j", version = "9.4.0" }
>>>>>>> 126568b0
poi = { module = "org.apache.poi:poi", version.ref = "poi" }
poi-ooxml = { module = "org.apache.poi:poi-ooxml", version.ref = "poi" }
quartz = { module = "org.quartz-scheduler:quartz", version = "2.5.0-rc1" }
restygwt = { module = "org.fusesource.restygwt:restygwt", version = "2.2.7" }
saxon-he = { module = "net.sf.saxon:Saxon-HE", version = "9.9.1-8" }

scylladb-driver-core = { module = "com.scylladb:java-driver-core", version.ref = "scylladb" }
scylladb-query-builder = { module = "com.scylladb:java-driver-query-builder", version.ref = "scylladb" }
scylladb-driver-mapper = { module = "com.scylladb:java-driver-mapper-runtime", version.ref = "scylladb" }

simple-java-mail = { module = "org.simplejavamail:simple-java-mail", version.ref = "simple-java-mail" }
simple-java-mail-batch-module = { module = "org.simplejavamail:batch-module", version.ref = "simple-java-mail" }
slf4j-api = { module = "org.slf4j:slf4j-api" } # version controlled by dropwizard-dependencies
snake-yaml = { module = "org.yaml:snakeyaml", version = "2.3" }
solrj = { module = "org.apache.solr:solr-solrj", version = "9.8.0" }
stax-api = { module = "stax:stax-api", version = "1.0.1" }
swagger-annotations = { module = "io.swagger.core.v3:swagger-annotations-jakarta", version.ref = "swagger" }
swagger-core = { module = "io.swagger.core.v3:swagger-core-jakarta", version.ref = "swagger" }
swagger-jaxrs = { module = "io.swagger.core.v3:swagger-jaxrs2-jakarta", version.ref = "swagger" }
vavr = { module = "io.vavr:vavr", version = "0.10.4" }
wiremock = { module = "org.wiremock:wiremock", version = "3.3.1" }
ws-rs-api = { module = "jakarta.ws.rs:jakarta.ws.rs-api" } # version controlled by dropwizard-dependencies
ws-rs-api-gwt = { module = "javax.ws.rs:javax.ws.rs-api", version = "2.1.1" } # For GWT compilation
xerces = { module = "xerces:xercesImpl", version = "2.12.2" }
zero-allocation-hashing = { module = "net.openhft:zero-allocation-hashing", version = "0.16" }

[plugins]

java-library = { id = "java-library" }

# Plugin for downloading content from the 'net
download = { id = "de.undercouch.download", version = "4.1.2" }

# Plugin for producing a tree of task dependencies, run task 'taskTree'
task-tree = { id = "com.dorongold.task-tree", version = "4.0.1" }

shadow = { id = "com.gradleup.shadow", version = "9.0.0-beta6" }

jooq = { id = "nu.studer.jooq", version = "8.2.3" }

flyway = { id = "org.flywaydb.flyway", version = "11.9.1" }

jdeps = { id = "org.kordamp.gradle.jdeps", version = "0.16.0" }

# moduleplugin = { id = "org.javamodularity.moduleplugin", version = "1.8.10" }

# analyze = { id = "ca.cutterslade.analyze", version = "1.4.3" }

# lint = { id = "nebula.lint", version = "10.4.2" }

# dependency-graph-generator = { id = "com.vanniktech.dependency.graph.generator", version = "0.5.0" }

swagger-gradle-plugin = { id = "io.swagger.core.v3.swagger-gradle-plugin", version = "2.2.19" }

[bundles]
common-test-implementation = [
    "assertj-core",
    "mockito-core",
    "mockito-junit-jupiter",
    "junit-jupiter-api",
    "junit-jupiter-params"]

common-test-runtime = [
    "jakarta-activation",
    "jakarta-el",
    "jaxb-impl",
    "junit-jupiter-engine",
    "junit-platform-launcher",
    # The following logging libs are needed when running junits outside dropwizard
    "jcl-over-slf4j",
    "jul-to-slf4j",
    "log4j-over-slf4j",
    "logback-classic",
    "logback-core"]<|MERGE_RESOLUTION|>--- conflicted
+++ resolved
@@ -9,14 +9,8 @@
 aws = "2.31.68"
 commons-io = "2.19.0"
 dropwizard = "4.0.14" # used to set the dropwizard-bom version, that controls lots of dependency versions
-<<<<<<< HEAD
 elasticsearch = "9.1.5"
-flyway = "11.9.1"
-=======
-elasticsearch = "8.12.2"
-httpcore = "4.4.16" # Transient dependency of Elasticsearch
 flyway = "11.14.0"
->>>>>>> 126568b0
 guice = "7.0.0"
 gwt = "2.12.2"
 jackson-swagger = "2.11.1" # Specific version of jackson for use with the swagger plugin
@@ -162,12 +156,8 @@
 mbknor-jackson-jsonSchema = { module = "com.kjetland:mbknor-jackson-jsonschema_2.12", version = "1.0.39" }
 mockito-core = { module = "org.mockito:mockito-core" } # version controlled by dropwizard-dependencies
 mockito-junit-jupiter = { module = "org.mockito:mockito-junit-jupiter" } # version controlled by dropwizard-dependencies
-<<<<<<< HEAD
-mysql-connector-java = { module = "com.mysql:mysql-connector-j", version = "9.2.0" }
+mysql-connector-java = { module = "com.mysql:mysql-connector-j", version = "9.4.0" }
 openai = { module = "com.openai:openai-java", version.ref = "openai" }
-=======
-mysql-connector-java = { module = "com.mysql:mysql-connector-j", version = "9.4.0" }
->>>>>>> 126568b0
 poi = { module = "org.apache.poi:poi", version.ref = "poi" }
 poi-ooxml = { module = "org.apache.poi:poi-ooxml", version.ref = "poi" }
 quartz = { module = "org.quartz-scheduler:quartz", version = "2.5.0-rc1" }
