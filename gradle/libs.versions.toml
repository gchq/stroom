[versions]
# ------Stroom-repos---------------
# stroomProxyRepo: "v5.1-beta.8"
eventLogging = "5.0-beta.31_schema-v4.0-beta.3"
stroomStats = "1.0-alpha.6"
stroomTestData = "0.2.3"

# ------------3rd-party------------
aws = "2.30.8"
commons-io = "2.18.0"
dropwizard = "4.0.12" # used to set the dropwizard-bom version, that controls lots of dependency versions
elasticsearch = "8.12.2"
httpcore = "4.4.16" # Transient dependency of Elasticsearch
flyway = "10.0.0"
guice = "7.0.0"
<<<<<<< HEAD
gwt = "2.12.1"
=======
gwt = "2.12.2"
>>>>>>> 5220a8d2
jackson-swagger = "2.11.1" # Specific version of jackson for use with the swagger plugin
jmh = "1.37"
jooq = "3.18.7" # Defined at the top of this file
junit-jupiter = "5.10.1"
kafka = "3.9.0"
poi = "5.4.0"
scylladb = "4.18.0.2"
simple-java-mail = "8.8.0"
swagger = "2.2.21"

[libraries]
#------Stroom-libs---------------
eventLogging = { module = "uk.gov.gchq.eventlogging:event-logging", version.ref = "eventLogging" }
stroomStatsSchema = { module = "uk.gov.gchq.stroom.stats:stroom-stats-schema", version.ref = "stroomStats" }

#------3rd Party-libs---------------
assertj-core = { module = "org.assertj:assertj-core" } # version controlled by dropwizard-dependencies
aws-bom = { module = "software.amazon.awssdk:bom", version.ref = "aws" }
aws-crt = { module = "software.amazon.awssdk.crt:aws-crt", version = "0.29.22" }
aws-s3-transfer-manager = { module = "software.amazon.awssdk:s3-transfer-manager" } # version controlled by AWS BOM
aws-sqs = { module = "software.amazon.awssdk:sqs" } # version controlled by AWS BOM
aws-sts = { module = "software.amazon.awssdk:sts" } # version controlled by AWS BOM
bcrypt = { module = "de.svenkubiak:jBCrypt", version = "0.4.1" }
bouncy-castle = { module = "org.bouncycastle:bcprov-jdk18on", version = "1.78.1" }
caffeine = { module = "com.github.ben-manes.caffeine:caffeine" } # version controlled by dropwizard-dependencies
commons-beanutils = { module = "commons-beanutils:commons-beanutils", version = "1.9.4" }
commons-codec = { module = "commons-codec:commons-codec" } # version controlled by dropwizard-dependencies
commons-compress = { module = "org.apache.commons:commons-compress", version = "1.27.1" }
commons-csv = { module = "org.apache.commons:commons-csv", version = "1.10.0" }
commons-fileupload = { module = "org.apache.commons:commons-fileupload2-jakarta", version = "2.0.0-M1" }
commons-io = { module = "commons-io:commons-io", version.ref = "commons-io" }
commons-lang = { module = "org.apache.commons:commons-lang3" } # version controlled by dropwizard-dependencies
commons-pool2 = { module = "org.apache.commons:commons-pool2", version = "2.12.0" }
commons-text = { module = "org.apache.commons:commons-text" } # version controlled by dropwizard-dependencies
classgraph = { module = "io.github.classgraph:classgraph", version = "4.8.179" }
data-faker = { module = "net.datafaker:datafaker", version = "2.3.0" }
dropwizard-assets = { module = "io.dropwizard:dropwizard-assets" } # version controlled by dropwizard-dependencies
dropwizard-auth = { module = "io.dropwizard:dropwizard-auth" } # version controlled by dropwizard-dependencies
dropwizard-bom = { module = "io.dropwizard:dropwizard-bom", version.ref = "dropwizard" }
dropwizard-dependencies = { module = "io.dropwizard:dropwizard-dependencies", version.ref = "dropwizard" }
dropwizard-client = { module = "io.dropwizard:dropwizard-client" } # version controlled by dropwizard-dependencies
dropwizard-configuration = { module = "io.dropwizard:dropwizard-configuration" } # version controlled by dropwizard-dependencies
dropwizard-core = { module = "io.dropwizard:dropwizard-core" }#files("libs/dropwizard-core-2.0.28.jar"),#"io.dropwizard:dropwizard-core" } # version controlled by dropwizard-dependencies
dropwizard-jackson = { module = "io.dropwizard:dropwizard-jackson" } # version controlled by dropwizard-dependencies
dropwizard-jersey = { module = "io.dropwizard:dropwizard-jersey" } # version controlled by dropwizard-dependencies
dropwizard-jetty = { module = "io.dropwizard:dropwizard-jetty" } #was 1.0.6 now 1.1.0
dropwizard-lifecycle = { module = "io.dropwizard:dropwizard-lifecycle" } # version controlled by dropwizard-dependencies
dropwizard-metrics-annotation = { module = "io.dropwizard.metrics:metrics-annotation" } # version controlled by dropwizard-dependencies
dropwizard-metrics-core = { module = "io.dropwizard.metrics:metrics-core" } # version controlled by dropwizard-dependencies
dropwizard-metrics-healthchecks = { module = "io.dropwizard.metrics:metrics-healthchecks" } # version controlled by dropwizard-dependencies
dropwizard-servlets = { module = "io.dropwizard:dropwizard-servlets" } # version controlled by dropwizard-dependencies
dropwizard-testing = { module = "io.dropwizard:dropwizard-testing" } # version controlled by dropwizard-dependencies
dropwizard-validation = { module = "io.dropwizard:dropwizard-validation" } # version controlled by dropwizard-dependencies
#dropwizard-websockets = { module = "com.liveperson:dropwizard-websockets", version = "1.3.14" }
eclipse-transformer-cli = { module = "org.eclipse.transformer:org.eclipse.transformer.cli", version = "0.5.0" }
elasticsearch-java = { module = "co.elastic.clients:elasticsearch-java", version.ref = "elasticsearch" }
fast-infoset = { module = "com.sun.xml.fastinfoset:FastInfoset", version = "2.1.1" }
flyway-core = { module = "org.flywaydb:flyway-core", version.ref = "flyway" }
flyway-mysql = { module = "org.flywaydb:flyway-mysql", version.ref = "flyway" }
gin = { module = "com.google.gwt.inject:gin", version = "2.1.2" }
guava = { module = "com.google.guava:guava" } # version controlled by dropwizard-dependencies
guice-gwt = { module = "com.google.inject:guice", version = "3.0" }
guice = { module = "com.google.inject:guice", version.ref = "guice" }
guice-assistedinject = { module = "com.google.inject.extensions:guice-assistedinject", version.ref = "guice" }
guice-extension = { module = "name.falgout.jeffrey.testing.junit5:guice-extension", version = "1.2.1" }
guice-multibindings = { module = "com.google.inject.extensions:guice-multibindings", version.ref = "guice" }
guice-grapher = { module = "com.google.inject.extensions:guice-grapher", version.ref = "guice" }
gwt-dev = { module = "org.gwtproject:gwt-dev", version.ref = "gwt" }
gwt-user = { module = "org.gwtproject:gwt-user", version.ref = "gwt" }
gwtp-mvp-client = { module = "com.gwtplatform:gwtp-mvp-client", version = "0.7" }
gson = { module = "com.google.code.gson:gson", version = "2.6.2" }
hbase-shaded-netty = { module = "org.apache.hbase.thirdparty:hbase-shaded-netty", version = "4.1.10" } # Needed by our copied HBase classes in stroom.bytebuffer.hbase
hessian = { module = "com.caucho:hessian", version = "4.0.65" }
hibernate-jpa = { module = "org.hibernate.javax.persistence:hibernate-jpa-2.1-api", version = "1.0.0.Final" } # remove when legacy code is removed
hikari = { module = "com.zaxxer:HikariCP", version = "5.1.0" }
http-client = { module = "org.apache.httpcomponents.client5:httpclient5" } # version controlled by dropwizard-dependencies
httpcore = { module = "org.apache.httpcomponents.core5:httpcore5", version.ref = "httpcore" }
jBCrypt = { module = "de.svenkubiak:jBCrypt", version = "0.4.3" }
jackson-annotations = { module = "com.fasterxml.jackson.core:jackson-annotations" } # version controlled by dropwizard-dependencies
#jackson-core = { module = "com.fasterxml.jackson.core:jackson-core", version = "2.9.10" } # version controlled by dropwizard-dependencies
jackson-core = { module = "com.fasterxml.jackson.core:jackson-core" } # version controlled by dropwizard-dependencies
jackson-databind = { module = "com.fasterxml.jackson.core:jackson-databind" } # version controlled by dropwizard-dependencies # files('libs/jackson-databind-2.10.5.1.jar'),#
jackson-dataformat-yaml = { module = "com.fasterxml.jackson.dataformat:jackson-dataformat-yaml" } # version controlled by dropwizard-dependencies
jackson-datatype-jdk8 = { module = "com.fasterxml.jackson.datatype:jackson-datatype-jdk8" } # version controlled by dropwizard-dependencies
jackson-datatype-jsr310 = { module = "com.fasterxml.jackson.datatype:jackson-datatype-jsr310" } # version controlled by dropwizard-dependencies
jakarta-activation = { module = "jakarta.activation:jakarta.activation-api" } # version controlled by dropwizard-dependencies
jakarta-annotation-api = { module = "jakarta.annotation:jakarta.annotation-api" } # version controlled by dropwizard-dependencies
jakarta-el = { module = "org.glassfish:jakarta.el" } # version controlled by dropwizard-dependencies
jakarta-json-api = { module = "jakarta.json:jakarta.json-api", version = "2.0.1" }
jakarta-servlet-api = { module = "jakarta.servlet:jakarta.servlet-api" } # version controlled by dropwizard-dependencies
jakarta-validation-api = { module = "jakarta.validation:jakarta.validation-api" } # version controlled by dropwizard-dependencies
java-diff-utils = { module = "io.github.java-diff-utils:java-diff-utils", version = "4.11" }
java-jwt = { module = "com.auth0:java-jwt", version = "4.4.0" }
#javax-annotation-api = { module = "javax.annotation:javax.annotation-api", version = "1.3.2" }
javassist = { module = "org.javassist:javassist" } # version controlled by dropwizard-dependencies
javax-inject-gwt = { module = "javax.inject:javax.inject", version = "1" }
jakarta-inject = { module = "jakarta.inject:jakarta.inject-api", version = "2.0.1" }
jaxb-api = { module = "jakarta.xml.bind:jakarta.xml.bind-api", version = "4.0.2" }
jaxb-api-gwt = { module = "javax.xml.bind:jaxb-api", version = "2.3.1" }#"jakarta.xml.bind:jakarta.xml.bind-api", version = "3.0.1" } # Using beta versions of jaxb libs as they resolve the split pkg problem between jaxb-core and jaxb-runtime
jaxb-impl = { module = "com.sun.xml.bind:jaxb-impl", version = "4.0.5" }
#jaxb-impl-gwt = { module = "org.glassfish.jaxb:jaxb-runtime", version = "2.3.1" }#"com.sun.xml.bind:jaxb-impl", version = "3.0.2" }
#jaxws-api = { module = "javax.xml.ws:jaxws-api", version = "2.2.6" }
jcl-over-slf4j = { module = "org.slf4j:jcl-over-slf4j" } # version controlled by dropwizard-dependencies
jcommander = { module = "com.beust:jcommander", version = "1.82" }
jersey-client = { module = "org.glassfish.jersey.core:jersey-client" } # version controlled by dropwizard-dependencies
jersey-common = { module = "org.glassfish.jersey.core:jersey-common" } # version controlled by dropwizard-dependencies
jersey-server = { module = "org.glassfish.jersey.core:jersey-server" } # version controlled by dropwizard-dependencies
jersey-test-framework-grizzly2 = { module = "org.glassfish.jersey.test-framework.providers:jersey-test-framework-provider-grizzly2" } # version controlled by dropwizard-dependencies
jetty-http = { module = "org.eclipse.jetty:jetty-http" } # version controlled by dropwizard-dependencies
jetty-server = { module = "org.eclipse.jetty:jetty-server" } # version controlled by dropwizard-dependencies
jetty-servlet = { module = "org.eclipse.jetty:jetty-servlet" } # version controlled by dropwizard-dependencies
jetty-servlets = { module = "org.eclipse.jetty:jetty-servlets" } # version controlled by dropwizard-dependencies
jgit = { module = "org.eclipse.jgit:org.eclipse.jgit", version = "7.1.0.202411261347-r" }
jinjava = { module = "com.hubspot.jinjava:jinjava", version = "2.7.2" }
jmh-core = { module = "org.openjdk.jmh:jmh-core", version.ref = "jmh" }
jmh-generator-annprocess = { module = "org.openjdk.jmh:jmh-generator-annprocess", version.ref = "jmh" }
jooq = { module = "org.jooq:jooq", version.ref = "jooq" }
jooq-codegen = { module = "org.jooq:jooq-codegen", version.ref = "jooq" }
jooq-meta = { module = "org.jooq:jooq-meta", version.ref = "jooq" }
jose4j = { module = "org.bitbucket.b_c:jose4j", version = "0.9.6" }
# jsr173-api = { module = "javax.xml.bind:jsr173_api", version = "1.0" }
jul-to-slf4j = { module = "org.slf4j:jul-to-slf4j" } # version controlled by dropwizard-dependencies
junit-bom = { module = "org.junit:junit-bom", version.ref = "junit-jupiter" }
junit-jupiter-api = { module = "org.junit.jupiter:junit-jupiter-api" } # version controlled by junit-bom
junit-jupiter-engine = { module = "org.junit.jupiter:junit-jupiter-engine" } # version controlled by junit-bom
junit-jupiter-params = { module = "org.junit.jupiter:junit-jupiter-params" } # version controlled by junit-bom
junit-platform-launcher = { module = "org.junit.platform:junit-platform-launcher" } # version controlled by junit-bom
kafka-clients = { module = "org.apache.kafka:kafka-clients", version.ref = "kafka"} # version controlled by junit-bom
kryo = { module = "com.esotericsoftware:kryo", version = "5.5.0" }
# lmdbjava 0.8.3 causes FFI errors on centos7 due to glibc version
# See https:#github.com/gchq/stroom/issues/3485 & https:#github.com/gchq/stroom/issues/4133
# Potentially caused by https:#github.com/jnr/jffi/issues/138 and fixable with a jnr-ffi uplift in lmdbjava
# lmdbjava 0.9.0 has a cursor bug though, https:#github.com/lmdbjava/lmdbjava/issues/228
lmdbjava = { module = "org.lmdbjava:lmdbjava", version = "0.8.2" }
# This is the bridge from log4j v1 to slf4j
log4j-over-slf4j = { module = "org.slf4j:log4j-over-slf4j" } # version controlled by dropwizard-dependencies
# This is the bridge from log4j v2 to slf4j
#log4j-slf4j2-impl = { module = "org.apache.logging.log4j:log4j-slf4j2-impl", version = "2.24.1" }
logback-classic = { module = "ch.qos.logback:logback-classic" } # version controlled by dropwizard-dependencies
logback-core = { module = "ch.qos.logback:logback-core" } # version controlled by dropwizard-dependencies
mbknor-jackson-jsonSchema = { module = "com.kjetland:mbknor-jackson-jsonschema_2.12", version = "1.0.39" }
mockito-core = { module = "org.mockito:mockito-core" } # version controlled by dropwizard-dependencies
mockito-junit-jupiter = { module = "org.mockito:mockito-junit-jupiter" } # version controlled by dropwizard-dependencies
mysql-connector-java = { module = "com.mysql:mysql-connector-j", version = "9.2.0" }
poi = { module = "org.apache.poi:poi", version.ref = "poi" }
poi-ooxml = { module = "org.apache.poi:poi-ooxml", version.ref = "poi" }
quartz = { module = "org.quartz-scheduler:quartz", version = "2.5.0-rc1" }
restygwt = { module = "org.fusesource.restygwt:restygwt", version = "2.2.7" }
saxon-he = { module = "net.sf.saxon:Saxon-HE", version = "9.9.1-8" }

scylladb-driver-core = { module = "com.scylladb:java-driver-core", version.ref = "scylladb" }
scylladb-query-builder = { module = "com.scylladb:java-driver-query-builder", version.ref = "scylladb" }
scylladb-driver-mapper = { module = "com.scylladb:java-driver-mapper-runtime", version.ref = "scylladb" }

simple-java-mail = { module = "org.simplejavamail:simple-java-mail", version.ref = "simple-java-mail" }
simple-java-mail-batch-module = { module = "org.simplejavamail:batch-module", version.ref = "simple-java-mail" }
slf4j-api = { module = "org.slf4j:slf4j-api" } # version controlled by dropwizard-dependencies
snake-yaml = { module = "org.yaml:snakeyaml", version = "2.3" }
solrj = { module = "org.apache.solr:solr-solrj", version = "9.8.0" }
stax-api = { module = "stax:stax-api", version = "1.0.1" }
swagger-annotations = { module = "io.swagger.core.v3:swagger-annotations-jakarta", version.ref = "swagger" }
swagger-core = { module = "io.swagger.core.v3:swagger-core-jakarta", version.ref = "swagger" }
swagger-jaxrs = { module = "io.swagger.core.v3:swagger-jaxrs2-jakarta", version.ref = "swagger" }
vavr = { module = "io.vavr:vavr", version = "0.10.4" }
wiremock = { module = "org.wiremock:wiremock", version = "3.3.1" }
ws-rs-api = { module = "jakarta.ws.rs:jakarta.ws.rs-api" } # version controlled by dropwizard-dependencies
ws-rs-api-gwt = { module = "javax.ws.rs:javax.ws.rs-api", version = "2.1.1" } # For GWT compilation
xerces = { module = "xerces:xercesImpl", version = "2.12.2" }
#xml-apis = { module = "xml-apis:xml-apis", version = "2.0.2" }
zero-allocation-hashing = { module = "net.openhft:zero-allocation-hashing", version = "0.16" }

[plugins]

java-library = { id = "java-library" }

# Plugin for downloading content from the 'net
download = { id = "de.undercouch.download", version = "4.1.2" }

# Plugin for producing a tree of task dependencies, run task 'taskTree'
task-tree = { id = "com.dorongold.task-tree", version = "1.3.1" }

shadow = { id = "com.gradleup.shadow", version = "9.0.0-beta6" }

jooq = { id = "nu.studer.jooq", version = "8.2.3" }

flyway = { id = "org.flywaydb.flyway", version = "10.0.0" }

jdeps = { id = "org.kordamp.gradle.jdeps", version = "0.16.0" }

# moduleplugin = { id = "org.javamodularity.moduleplugin", version = "1.8.10" }

# analyze = { id = "ca.cutterslade.analyze", version = "1.4.3" }

# lint = { id = "nebula.lint", version = "10.4.2" }

# dependency-graph-generator = { id = "com.vanniktech.dependency.graph.generator", version = "0.5.0" }

swagger-gradle-plugin = { id = "io.swagger.core.v3.swagger-gradle-plugin", version = "2.2.19" }<|MERGE_RESOLUTION|>--- conflicted
+++ resolved
@@ -13,11 +13,7 @@
 httpcore = "4.4.16" # Transient dependency of Elasticsearch
 flyway = "10.0.0"
 guice = "7.0.0"
-<<<<<<< HEAD
-gwt = "2.12.1"
-=======
 gwt = "2.12.2"
->>>>>>> 5220a8d2
 jackson-swagger = "2.11.1" # Specific version of jackson for use with the swagger plugin
 jmh = "1.37"
 jooq = "3.18.7" # Defined at the top of this file
