--- conflicted
+++ resolved
@@ -1,8 +1,4 @@
-<<<<<<< HEAD
-#Wed Aug 09 12:02:29 BST 2017
-=======
-#Wed Aug 09 22:22:33 BST 2017
->>>>>>> 3c7db5b0
+#Fri Aug 11 09:22:55 BST 2017
 distributionBase=GRADLE_USER_HOME
 distributionPath=wrapper/dists
 zipStoreBase=GRADLE_USER_HOME
