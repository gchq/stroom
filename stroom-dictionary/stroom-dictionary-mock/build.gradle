--- conflicted
+++ resolved
@@ -4,11 +4,7 @@
     implementation project(':stroom-dictionary:stroom-dictionary-api')
     implementation project(':stroom-docref')
 
-<<<<<<< HEAD
-    implementation libs.guice7
-=======
     implementation libs.guice
->>>>>>> d2116a58
     implementation libs.jackson_annotations
     implementation libs.jaxb_api
 }