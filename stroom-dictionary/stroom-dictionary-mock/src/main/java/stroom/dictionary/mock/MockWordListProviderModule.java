--- conflicted
+++ resolved
@@ -24,8 +24,10 @@
 import com.google.inject.AbstractModule;
 import com.google.inject.Provides;
 
+import java.util.Collections;
 import java.util.List;
 import java.util.Optional;
+import java.util.Set;
 
 public class MockWordListProviderModule extends AbstractModule {
 
@@ -34,21 +36,28 @@
         return new WordListProvider() {
 
             @Override
-            public List<DocRef> findByName(final String name) {
-                return List.of();
+            public Set<DocRef> listDocuments() {
+                return Collections.emptySet();
             }
 
             @Override
-<<<<<<< HEAD
+            public Optional<DocRef> findByUuid(final String uuid) {
+                return Optional.empty();
+            }
+
+            @Override
             public List<DocRef> findByNames(final List<String> names,
                                             final boolean allowWildCards,
                                             final boolean isCaseSensitive) {
                 return Collections.emptyList();
-=======
-            public Optional<DocRef> findByUuid(final String uuid) {
-                return Optional.empty();
->>>>>>> bee79e4b
             }
+
+            //            @Override
+//            public List<DocRef> findByNames(final List<String> names,
+//                                            final boolean allowWildCards,
+//                                            final boolean isCaseSensitive) {
+//                return Collections.emptyList();
+//            }
 
             @Override
             public String getCombinedData(final DocRef dictionaryRef) {
