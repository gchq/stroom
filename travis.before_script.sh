#!/bin/bash

#exit script on any error
set -e

#Shell Colour constants for use in 'echo -e'
#e.g.  echo -e "My message ${GREEN}with just this text in green${NC}"
RED='\033[1;31m'
GREEN='\033[1;32m'
YELLOW='\033[1;33m'
BLUE='\033[1;34m'
NC='\033[0m' # No Colour 

sudo bash -c "echo '127.0.0.1 kafka' >> /etc/hosts"
sudo bash -c "echo '127.0.0.1 hbase' >> /etc/hosts"
sudo bash -c "echo '127.0.0.1 stroom-auth-service' >> /etc/hosts"

echo -e "TRAVIS_EVENT_TYPE:   [${GREEN}${TRAVIS_EVENT_TYPE}${NC}]"

if [ "$TRAVIS_EVENT_TYPE" = "cron" ]; then
    echo "Cron build so don't set up gradle plugins or docker containers"

else
    echo -e "JAVA_OPTS: [${GREEN}$JAVA_OPTS${NC}]"
    # Increase the size of the heap
    export JAVA_OPTS=-Xmx1024m

    #Currently needed for the hadoop-command and hadoop-hdfs shaded libs
    echo "Clone build and publish our urlDependencies plugin"
    mkdir -p ../git_work
    pushd ../git_work
    git clone https://github.com/gchq/urlDependencies-plugin.git
    pushd urlDependencies-plugin
    ./gradlew clean build publishToMavenLocal
    popd

    echo "Clone our stroom-resources repo"
    git clone https://github.com/gchq/stroom-resources.git
    pushd stroom-resources/bin
    git checkout $STROOM_RESOURCES_BRANCH

    echo "Start all the services we need to run the integration tests in stroom"
    ./bounceIt.sh 'up -d --build' -e -y -x kafka stroom-db stroom-stats-db zookeeper
    popd
    popd

    echo "Configure our plugins directory so stroom can find the kafka jar"
    mkdir -p ~/.stroom/plugins
<<<<<<< HEAD
    ./stroom.conf.sh
    echo "stroom.plugins.lib.dir=$HOME/.stroom/plugins" >> ~/.stroom/stroom.conf
=======

    #Run the script to convert stroom.conf.template into stroom.conf
    ./stroom.conf.sh
>>>>>>> 52d338a4
fi

exit 0<|MERGE_RESOLUTION|>--- conflicted
+++ resolved
@@ -46,14 +46,8 @@
 
     echo "Configure our plugins directory so stroom can find the kafka jar"
     mkdir -p ~/.stroom/plugins
-<<<<<<< HEAD
-    ./stroom.conf.sh
-    echo "stroom.plugins.lib.dir=$HOME/.stroom/plugins" >> ~/.stroom/stroom.conf
-=======
-
     #Run the script to convert stroom.conf.template into stroom.conf
     ./stroom.conf.sh
->>>>>>> 52d338a4
 fi
 
 exit 0