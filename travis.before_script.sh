#!/bin/bash

#exit script on any error
set -e

#Shell Colour constants for use in 'echo -e'
#e.g.  echo -e "My message ${GREEN}with just this text in green${NC}"
RED='\033[1;31m'
GREEN='\033[1;32m'
YELLOW='\033[1;33m'
BLUE='\033[1;34m'
NC='\033[0m' # No Colour

sudo bash -c "echo '127.0.0.1 kafka' >> /etc/hosts"
sudo bash -c "echo '127.0.0.1 hbase' >> /etc/hosts"
sudo bash -c "echo '127.0.0.1 stroom-auth-service' >> /etc/hosts"

echo -e "TRAVIS_EVENT_TYPE:   [${GREEN}${TRAVIS_EVENT_TYPE}${NC}]"

if [ "$TRAVIS_EVENT_TYPE" = "cron" ]; then
    echo "Cron build so don't set up gradle plugins or docker containers"

else
    # Increase the size of the heap
    export JAVA_OPTS=-Xmx1024m
    echo -e "JAVA_OPTS: [${GREEN}$JAVA_OPTS${NC}]"

    # The version of compose that is ready installed with travis does not support v2.4 yml syntax
    # so we have to update to something more recent.
    echo -e "${GREEN}Removing docker-compose${NC}"
    sudo rm /usr/local/bin/docker-compose

    echo -e "${GREEN}Installing docker-compose ${BLUE}${DOCKER_COMPOSER_VERSION}${NC}"
    curl -L https://github.com/docker/compose/releases/download/${DOCKER_COMPOSE_VERSION}/docker-compose-`uname -s`-`uname -m` > docker-compose
    chmod +x docker-compose
    sudo mv docker-compose /usr/local/bin

<<<<<<< HEAD
    echo -e "${GREEN}Clone our stroom-resources repo${NC}"
=======
    #Currently needed for the hadoop-command and hadoop-hdfs shaded libs
    echo -e "${GREEN}Clone build and publish our urlDependencies plugin${NC}"
    mkdir -p ../git_work
    pushd ../git_work
    git clone https://github.com/gchq/urlDependencies-plugin.git
    pushd urlDependencies-plugin
    ./gradlew clean build publishToMavenLocal
    popd

    echo -e "${GREEN}Clone our stroom-resources repo ${BLUE}${STROOM_RESOURCES_GIT_REF}${NC}"
>>>>>>> a6fb7b6e
    git clone https://github.com/gchq/stroom-resources.git
    pushd stroom-resources/bin
    git checkout ${STROOM_RESOURCES_GIT_REF}

    echo -e "${GREEN}Start all the services we need to run the integration tests in stroom${NC}"
    ./bounceIt.sh 'up -d --build' -d -e -y -x kafka stroom-all-dbs zookeeper
    popd
fi

echo -e "${GREEN}Finished running ${BLUE}before_script${NC}"

exit 0<|MERGE_RESOLUTION|>--- conflicted
+++ resolved
@@ -35,20 +35,7 @@
     chmod +x docker-compose
     sudo mv docker-compose /usr/local/bin
 
-<<<<<<< HEAD
     echo -e "${GREEN}Clone our stroom-resources repo${NC}"
-=======
-    #Currently needed for the hadoop-command and hadoop-hdfs shaded libs
-    echo -e "${GREEN}Clone build and publish our urlDependencies plugin${NC}"
-    mkdir -p ../git_work
-    pushd ../git_work
-    git clone https://github.com/gchq/urlDependencies-plugin.git
-    pushd urlDependencies-plugin
-    ./gradlew clean build publishToMavenLocal
-    popd
-
-    echo -e "${GREEN}Clone our stroom-resources repo ${BLUE}${STROOM_RESOURCES_GIT_REF}${NC}"
->>>>>>> a6fb7b6e
     git clone https://github.com/gchq/stroom-resources.git
     pushd stroom-resources/bin
     git checkout ${STROOM_RESOURCES_GIT_REF}
